-- Test cases for function overloading
[case testOverloadNotImportedNoCrash]

@overload
def f(a): pass
@overload
def f(a): pass
def f(a): pass
f(0)

@overload  # E: Name "overload" is not defined
def g(a:int): pass
def g(a): pass  # E: Name "g" already defined on line 9
g(0)

@something  # E: Name "something" is not defined
def r(a:int): pass
def r(a): pass  # E: Name "r" already defined on line 14
r(0)
[out]
main:2: error: Name "overload" is not defined
main:4: error: Name "f" already defined on line 2
main:4: error: Name "overload" is not defined
main:6: error: Name "f" already defined on line 2

[case testTypeCheckOverloadWithImplementation]
from typing import overload, Any
@overload
def f(x: 'A') -> 'B': ...
@overload
def f(x: 'B') -> 'A': ...

def f(x: Any) -> Any:
    pass

reveal_type(f(A())) # N: Revealed type is "__main__.B"
reveal_type(f(B())) # N: Revealed type is "__main__.A"

class A: pass
class B: pass
[builtins fixtures/isinstance.pyi]

[case testOverloadNeedsImplementation]
from typing import overload, Any
@overload  # E: An overloaded function outside a stub file must have an implementation
def f(x: 'A') -> 'B': ...
@overload
def f(x: 'B') -> 'A': ...

reveal_type(f(A())) # N: Revealed type is "__main__.B"
reveal_type(f(B())) # N: Revealed type is "__main__.A"

class A: pass
class B: pass
[builtins fixtures/isinstance.pyi]

[case testSingleOverloadNoImplementation]
from typing import overload, Any
@overload  # E: Single overload definition, multiple required
def f(x: 'A') -> 'B': ...

class A: pass
class B: pass
[builtins fixtures/isinstance.pyi]

[case testOverloadByAnyOtherName]
from typing import overload as rose
from typing import Any
@rose
def f(x: 'A') -> 'B': ...
@rose
def f(x: 'B') -> 'A': ...

def f(x: Any) -> Any:
    pass

reveal_type(f(A())) # N: Revealed type is "__main__.B"
reveal_type(f(B())) # N: Revealed type is "__main__.A"

class A: pass
class B: pass
[builtins fixtures/isinstance.pyi]

[case testTypeCheckOverloadWithDecoratedImplementation]
from typing import overload, Any

def deco(fun): ...

@overload
def f(x: 'A') -> 'B': ...
@overload
def f(x: 'B') -> 'A': ...

@deco
def f(x: Any) -> Any:
    pass

reveal_type(f(A())) # N: Revealed type is "__main__.B"
reveal_type(f(B())) # N: Revealed type is "__main__.A"

class A: pass
class B: pass
[builtins fixtures/isinstance.pyi]

[case testOverloadDecoratedImplementationNotLast]
from typing import overload, Any

def deco(fun): ...

@overload
def f(x: 'A') -> 'B': ...

@deco  # E: The implementation for an overloaded function must come last
def f(x: Any) -> Any:
    pass

@overload
def f(x: 'B') -> 'A': ...

class A: pass
class B: pass
[builtins fixtures/isinstance.pyi]

[case testOverloadImplementationNotLast]
from typing import overload, Any

@overload
def f(x: 'A') -> 'B': ...

def f(x: Any) -> Any:  # E: The implementation for an overloaded function must come last
    pass

@overload
def f(x: 'B') -> 'A': ...

class A: pass
class B: pass
[builtins fixtures/isinstance.pyi]

[case testDecoratedRedefinitionIsNotOverload]
from typing import overload, Any

def deco(fun): ...

@deco
def f(x: 'A') -> 'B': ...
@deco  # E: Name "f" already defined on line 5
def f(x: 'B') -> 'A': ...
@deco  # E: Name "f" already defined on line 5
def f(x: Any) -> Any: ...

class A: pass
class B: pass
[builtins fixtures/isinstance.pyi]

[case testTypeCheckOverloadWithImplementationPy2]
# flags: --python-version 2.7

from typing import overload
@overload
def f(x):
    # type: (A) -> B
    pass

@overload
def f(x):
    # type: (B) -> A
    pass

def f(x):
    pass

reveal_type(f(A()))  # N: Revealed type is "__main__.B"
reveal_type(f(B()))  # N: Revealed type is "__main__.A"

class A: pass
class B: pass
[builtins fixtures/isinstance.pyi]

[case testTypeCheckOverloadWithImplementationError]
from typing import overload, Any

@overload
def f(x: 'A') -> 'B': ...
@overload
def f(x: 'B') -> 'A': ...

def f(x: Any) -> Any:
    foo = 1
    if int():
        foo = "bar"  # E: Incompatible types in assignment (expression has type "str", variable has type "int")

@overload
def g(x: 'A') -> 'B': ...
@overload
def g(x: 'B') -> 'A': ...

def g(x):
    foo = 1
    if int():
        foo = "bar"

reveal_type(f(A()))  # N: Revealed type is "__main__.B"
reveal_type(f(B()))  # N: Revealed type is "__main__.A"

class A: pass
class B: pass
[builtins fixtures/isinstance.pyi]

[case testTypeCheckOverloadWithUntypedImplAndMultipleVariants]
from typing import overload

@overload
def f(x: int) -> str: ...
@overload
def f(x: str) -> int: ...  # E: Overloaded function signatures 2 and 3 overlap with incompatible return types
@overload
def f(x: object) -> str: ...
def f(x): ...

[case testTypeCheckOverloadWithImplTooSpecificArg]
from typing import overload, Any

class A: pass
class B: pass

a = A()

@overload
def f(x: 'A') -> 'B': ...
@overload
def f(x: 'B') -> 'A': ...

def f(x: 'A') -> Any: # E: Overloaded function implementation does not accept all possible arguments of signature 2
    pass

reveal_type(f(A())) # N: Revealed type is "__main__.B"
reveal_type(f(B())) # N: Revealed type is "__main__.A"

[builtins fixtures/isinstance.pyi]

[case testTypeCheckOverloadWithImplTooSpecificRetType]
from typing import overload, Any

class A: pass
class B: pass

a = A()

@overload
def f(x: 'A') -> 'B': ...
@overload
def f(x: 'B') -> 'A': ...

def f(x: Any) -> 'B': # E: Overloaded function implementation cannot produce return type of signature 2
    return B()

reveal_type(f(A())) # N: Revealed type is "__main__.B"
reveal_type(f(B())) # N: Revealed type is "__main__.A"

[builtins fixtures/isinstance.pyi]

[case testTypeCheckOverloadWithImplTypeVar]
from typing import overload, Any, TypeVar

T = TypeVar('T')

class A: pass
class B: pass

a = A()

@overload
def f(x: 'A') -> 'A': ...
@overload
def f(x: 'B') -> 'B': ...

def f(x: T) -> T:
    ...

reveal_type(f(A())) # N: Revealed type is "__main__.A"
reveal_type(f(B())) # N: Revealed type is "__main__.B"

[builtins fixtures/isinstance.pyi]

[case testTypeCheckOverloadWithImplTypeVarProblems]
from typing import overload, Any, TypeVar, Union

T = TypeVar('T', bound='A')

class A: pass
class B: pass

a = A()

@overload
def f(x: 'A') -> 'A': ...
@overload
def f(x: 'B') -> 'B': ...

def f(x: Union[T, B]) -> T:  # E: Overloaded function implementation cannot satisfy signature 2 due to inconsistencies in how they use type variables
    ...

reveal_type(f(A())) # N: Revealed type is "__main__.A"
reveal_type(f(B())) # N: Revealed type is "__main__.B"

[builtins fixtures/isinstance.pyi]

[case testTypeCheckOverloadImplementationTypeVarWithValueRestriction]
from typing import overload, TypeVar, Union

class A: pass
class B: pass
class C: pass

T = TypeVar('T', A, B)

@overload
def foo(x: T) -> T: ...
@overload
def foo(x: C) -> int: ...
def foo(x: Union[A, B, C]) -> Union[A, B, int]:
    if isinstance(x, C):
        return 3
    else:
        return x

@overload
def bar(x: T) -> T: ...
@overload
def bar(x: C) -> int: ...
def bar(x: Union[T, C]) -> Union[T, int]:
    if isinstance(x, C):
        return 3
    else:
        return x

[builtins fixtures/isinstancelist.pyi]

[case testTypeCheckOverloadImplementationTypeVarDifferingUsage1]
from typing import overload, Union, List, TypeVar, Generic

T = TypeVar('T')

@overload
def foo(t: List[T]) -> T: ...
@overload
def foo(t: T) -> T: ...
def foo(t: Union[List[T], T]) -> T:
    if isinstance(t, list):
        return t[0]
    else:
        return t

class Wrapper(Generic[T]):
    @overload
    def foo(self, t: List[T]) -> T: ...
    @overload
    def foo(self, t: T) -> T: ...
    def foo(self, t: Union[List[T], T]) -> T:
        if isinstance(t, list):
            return t[0]
        else:
            return t
[builtins fixtures/isinstancelist.pyi]

[case testTypeCheckOverloadImplementationTypeVarDifferingUsage2]
from typing import overload, Union, List, TypeVar, Generic

T = TypeVar('T')

# Note: this is unsafe when T = object
@overload
def foo(t: List[T], s: T) -> int: ...  # E: Overloaded function signatures 1 and 2 overlap with incompatible return types
@overload
def foo(t: T, s: T) -> str: ...
def foo(t, s): pass

class Wrapper(Generic[T]):
    @overload
    def foo(self, t: List[T], s: T) -> int: ...  # E: Overloaded function signatures 1 and 2 overlap with incompatible return types
    @overload
    def foo(self, t: T, s: T) -> str: ...
    def foo(self, t, s): pass

class Dummy(Generic[T]): pass

# Same root issue: why does the additional constraint bound T <: T
# cause the constraint solver to not infer T = object like it did in the
# first example?
@overload
def bar(d: Dummy[T], t: List[T], s: T) -> int: ...  # E: Overloaded function signatures 1 and 2 overlap with incompatible return types
@overload
def bar(d: Dummy[T], t: T, s: T) -> str: ...
def bar(d: Dummy[T], t, s): pass
[builtins fixtures/isinstancelist.pyi]

[case testTypeCheckOverloadedFunctionBody]
from foo import *
[file foo.pyi]
from typing import overload
@overload
def f(x: 'A'):
    if int():
        x = B() # E: Incompatible types in assignment (expression has type "B", variable has type "A")
        x = A()
@overload
def f(x: 'B'):
    if int():
        x = A() # E: Incompatible types in assignment (expression has type "A", variable has type "B")
        x = B()
class A: pass
class B: pass
[out]

[case testTypeCheckOverloadedMethodBody]
from foo import *
[file foo.pyi]
from typing import overload
class A:
    @overload
    def f(self, x: 'A'):
        if int():
            x = B() # E: Incompatible types in assignment (expression has type "B", variable has type "A")
            x = A()
    @overload
    def f(self, x: 'B'):
        if int():
            x = A() # E: Incompatible types in assignment (expression has type "A", variable has type "B")
            x = B()
class B: pass
[out]

[case testCallToOverloadedFunction]
from foo import *
[file foo.pyi]
from typing import overload
f(C()) # E: No overload variant of "f" matches argument type "C" \
       # N: Possible overload variants: \
       # N:     def f(x: A) -> None \
       # N:     def f(x: B) -> None
f(A())
f(B())

@overload
def f(x: 'A') -> None: pass
@overload
def f(x: 'B') -> None: pass

class A: pass
class B: pass
class C: pass

[case testOverloadedFunctionReturnValue]
from foo import *
[file foo.pyi]
from typing import overload
a, b = None, None # type: (A, B)
if int():
    b = f(a) # E: Incompatible types in assignment (expression has type "A", variable has type "B")
if int():
    a = f(b) # E: Incompatible types in assignment (expression has type "B", variable has type "A")
if int():
    a = f(a)
if int():
    b = f(b)

@overload
def f(x: 'A') -> 'A': pass
@overload
def f(x: 'B') -> 'B': pass
class A: pass
class B: pass
[builtins fixtures/tuple.pyi]

[case testCallToOverloadedMethod]
from foo import *
[file foo.pyi]
from typing import overload
A().f(C()) # E: No overload variant of "f" of "A" matches argument type "C" \
           # N: Possible overload variants: \
           # N:     def f(self, x: A) -> None \
           # N:     def f(self, x: B) -> None
A().f(A())
A().f(B())

class A:
  @overload
  def f(self, x: 'A') -> None: pass
  @overload
  def f(self, x: 'B') -> None: pass

class B: pass
class C: pass

[case testOverloadedMethodReturnValue]
from foo import *
[file foo.pyi]
from typing import overload
a, b = None, None # type: (A, B)
if int():
    b = a.f(a) # E: Incompatible types in assignment (expression has type "A", variable has type "B")
if int():
    a = a.f(b) # E: Incompatible types in assignment (expression has type "B", variable has type "A")
if int():
    a = a.f(a)
if int():
    b = a.f(b)

class A:
  @overload
  def f(self, x: 'A') -> 'A': pass
  @overload
  def f(self, x: 'B') -> 'B': pass
class B: pass
[builtins fixtures/tuple.pyi]

[case testOverloadsWithDifferentArgumentCounts]
from foo import *
[file foo.pyi]
from typing import overload
a, b = None, None # type: (A, B)
if int():
    a = f(a)
if int():
    b = f(a) # E: Incompatible types in assignment (expression has type "A", variable has type "B")
f(b)     # E: No overload variant of "f" matches argument type "B" \
         # N: Possible overload variants: \
         # N:     def f(x: A) -> A \
         # N:     def f(x: B, y: A) -> B
if int():
    b = f(b, a)
if int():
    a = f(b, a) # E: Incompatible types in assignment (expression has type "B", variable has type "A")
f(a, a)     # E: No overload variant of "f" matches argument types "A", "A" \
            # N: Possible overload variants: \
            # N:     def f(x: A) -> A \
            # N:     def f(x: B, y: A) -> B
f(b, b)     # E: No overload variant of "f" matches argument types "B", "B" \
            # N: Possible overload variants: \
            # N:     def f(x: A) -> A \
            # N:     def f(x: B, y: A) -> B

@overload
def f(x: 'A') -> 'A': pass
@overload
def f(x: 'B', y: 'A') -> 'B': pass
class A: pass
class B: pass
[builtins fixtures/tuple.pyi]

[case testGenericOverloadVariant]
from foo import *
[file foo.pyi]
from typing import overload, TypeVar, Generic
t = TypeVar('t')
ab, ac, b, c = None, None, None, None # type: (A[B], A[C], B, C)
if int():
    b = f(ab)
    c = f(ac)
    b = f(ac) # E: Incompatible types in assignment (expression has type "C", variable has type "B")
    b = f(b)
    c = f(b)  # E: Incompatible types in assignment (expression has type "B", variable has type "C")
@overload
def f(x: 'A[t]') -> t: pass
@overload
def f(x: 'B') -> 'B': pass
class A(Generic[t]): pass
class B: pass
class C: pass
[builtins fixtures/tuple.pyi]

[case testOverloadedInit]
from foo import *
[file foo.pyi]
from typing import overload
a, b = None, None # type: (A, B)
a = A(a)
a = A(b)
a = A(object()) # E: No overload variant of "A" matches argument type "object" \
                # N: Possible overload variants: \
                # N:     def __init__(self, a: A) -> A \
                # N:     def __init__(self, b: B) -> A

class A:
  @overload
  def __init__(self, a: 'A') -> None: pass
  @overload
  def __init__(self, b: 'B') -> None: pass
class B: pass
[builtins fixtures/tuple.pyi]

[case testIntersectionTypeCompatibility]
from foo import *
[file foo.pyi]
from typing import overload, Callable
o = None # type: object
a = None # type: A

if int():
    a = f # E: Incompatible types in assignment (expression has type overloaded function, variable has type "A")
if int():
    o = f

@overload
def f(a: 'A') -> None: pass
@overload
def f(a: Callable[[], None]) -> None: pass
class A: pass

[case testCompatibilityOfIntersectionTypeObjectWithStdType]
from foo import *
[file foo.pyi]
from typing import overload
t, a = None, None # type: (type, A)

if int():
    a = A # E: Incompatible types in assignment (expression has type "Type[A]", variable has type "A")
    t = A

class A:
    @overload
    def __init__(self, a: 'A') -> None: pass
    @overload
    def __init__(self, a: 'B') -> None: pass
class B: pass
[builtins fixtures/tuple.pyi]

[case testOverloadedGetitem]
from foo import *
[file foo.pyi]
from typing import overload
a, b = None, None # type: int, str
if int():
    a = A()[a]
if int():
    b = A()[a] # E: Incompatible types in assignment (expression has type "int", variable has type "str")
if int():
    b = A()[b]
if int():
    a = A()[b] # E: Incompatible types in assignment (expression has type "str", variable has type "int")

class A:
    @overload
    def __getitem__(self, a: int) -> int: pass
    @overload
    def __getitem__(self, b: str) -> str: pass
[builtins fixtures/tuple.pyi]

[case testOverloadedGetitemWithGenerics]
from foo import *
[file foo.pyi]
from typing import TypeVar, Generic, overload
t = TypeVar('t')
a, b, c = None, None, None # type: (A, B, C[A])
if int():
    a = c[a]
    b = c[a] # E: Incompatible types in assignment (expression has type "A", variable has type "B")
if int():
    a = c[b]
    b = c[b] # E: Incompatible types in assignment (expression has type "A", variable has type "B")

class C(Generic[t]):
    @overload
    def __getitem__(self, a: 'A') -> t: pass
    @overload
    def __getitem__(self, b: 'B') -> t: pass
class A: pass
class B: pass
[builtins fixtures/tuple.pyi]

[case testImplementingOverloadedMethod]
from foo import *
[file foo.pyi]
from typing import overload
from abc import abstractmethod, ABCMeta

class I(metaclass=ABCMeta):
    @overload
    @abstractmethod
    def f(self) -> None: pass
    @overload
    @abstractmethod
    def f(self, a: 'A') -> None: pass
class A(I):
    @overload
    def f(self) -> None: pass
    @overload
    def f(self, a: 'A') -> None: pass

[case testOverloadWithFunctionType]
from foo import *
[file foo.pyi]
from typing import overload, Callable
class A: pass
@overload
def f(x: A) -> None: pass
@overload
def f(x: Callable[[], None]) -> None: pass

f(A())
[builtins fixtures/function.pyi]

[case testVarArgsOverload]
from foo import *
[file foo.pyi]
from typing import overload, Any
@overload
def f(x: 'A', *more: Any) -> 'A': pass
@overload
def f(x: 'B', *more: Any) -> 'A': pass
f(A())
f(A(), A, A)
f(B())
f(B(), B)
f(B(), B, B)
f(object()) # E: No overload variant of "f" matches argument type "object" \
            # N: Possible overload variants: \
            # N:     def f(x: A, *more: Any) -> A \
            # N:     def f(x: B, *more: Any) -> A
class A: pass
class B: pass
[builtins fixtures/list.pyi]

[case testVarArgsOverload2]
from foo import *
[file foo.pyi]
from typing import overload
@overload
def f(x: 'A', *more: 'B') -> 'A': pass
@overload
def f(x: 'B', *more: 'A') -> 'A': pass
f(A(), B())
f(A(), B(), B())
f(A(), A(), B()) # E: No overload variant of "f" matches argument types "A", "A", "B" \
                 # N: Possible overload variants: \
                 # N:     def f(x: A, *more: B) -> A \
                 # N:     def f(x: B, *more: A) -> A
f(A(), B(), A()) # E: No overload variant of "f" matches argument types "A", "B", "A" \
                 # N: Possible overload variants: \
                 # N:     def f(x: A, *more: B) -> A \
                 # N:     def f(x: B, *more: A) -> A
class A: pass
class B: pass
[builtins fixtures/list.pyi]

[case testOverloadWithTypeObject]
from foo import *
[file foo.pyi]
from typing import overload
@overload
def f(a: 'A', t: type) -> None: pass
@overload
def f(a: 'B', t: type) -> None: pass
f(A(), B)
f(B(), A)
class A: pass
class B: pass
[builtins fixtures/function.pyi]

[case testOverloadedInitAndTypeObjectInOverload]
from foo import *
[file foo.pyi]
from typing import overload
@overload
def f(t: type) -> 'A': pass
@overload
def f(t: 'A') -> 'B': pass
a, b = None, None # type: (A, B)
if int():
    a = f(A)
if int():
    b = f(a)
if int():
    b = f(A) # E: Incompatible types in assignment (expression has type "A", variable has type "B")
if int():
    a = f(a) # E: Incompatible types in assignment (expression has type "B", variable has type "A")
class A:
   @overload
   def __init__(self) -> None: pass
   @overload
   def __init__(self, a: 'A') -> None: pass
class B:
    pass
[builtins fixtures/tuple.pyi]

[case testOverlappingErasedSignatures]
from foo import *
[file foo.pyi]
from typing import overload, List
@overload
def f(a: List[int]) -> int: pass
@overload
def f(a: List[str]) -> int: pass
list_int = [] # type: List[int]
list_str = [] # type: List[str]
list_object = [] # type: List[object]
n = f(list_int)
m = f(list_str)
def p(): n, m # Prevent redefinition
n = 1
m = 1
n = 'x' # E: Incompatible types in assignment (expression has type "str", variable has type "int")
m = 'x' # E: Incompatible types in assignment (expression has type "str", variable has type "int")
f(list_object) # E: Argument 1 to "f" has incompatible type "List[object]"; expected "List[int]"
[builtins fixtures/list.pyi]

[case testOverlappingOverloadSignatures]
from foo import *
[file foo.pyi]
from typing import overload
class A: pass
class B(A): pass
@overload
def f(x: B) -> int: pass # E: Overloaded function signatures 1 and 2 overlap with incompatible return types
@overload
def f(x: A) -> str: pass

[case testContravariantOverlappingOverloadSignatures]
from foo import *
[file foo.pyi]
from typing import overload
class A: pass
class B(A): pass
@overload
def f(x: A) -> A: pass
@overload
def f(x: B) -> B: pass   # E: Overloaded function signature 2 will never be matched: signature 1's parameter type(s) are the same or broader

[case testPartiallyCovariantOverlappingOverloadSignatures]
from foo import *
[file foo.pyi]
from typing import overload
class A: pass
class B(A): pass
@overload
def f(x: B) -> A: pass # E: Overloaded function signatures 1 and 2 overlap with incompatible return types
@overload
def f(x: A) -> B: pass

[case testPartiallyContravariantOverloadSignatures]
from foo import *
[file foo.pyi]
from typing import overload
class A: pass
class B(A): pass
@overload
def g(x: A) -> int: pass
@overload
def g(x: B) -> str: pass  # E: Overloaded function signature 2 will never be matched: signature 1's parameter type(s) are the same or broader

[case testCovariantOverlappingOverloadSignatures]
from foo import *
[file foo.pyi]
from typing import overload
class A: pass
class B(A): pass
@overload
def g(x: B) -> B: pass
@overload
def g(x: A) -> A: pass

[case testCovariantOverlappingOverloadSignaturesWithSomeSameArgTypes]
from foo import *
[file foo.pyi]
from typing import overload
class A: pass
class B(A): pass
@overload
def g(x: int, y: B) -> B: pass
@overload
def g(x: int, y: A) -> A: pass

[case testCovariantOverlappingOverloadSignaturesWithAnyType]
from foo import *
[file foo.pyi]
from typing import Any, overload
@overload
def g(x: int) -> int: pass
@overload
def g(x: Any) -> Any: pass

[case testContravariantOverlappingOverloadSignaturesWithAnyType]
from foo import *
[file foo.pyi]
from typing import Any, overload
@overload
def g(x: Any) -> Any: pass
@overload
def g(x: int) -> int: pass  # E: Overloaded function signature 2 will never be matched: signature 1's parameter type(s) are the same or broader

[case testOverloadedLtAndGtMethods]
from foo import *
[file foo.pyi]
from typing import overload
class A:
    def __lt__(self, x: A) -> int: pass
    def __gt__(self, x: A) -> int: pass
class B:
    @overload
    def __lt__(self, x: B) -> int: pass
    @overload
    def __lt__(self, x: A) -> int: pass
    @overload
    def __gt__(self, x: B) -> int: pass
    @overload
    def __gt__(self, x: A) -> int: pass
A() < A()
A() < B()
B() < A()
B() < B()
A() < object() # E: Unsupported operand types for < ("A" and "object")
B() < object() # E: No overload variant of "__lt__" of "B" matches argument type "object" \
               # N: Possible overload variants: \
               # N:     def __lt__(self, B) -> int \
               # N:     def __lt__(self, A) -> int

[case testOverloadedForwardMethodAndCallingReverseMethod]
from foo import *
[file foo.pyi]
from typing import overload
class A:
    @overload
    def __add__(self, x: 'A') -> int: pass
    @overload
    def __add__(self, x: int) -> int: pass
class B:
    def __radd__(self, x: A) -> int: pass
A() + A()
A() + 1
A() + B()
A() + '' # E: No overload variant of "__add__" of "A" matches argument type "str" \
         # N: Possible overload variants: \
         # N:     def __add__(self, A) -> int \
         # N:     def __add__(self, int) -> int

[case testOverrideOverloadSwapped]
from foo import *
[file foo.pyi]
from typing import overload

class Parent:
    @overload
    def f(self, x: int) -> int: ...
    @overload
    def f(self, x: str) -> str: ...
class Child(Parent):
    @overload                           # E: Signature of "f" incompatible with supertype "Parent" \
                                        # N: Overload variants must be defined in the same order as they are in "Parent"
    def f(self, x: str) -> str: ...
    @overload
    def f(self, x: int) -> int: ...

[case testOverrideOverloadSwappedWithExtraVariants]
from foo import *
[file foo.pyi]
from typing import overload

class bool: pass

class Parent:
    @overload
    def f(self, x: int) -> int: ...
    @overload
    def f(self, x: str) -> str: ...
class Child1(Parent):
    @overload                           # E: Signature of "f" incompatible with supertype "Parent" \
                                        # N: Overload variants must be defined in the same order as they are in "Parent"
    def f(self, x: bool) -> bool: ...
    @overload
    def f(self, x: str) -> str: ...
    @overload
    def f(self, x: int) -> int: ...
class Child2(Parent):
    @overload                           # E: Signature of "f" incompatible with supertype "Parent" \
                                        # N: Overload variants must be defined in the same order as they are in "Parent"
    def f(self, x: str) -> str: ...
    @overload
    def f(self, x: bool) -> bool: ...
    @overload
    def f(self, x: int) -> int: ...
class Child3(Parent):
    @overload                           # E: Signature of "f" incompatible with supertype "Parent" \
                                        # N: Overload variants must be defined in the same order as they are in "Parent"
    def f(self, x: str) -> str: ...
    @overload
    def f(self, x: int) -> int: ...
    @overload
    def f(self, x: bool) -> bool: ...

[case testOverrideOverloadSwappedWithAdjustedVariants]
from foo import *
[file foo.pyi]
from typing import overload

class A: pass
class B(A): pass
class C(B): pass

class Parent:
    @overload
    def f(self, x: int) -> int: ...
    @overload
    def f(self, x: B) -> B: ...
class Child1(Parent):
    @overload                           # Fail
    def f(self, x: A) -> B: ...
    @overload
    def f(self, x: int) -> int: ...
class Child2(Parent):
    @overload                           # Fail
    def f(self, x: B) -> C: ...
    @overload
    def f(self, x: int) -> int: ...
class Child3(Parent):
    @overload                           # Fail
    def f(self, x: B) -> A: ...
    @overload
    def f(self, x: int) -> int: ...
[out]
tmp/foo.pyi:13: error: Signature of "f" incompatible with supertype "Parent"
tmp/foo.pyi:13: note: Overload variants must be defined in the same order as they are in "Parent"
tmp/foo.pyi:18: error: Signature of "f" incompatible with supertype "Parent"
tmp/foo.pyi:18: note: Overload variants must be defined in the same order as they are in "Parent"
tmp/foo.pyi:23: error: Signature of "f" incompatible with supertype "Parent"
tmp/foo.pyi:23: note:      Superclass:
tmp/foo.pyi:23: note:          @overload
tmp/foo.pyi:23: note:          def f(self, x: int) -> int
tmp/foo.pyi:23: note:          @overload
tmp/foo.pyi:23: note:          def f(self, x: B) -> B
tmp/foo.pyi:23: note:      Subclass:
tmp/foo.pyi:23: note:          @overload
tmp/foo.pyi:23: note:          def f(self, x: B) -> A
tmp/foo.pyi:23: note:          @overload
tmp/foo.pyi:23: note:          def f(self, x: int) -> int

[case testOverrideOverloadedMethodWithMoreGeneralArgumentTypes]
from foo import *
[file foo.pyi]
from typing import overload

class IntSub(int): pass

class StrSub(str): pass
class A:
    @overload
    def f(self, x: IntSub) -> int: return 0
    @overload
    def f(self, x: StrSub) -> str: return ''
class B(A):
    @overload
    def f(self, x: int) -> int: return 0
    @overload
    def f(self, x: str) -> str: return ''
[out]

[case testOverrideOverloadedMethodWithMoreSpecificArgumentTypes]
from foo import *
[file foo.pyi]
from typing import overload

class IntSub(int): pass

class StrSub(str): pass
class A:
    @overload
    def f(self, x: int) -> int: return 0
    @overload
    def f(self, x: str) -> str: return ''
class B(A):
    @overload  # Fail
    def f(self, x: IntSub) -> int: return 0
    @overload
    def f(self, x: str) -> str: return ''
class C(A):
    @overload  # Fail
    def f(self, x: int) -> int: return 0
    @overload
    def f(self, x: StrSub) -> str: return ''
class D(A):
    @overload
    def f(self, x: int) -> int: return 0
    @overload
    def f(self, x: str) -> str: return ''
[out]
tmp/foo.pyi:12: error: Signature of "f" incompatible with supertype "A"
tmp/foo.pyi:12: note:      Superclass:
tmp/foo.pyi:12: note:          @overload
tmp/foo.pyi:12: note:          def f(self, x: int) -> int
tmp/foo.pyi:12: note:          @overload
tmp/foo.pyi:12: note:          def f(self, x: str) -> str
tmp/foo.pyi:12: note:      Subclass:
tmp/foo.pyi:12: note:          @overload
tmp/foo.pyi:12: note:          def f(self, x: IntSub) -> int
tmp/foo.pyi:12: note:          @overload
tmp/foo.pyi:12: note:          def f(self, x: str) -> str
tmp/foo.pyi:17: error: Signature of "f" incompatible with supertype "A"
tmp/foo.pyi:17: note:      Superclass:
tmp/foo.pyi:17: note:          @overload
tmp/foo.pyi:17: note:          def f(self, x: int) -> int
tmp/foo.pyi:17: note:          @overload
tmp/foo.pyi:17: note:          def f(self, x: str) -> str
tmp/foo.pyi:17: note:      Subclass:
tmp/foo.pyi:17: note:          @overload
tmp/foo.pyi:17: note:          def f(self, x: int) -> int
tmp/foo.pyi:17: note:          @overload
tmp/foo.pyi:17: note:          def f(self, x: StrSub) -> str

[case testOverloadingAndDucktypeCompatibility]
from foo import *
[file foo.pyi]
from typing import overload, _promote

class A: pass

@_promote(A)
class B: pass

@overload
def f(n: B) -> B:
    return n
@overload
def f(n: A) -> A:
    return n

f(B()) + 'x'  # E: Unsupported left operand type for + ("B")
f(A()) + 'x'  # E: Unsupported left operand type for + ("A")
[typing fixtures/typing-medium.pyi]

[case testOverloadingAndIntFloatSubtyping]
from foo import *
[file foo.pyi]
from typing import overload
@overload
def f(x: float) -> None: pass
@overload
def f(x: str) -> None: pass
f(1.1)
f('')
f(1)
f(()) # E: No overload variant of "f" matches argument type "Tuple[]" \
      # N: Possible overload variants: \
      # N:     def f(x: float) -> None \
      # N:     def f(x: str) -> None
[builtins fixtures/primitives.pyi]
[out]

[case testOverloadingVariableInputs]
from foo import *
[file foo.pyi]
from typing import overload
@overload
def f(x: int, y: int) -> None: pass
@overload
def f(x: int) -> None: pass
f(1)
f(1, 2)
z = (1, 2)
f(*z)
[builtins fixtures/primitives.pyi]
[out]

[case testTypeInferenceSpecialCaseWithOverloading]
from foo import *
[file foo.pyi]
from typing import overload

class A:
    def __add__(self, x: A) -> A: pass
class B:
    def __radd__(self, x: A) -> B: pass

@overload
def f(x: A) -> A: pass
@overload
def f(x: B) -> B: pass

f(A() + B())() # E: "B" not callable

[case testKeywordArgOverload]
from foo import *
[file foo.pyi]
from typing import overload
@overload
def f(x: int, y: str) -> int: pass
@overload
def f(x: str, y: int) -> str: pass
f(x=1, y='')() # E: "int" not callable
f(y=1, x='')() # E: "str" not callable

[case testIgnoreOverloadVariantBasedOnKeywordArg]
from foo import *
[file foo.pyi]
from typing import overload
@overload
def f(x: int) -> int: pass
@overload
def f(y: int) -> str: pass
f(x=1)() # E: "int" not callable
f(y=1)() # E: "str" not callable

[case testOverloadWithTupleVarArg]
from foo import *
[file foo.pyi]
from typing import overload
@overload
def f(x: int, y: str) -> int: pass
@overload
def f(*x: str) -> str: pass
f(*(1,))() # E: No overload variant of "f" matches argument type "Tuple[int]" \
           # N: Possible overload variants: \
           # N:     def f(x: int, y: str) -> int \
           # N:     def f(*x: str) -> str
f(*('',))() # E: "str" not callable
f(*(1, ''))() # E: "int" not callable
f(*(1, '', 1))() # E: No overload variant of "f" matches argument type "Tuple[int, str, int]" \
                 # N: Possible overload variants: \
                 # N:     def f(x: int, y: str) -> int \
                 # N:     def f(*x: str) -> str
[builtins fixtures/tuple.pyi]

[case testPreferExactSignatureMatchInOverload]
from foo import *
[file foo.pyi]
from typing import overload, List
@overload
def f(x: int, y: List[int] = None) -> int: pass
@overload
def f(x: int, y: List[str] = None) -> int: pass
f(y=[1], x=0)() # E: "int" not callable
f(y=[''], x=0)() # E: "int" not callable
a = f(y=[['']], x=0) # E: List item 0 has incompatible type "List[str]"; expected "int"
reveal_type(a)  # N: Revealed type is "builtins.int"
[builtins fixtures/list.pyi]

[case testOverloadWithDerivedFromAny]
from foo import *
[file foo.pyi]
from typing import Any, overload
Base = None  # type: Any

class C:
    @overload
    def __init__(self, a: str) -> None: pass
    @overload
    def __init__(self, a: int) -> None: pass

class Derived(Base):
    def to_dict(self) -> C:
        return C(self)  # fails without the fix for #1363
C(Derived())  # fails without the hack
C(Base())  # Always ok

[case testOverloadWithBoundedTypeVar]
from foo import *
[file foo.pyi]
from typing import overload, TypeVar
T = TypeVar('T', bound=str)
@overload
def f(x: T) -> T: pass
@overload
def f(x: int) -> bool: pass
class mystr(str): pass

f('x')() # E: "str" not callable
f(1)() # E: "bool" not callable
f(1.1) # E: No overload variant of "f" matches argument type "float" \
       # N: Possible overload variants: \
       # N:     def [T <: str] f(x: T) -> T \
       # N:     def f(x: int) -> bool
f(mystr())() # E: "mystr" not callable
[builtins fixtures/primitives.pyi]

[case testOverloadedCallWithVariableTypes]
from foo import *
[file foo.pyi]
from typing import overload, TypeVar, List
T = TypeVar('T', bound=str)
@overload
def f(x: T) -> T: pass
@overload
def f(x: List[T]) -> None: pass
class mystr(str): pass

U = TypeVar('U', bound=mystr)
V = TypeVar('V')
def g(x: U, y: V) -> None:
    f(x)() # E: "mystr" not callable
    f(y) # E: No overload variant of "f" matches argument type "V" \
         # N: Possible overload variants: \
         # N:     def [T <: str] f(x: T) -> T \
         # N:     def [T <: str] f(x: List[T]) -> None
    a = f([x])
    reveal_type(a)  # N: Revealed type is "None"
    f([y]) # E: Value of type variable "T" of "f" cannot be "V"
    f([x, y]) # E: Value of type variable "T" of "f" cannot be "object"
[builtins fixtures/list.pyi]
[out]

[case testOverloadOverlapWithTypeVars]
from foo import *
[file foo.pyi]
from typing import overload, TypeVar, Sequence, List
T = TypeVar('T', bound=str)
@overload
def f(x: Sequence[T]) -> None: pass
@overload
def f(x: Sequence[int]) -> int: pass

@overload
def g(x: Sequence[T]) -> None: pass
@overload
def g(x: Sequence[str]) -> int: pass  # E: Overloaded function signature 2 will never be matched: signature 1's parameter type(s) are the same or broader

@overload
def h(x: Sequence[str]) -> int: pass
@overload
def h(x: Sequence[T]) -> None: pass  # E: Overloaded function signature 2 will never be matched: signature 1's parameter type(s) are the same or broader

@overload
def i(x: List[str]) -> int: pass  # E: Overloaded function signatures 1 and 2 overlap with incompatible return types
@overload
def i(x: List[T]) -> None: pass
[builtins fixtures/list.pyi]

[case testOverloadOverlapWithTypeVarsWithValues]
from foo import *
[file foo.pyi]
from typing import overload, TypeVar
AnyStr = TypeVar('AnyStr', bytes, str)

@overload
def f(x: int) -> int: pass
@overload
def f(x: AnyStr) -> str: pass

f(1)() # E: "int" not callable
f('1')() # E: "str" not callable
f(b'1')() # E: "str" not callable
f(1.0) # E: No overload variant of "f" matches argument type "float" \
       # N: Possible overload variants: \
       # N:     def f(x: int) -> int \
       # N:     def [AnyStr in (bytes, str)] f(x: AnyStr) -> str

@overload
def g(x: AnyStr, *a: AnyStr) -> None: pass
@overload
def g(x: int, *a: AnyStr) -> None: pass

g('foo')
g('foo', 'bar')
g('foo', b'bar') # E: Value of type variable "AnyStr" of "g" cannot be "Sequence[object]"
g(1)
g(1, 'foo')
g(1, 'foo', b'bar') # E: Value of type variable "AnyStr" of "g" cannot be "Sequence[object]"
[builtins fixtures/primitives.pyi]

[case testOverloadOverlapWithTypeVarsWithValuesOrdering]
from foo import *
[file foo.pyi]
from typing import overload, TypeVar
AnyStr = TypeVar('AnyStr', bytes, str)

@overload
def f(x: AnyStr) -> AnyStr: pass
@overload
def f(x: str) -> str: pass  # E: Overloaded function signature 2 will never be matched: signature 1's parameter type(s) are the same or broader

@overload
def g(x: str) -> str: pass
@overload
def g(x: AnyStr) -> AnyStr: pass
[builtins fixtures/primitives.pyi]

[case testOverloadsUsingAny]
from typing import overload, List, Any, Union

@overload
def foo(x: List[int]) -> int: ...
@overload
def foo(x: List[str]) -> str: ...
def foo(x): pass

a: List[int]
b: List[str]
c: List[Any]
d: Union[List[int], List[str]]
e: List[bool]
f: List[object]
g: List[Union[int, str]]

reveal_type(foo(a))
reveal_type(foo(b))
reveal_type(foo(c))
reveal_type(foo(d))
foo(e)
foo(f)
foo(g)

[builtins fixtures/list.pyi]
[out]
main:17: note: Revealed type is "builtins.int"
main:18: note: Revealed type is "builtins.str"
main:19: note: Revealed type is "Any"
main:20: note: Revealed type is "Union[builtins.int, builtins.str]"
main:21: error: Argument 1 to "foo" has incompatible type "List[bool]"; expected "List[int]"
main:21: note: "List" is invariant -- see https://mypy.readthedocs.io/en/stable/common_issues.html#variance
main:21: note: Consider using "Sequence" instead, which is covariant
main:22: error: Argument 1 to "foo" has incompatible type "List[object]"; expected "List[int]"
main:23: error: Argument 1 to "foo" has incompatible type "List[Union[int, str]]"; expected "List[int]"

[case testOverloadAgainstEmptyCollections]
from typing import overload, List

@overload
def f(x: List[int]) -> int: ...
@overload
def f(x: List[str]) -> str: ...
def f(x): pass

reveal_type(f([]))  # N: Revealed type is "builtins.int"
[builtins fixtures/list.pyi]

[case testOverloadAgainstEmptyCovariantCollections]
from typing import overload, TypeVar, Generic

T = TypeVar('T', covariant=True)
class Wrapper(Generic[T]): pass

class A: pass
class B(A): pass
class C: pass

@overload
def f(x: Wrapper[A]) -> int: ...
@overload
def f(x: Wrapper[C]) -> str: ...
def f(x): pass

reveal_type(f(Wrapper()))     # N: Revealed type is "builtins.int"
reveal_type(f(Wrapper[C]()))  # N: Revealed type is "builtins.str"
reveal_type(f(Wrapper[B]()))  # N: Revealed type is "builtins.int"

[case testOverlappingOverloadCounting]
from foo import *
[file foo.pyi]
from typing import overload
class A: pass
class B(A): pass
@overload
def f(x: int) -> None: pass
@overload
def f(x: B) -> str: pass # E: Overloaded function signatures 2 and 3 overlap with incompatible return types
@overload
def f(x: A) -> int: pass

[case testOverloadWithTupleMatchingTypeVar]
from foo import *
[file foo.pyi]
from typing import TypeVar, Generic, Tuple, overload

T = TypeVar('T')

class A(Generic[T]):
    @overload
    def f(self, arg: T) -> None:
        pass
    @overload
    def f(self, arg: T, default: int) -> None:
        pass

b = A()  # type: A[Tuple[int, int]]
b.f((0, 0))
b.f((0, '')) # E: Argument 1 to "f" of "A" has incompatible type "Tuple[int, str]"; expected "Tuple[int, int]"
[builtins fixtures/tuple.pyi]

[case testSingleOverloadStub]
from foo import *
[file foo.pyi]
from typing import overload
@overload
def f(a: int) -> None: pass
def f(a: int) -> None: pass
[out]
tmp/foo.pyi:2: error: Single overload definition, multiple required
tmp/foo.pyi:4: error: An implementation for an overloaded function is not allowed in a stub file

[case testSingleOverload2]
from foo import *
[file foo.pyi]
from typing import overload
def f(a: int) -> None: pass
@overload
def f(a: str) -> None: pass
[out]
tmp/foo.pyi:3: error: Name "f" already defined on line 2
tmp/foo.pyi:3: error: Single overload definition, multiple required

[case testNonconsecutiveOverloads]
from foo import *
[file foo.pyi]
from typing import overload
@overload
def f(a: int) -> None: pass
1
@overload
def f(a: str) -> None: pass
[out]
tmp/foo.pyi:2: error: Single overload definition, multiple required
tmp/foo.pyi:5: error: Name "f" already defined on line 2
tmp/foo.pyi:5: error: Single overload definition, multiple required

[case testNonconsecutiveOverloadsMissingFirstOverload]
from foo import *
[file foo.pyi]
from typing import overload
def f(a: int) -> None: pass
1
@overload
def f(a: str) -> None: pass
[out]
tmp/foo.pyi:4: error: Name "f" already defined on line 2
tmp/foo.pyi:4: error: Single overload definition, multiple required

[case testNonconsecutiveOverloadsMissingLaterOverload]
from foo import *
[file foo.pyi]
from typing import overload
@overload
def f(a: int) -> None: pass
1
def f(a: str) -> None: pass
[out]
tmp/foo.pyi:2: error: Single overload definition, multiple required
tmp/foo.pyi:5: error: Name "f" already defined on line 2

[case testOverloadTuple]
from foo import *
[file foo.pyi]
from typing import overload, Tuple
@overload
def f(x: int, y: Tuple[str, ...]) -> None: pass
@overload
def f(x: int, y: str) -> None: pass
f(1, ('2', '3'))
f(1, (2, '3')) # E: Argument 2 to "f" has incompatible type "Tuple[int, str]"; expected "Tuple[str, ...]"
f(1, ('2',))
f(1, '2')
f(1, (2, 3)) # E: Argument 2 to "f" has incompatible type "Tuple[int, int]"; expected "Tuple[str, ...]"
x = ('2', '3')  # type: Tuple[str, ...]
f(1, x)
y = (2, 3)  # type: Tuple[int, ...]
f(1, y) # E: Argument 2 to "f" has incompatible type "Tuple[int, ...]"; expected "Tuple[str, ...]"
[builtins fixtures/tuple.pyi]

[case testCallableSpecificOverload]
from foo import *
[file foo.pyi]
from typing import overload, Callable
@overload
def f(a: Callable[[], int]) -> None: pass
@overload
def f(a: str) -> None: pass
f(0)  # E: No overload variant of "f" matches argument type "int" \
      # N: Possible overload variants: \
      # N:     def f(a: Callable[[], int]) -> None \
      # N:     def f(a: str) -> None

[case testCustomRedefinitionDecorator]

from typing import Any, Callable, Type

class Chain(object):
    def chain(self, function: Callable[[Any], int]) -> 'Chain':
        return self

class Test(object):
    do_chain = Chain()

    @do_chain.chain  # E: Name "do_chain" already defined on line 9
    def do_chain(self) -> int:
        return 2

    @do_chain.chain  # E: Name "do_chain" already defined on line 11
    def do_chain(self) -> int:
        return 3

t = Test()
reveal_type(t.do_chain)  # N: Revealed type is "__main__.Chain"

[case testOverloadWithOverlappingItemsAndAnyArgument1]
from typing import overload, Any

@overload
def f(x: int) -> int: ...
@overload
def f(x: object) -> object: ...
def f(x): pass

a: Any
reveal_type(f(a))  # N: Revealed type is "Any"

[case testOverloadWithOverlappingItemsAndAnyArgument2]
from typing import overload, Any

@overload
def f(x: int) -> int: ...
@overload
def f(x: float) -> float: ...
def f(x): pass

a: Any
reveal_type(f(a))  # N: Revealed type is "Any"

[case testOverloadWithOverlappingItemsAndAnyArgument3]
from typing import overload, Any

@overload
def f(x: int) -> int: ...
@overload
def f(x: str) -> str: ...
def f(x): pass

a: Any
reveal_type(f(a))  # N: Revealed type is "Any"

[case testOverloadWithOverlappingItemsAndAnyArgument4]
from typing import overload, Any

@overload
def f(x: int, y: int, z: str) -> int: ...
@overload
def f(x: object, y: int, z: str) -> object: ...
def f(x): pass

a: Any
# Any causes ambiguity
reveal_type(f(a, 1, ''))  # N: Revealed type is "Any"
# Any causes no ambiguity
reveal_type(f(1, a, a))  # N: Revealed type is "builtins.int"
reveal_type(f('', a, a))  # N: Revealed type is "builtins.object"
# Like above, but use keyword arguments.
reveal_type(f(y=1, z='', x=a))  # N: Revealed type is "Any"
reveal_type(f(y=a, z='', x=1))  # N: Revealed type is "builtins.int"
reveal_type(f(z='', x=1, y=a))  # N: Revealed type is "builtins.int"
reveal_type(f(z='', x=a, y=1))  # N: Revealed type is "Any"

[case testOverloadWithOverlappingItemsAndAnyArgument5]
from typing import overload, Any, Union

class A: pass
class B(A): pass

@overload
def f(x: B) -> B: ...
@overload
def f(x: Union[A, B]) -> A: ...
def f(x): pass

# Note: overloads ignore promotions so we treat 'int' and 'float' as distinct types
@overload
def g(x: int) -> int: ...   # E: Overloaded function signatures 1 and 2 overlap with incompatible return types
@overload
def g(x: Union[int, float]) -> float: ...
def g(x): pass

a: Any
reveal_type(f(a))  # N: Revealed type is "Any"
reveal_type(g(a))  # N: Revealed type is "Any"

[case testOverloadWithOverlappingItemsAndAnyArgument6]
from typing import overload, Any

@overload
def f(x: int, y: int) -> int: ...
@overload
def f(x: float, y: int, z: str) -> float: ...
@overload
def f(x: object, y: int, z: str, a: None) -> str: ...
def f(x): pass

a: Any
# Any causes ambiguity
reveal_type(f(*a))  # N: Revealed type is "Any"
reveal_type(f(a, *a))  # N: Revealed type is "Any"
reveal_type(f(1, *a))  # N: Revealed type is "Any"
reveal_type(f(1.1, *a))  # N: Revealed type is "Any"
reveal_type(f('', *a))  # N: Revealed type is "builtins.str"

[case testOverloadWithOverlappingItemsAndAnyArgument7]
from typing import overload, Any

@overload
def f(x: int, y: int, z: int) -> int: ...
@overload
def f(x: object, y: int, z: int) -> object: ...
def f(x): pass

@overload
def g(x: int, y: int, z: int) -> int: ...
@overload
def g(x: object, y: int, z: str) -> object: ...
def g(x): pass

a: Any
reveal_type(f(1, *a))  # N: Revealed type is "builtins.int"
reveal_type(g(1, *a))  # N: Revealed type is "Any"

[case testOverloadWithOverlappingItemsAndAnyArgument8]
from typing import overload, Any

@overload
def f(x: int, y: int, z: int) -> str: ...
@overload
def f(x: object, y: int, z: int) -> str: ...
def f(x): pass

a: Any
# The return type is not ambiguous so Any arguments cause no ambiguity.
reveal_type(f(a, 1, 1)) # N: Revealed type is "builtins.str"
reveal_type(f(1, *a))  # N: Revealed type is "builtins.str"

[case testOverloadWithOverlappingItemsAndAnyArgument9]
from typing import overload, Any, List

@overload
def f(x: List[int]) -> List[int]: ...
@overload
def f(x: List[Any]) -> List[Any]: ...
def f(x): pass

a: Any
b: List[Any]
c: List[str]
d: List[int]
reveal_type(f(a)) # N: Revealed type is "builtins.list[Any]"
reveal_type(f(b))  # N: Revealed type is "builtins.list[Any]"
reveal_type(f(c))  # N: Revealed type is "builtins.list[Any]"
reveal_type(f(d))  # N: Revealed type is "builtins.list[builtins.int]"

[builtins fixtures/list.pyi]

[case testOverloadWithOverlappingItemsAndAnyArgument10]
from typing import overload, Any

@overload
def f(*, x: int = 3, y: int = 3) -> int: ...  # E: Overloaded function signatures 1 and 2 overlap with incompatible return types
@overload
def f(**kwargs: str) -> str: ...
def f(*args, **kwargs): pass

# Checking an overload flagged as unsafe is a bit weird, but this is the
# cleanest way to make sure 'Any' ambiguity checks work correctly with
# keyword arguments.
a: Any
i: int
reveal_type(f(x=a, y=i))  # N: Revealed type is "builtins.int"
reveal_type(f(y=a))       # N: Revealed type is "Any"
reveal_type(f(x=a, y=a))  # N: Revealed type is "Any"

[builtins fixtures/dict.pyi]

[case testOverloadWithOverlappingItemsAndAnyArgument11]
from typing import overload, Any, Dict

@overload
def f(x: int = 3, **kwargs: int) -> int: ...
@overload
def f(**kwargs: str) -> str: ...
def f(*args, **kwargs): pass

a: Dict[str, Any]
i: int
reveal_type(f(x=i, **a))  # N: Revealed type is "builtins.int"
reveal_type(f(**a))       # N: Revealed type is "Any"

[builtins fixtures/dict.pyi]

[case testOverloadWithOverlappingItemsAndAnyArgument12]
from typing import overload, Any

@overload
def f(x: int) -> Any: ...
@overload
def f(x: str) -> str: ...
def f(x): pass

a: Any
reveal_type(f(a))  # N: Revealed type is "Any"

[case testOverloadWithOverlappingItemsAndAnyArgument13]
from typing import Any, overload, TypeVar, Generic

class slice: pass

T = TypeVar('T')
class A(Generic[T]):
    @overload
    def f(self, x: int) -> T: ...
    @overload
    def f(self, x: slice) -> A[T]: ...
    def f(self, x): ...

i: Any
a: A[Any]
reveal_type(a.f(i))  # N: Revealed type is "Any"

[case testOverloadWithOverlappingItemsAndAnyArgument14]
from typing import Any, overload, TypeVar, Generic

T = TypeVar('T')

class Wrapper(Generic[T]): pass
class slice: pass

class A(Generic[T]):
    @overload
    def f(self, x: int) -> Wrapper[T]: ...
    @overload
    def f(self, x: slice) -> Wrapper[A[T]]: ...
    def f(self, x): ...

i: Any
a: A[Any]
reveal_type(a.f(i))  # N: Revealed type is "__main__.Wrapper[Any]"

[case testOverloadWithOverlappingItemsAndAnyArgument15]
from typing import overload, Any, Union

@overload
def f(x: int) -> str: ...
@overload
def f(x: str) -> str: ...
def f(x): pass

@overload
def g(x: int) -> Union[str, int]: ...
@overload
def g(x: str) -> Union[int, str]: ...
def g(x): pass

a: Any
reveal_type(f(a))  # N: Revealed type is "builtins.str"
reveal_type(g(a))  # N: Revealed type is "Union[builtins.str, builtins.int]"

[case testOverloadWithOverlappingItemsAndAnyArgument16]
from typing import overload, Any, Union, Callable

@overload
def f(x: int) -> Callable[[int, int], int]: ...
@overload
def f(x: str) -> Callable[[str], str]: ...
def f(x): pass

a: Any
reveal_type(f(a))     # N: Revealed type is "def (*Any, **Any) -> Any"
reveal_type(f(a)(a))  # N: Revealed type is "Any"

[case testOverloadOnOverloadWithType]
from typing import Any, Type, TypeVar, overload
from mod import MyInt
T = TypeVar('T')

@overload
def make(cls: Type[T]) -> T: pass
@overload
def make() -> Any: pass

def make(*args):
    pass

c = make(MyInt)
reveal_type(c) # N: Revealed type is "mod.MyInt*"

[file mod.pyi]
from typing import overload
class MyInt:
    @overload
    def __init__(self, x: str) -> None: pass
    @overload
    def __init__(self, x: str, y: int) -> None: pass
[builtins fixtures/tuple.pyi]
[out]

[case testOverloadTupleInstance]
from typing import overload, Tuple, Any

class A: ...
class A1(A): ...
class B: ...
class C: ...
class D: ...

@overload
def f(x: A) -> A: ...
@overload
def f(x: Tuple[C]) -> B: ...
@overload
def f(x: Tuple[A1, int]) -> C: ...  # E: Overloaded function signatures 3 and 5 overlap with incompatible return types
@overload
def f(x: Tuple[A, str]) -> D: ...
@overload
def f(x: Tuple[A, int]) -> D: ...
@overload
def f(x: Tuple[()]) -> D: ...
def f(x: Any) -> Any:...
[builtins fixtures/tuple.pyi]

[case testOverloadTupleEllipsisNumargs]
from typing import overload, Tuple, Any

class A: ...
class B: ...

@overload
def r1(x: Tuple[()]) -> B: ...  # E: Overloaded function signatures 1 and 4 overlap with incompatible return types
@overload
def r1(x: Tuple[A]) -> B: ...  # E: Overloaded function signatures 2 and 4 overlap with incompatible return types
@overload
def r1(x: Tuple[A, A]) -> B: ...  # E: Overloaded function signatures 3 and 4 overlap with incompatible return types
@overload
def r1(x: Tuple[A, ...]) -> A: ...
def r1(x: Any) -> Any: ...

@overload
def r2(x: Tuple[A, ...]) -> A: ...
@overload
def r2(x: Tuple[A, A]) -> B: ...  # E: Overloaded function signature 2 will never be matched: signature 1's parameter type(s) are the same or broader
@overload
def r2(x: Tuple[A]) -> B: ...  # E: Overloaded function signature 3 will never be matched: signature 1's parameter type(s) are the same or broader
@overload
def r2(x: Tuple[()]) -> B: ...  # E: Overloaded function signature 4 will never be matched: signature 1's parameter type(s) are the same or broader
def r2(x: Any) -> Any: ...

[builtins fixtures/tuple.pyi]

[case testOverloadTupleEllipsisVariance]
from typing import overload, Tuple, Any

class A: ...
class A1(A): ...
class B: ...
class C: ...
class D: ...

@overload
def r(x: Tuple[A1, ...]) -> A: ...  # E: Overloaded function signatures 1 and 2 overlap with incompatible return types
@overload
def r(x: Tuple[A, ...]) -> B: ...
@overload
def r(x: Tuple[B, ...]) -> C: ...
def r(x: Any) -> Any:...

@overload
def g(x: A) -> A: ...
@overload
def g(x: Tuple[A1, ...]) -> B: ...  # E: Overloaded function signatures 2 and 3 overlap with incompatible return types
@overload
def g(x: Tuple[A, A]) -> C: ...
@overload
def g(x: Tuple[A, B]) -> D: ...
def g(x: Any) -> Any:...

[builtins fixtures/tuple.pyi]

[case testOverloadWithMethodOverrideAndImplementation]
from typing import overload, Union, Any

class Parent:
    @overload
    def f(self, arg: int) -> int: ...
    @overload
    def f(self, arg: str) -> str: ...
    def f(self, arg: Any) -> Any: ...

class Child1(Parent):
    @overload
    def f(self, arg: int) -> int: ...
    @overload
    def f(self, arg: str) -> str: ...
    def f(self, arg: Union[int, str]) -> Union[int, str]: ...

class Child2(Parent):
    @overload
    def f(self, arg: int) -> int: ...
    @overload
    def f(self, arg: str) -> str: ...
    def f(self, arg: Union[int, str]) -> int: ... # E: Overloaded function implementation cannot produce return type of signature 2

class Child3(Parent):
    @overload
    def f(self, arg: int) -> int: ...
    @overload
    def f(self, arg: str) -> str: ...
    def f(self, arg: Any) -> Any: ...

class Child4(Parent):
    @overload
    def f(self, arg: int) -> int: ...
    @overload
    def f(self, arg: str) -> str: ...
    def f(self, arg: Union[int, str]) -> Union[int, str]:
        return b''  # E: Incompatible return value type (got "bytes", expected "Union[int, str]")

[builtins fixtures/tuple.pyi]

[case testOverloadWithIncompatibleMethodOverrideAndImplementation]
from typing import overload, Union, Any

class StrSub: pass

class ParentWithTypedImpl:
    @overload
    def f(self, arg: int) -> int: ...
    @overload
    def f(self, arg: str) -> str: ...
    def f(self, arg: Union[int, str]) -> Union[int, str]: ...

class Child1(ParentWithTypedImpl):
    @overload  # Fail
    def f(self, arg: int) -> int: ...
    @overload
    def f(self, arg: StrSub) -> str: ...
    def f(self, arg: Union[int, StrSub]) -> Union[int, str]: ...

class Child2(ParentWithTypedImpl):
    @overload  # Fail
    def f(self, arg: int) -> int: ...
    @overload
    def f(self, arg: StrSub) -> str: ...
    def f(self, arg: Any) -> Any: ...

class ParentWithDynamicImpl:
    @overload
    def f(self, arg: int) -> int: ...
    @overload
    def f(self, arg: str) -> str: ...
    def f(self, arg: Any) -> Any: ...

class Child3(ParentWithDynamicImpl):
    @overload  # Fail
    def f(self, arg: int) -> int: ...
    @overload
    def f(self, arg: StrSub) -> str: ...
    def f(self, arg: Union[int, StrSub]) -> Union[int, str]: ...

class Child4(ParentWithDynamicImpl):
    @overload  # Fail
    def f(self, arg: int) -> int: ...
    @overload
    def f(self, arg: StrSub) -> str: ...
    def f(self, arg: Any) -> Any: ...

[builtins fixtures/tuple.pyi]
[out]
main:13: error: Signature of "f" incompatible with supertype "ParentWithTypedImpl"
main:13: note:      Superclass:
main:13: note:          @overload
main:13: note:          def f(self, arg: int) -> int
main:13: note:          @overload
main:13: note:          def f(self, arg: str) -> str
main:13: note:      Subclass:
main:13: note:          @overload
main:13: note:          def f(self, arg: int) -> int
main:13: note:          @overload
main:13: note:          def f(self, arg: StrSub) -> str
main:20: error: Signature of "f" incompatible with supertype "ParentWithTypedImpl"
main:20: note:      Superclass:
main:20: note:          @overload
main:20: note:          def f(self, arg: int) -> int
main:20: note:          @overload
main:20: note:          def f(self, arg: str) -> str
main:20: note:      Subclass:
main:20: note:          @overload
main:20: note:          def f(self, arg: int) -> int
main:20: note:          @overload
main:20: note:          def f(self, arg: StrSub) -> str
main:34: error: Signature of "f" incompatible with supertype "ParentWithDynamicImpl"
main:34: note:      Superclass:
main:34: note:          @overload
main:34: note:          def f(self, arg: int) -> int
main:34: note:          @overload
main:34: note:          def f(self, arg: str) -> str
main:34: note:      Subclass:
main:34: note:          @overload
main:34: note:          def f(self, arg: int) -> int
main:34: note:          @overload
main:34: note:          def f(self, arg: StrSub) -> str
main:41: error: Signature of "f" incompatible with supertype "ParentWithDynamicImpl"
main:41: note:      Superclass:
main:41: note:          @overload
main:41: note:          def f(self, arg: int) -> int
main:41: note:          @overload
main:41: note:          def f(self, arg: str) -> str
main:41: note:      Subclass:
main:41: note:          @overload
main:41: note:          def f(self, arg: int) -> int
main:41: note:          @overload
main:41: note:          def f(self, arg: StrSub) -> str

[case testOverloadAnyIsConsideredValidReturnSubtype]
from typing import Any, overload, Optional

@overload
def foo(x: None) -> Any: ...
@overload
def foo(x: Optional[str]) -> str: ...
def foo(x): pass

@overload
def bar(x: None) -> object: ...  # E: Overloaded function signatures 1 and 2 overlap with incompatible return types
@overload
def bar(x: Optional[str]) -> str: ...
def bar(x): pass

[case testOverloadWithNonPositionalArgs]
from typing import overload

class A: ...
class B: ...
class C: ...

@overload
def foo(*, p1: A, p2: B = B()) -> A: ...
@overload
def foo(*, p2: B = B()) -> B: ...
def foo(p1, p2=None): ...

reveal_type(foo())  # N: Revealed type is "__main__.B"
reveal_type(foo(p2=B()))  # N: Revealed type is "__main__.B"
reveal_type(foo(p1=A()))  # N: Revealed type is "__main__.A"

[case testOverloadWithNonPositionalArgsIgnoresOrder]
from typing import overload

class A: ...
class B(A): ...
class X: ...
class Y: ...

@overload
def f(*, p1: X, p2: A) -> X: ...
@overload
def f(*, p2: B, p1: X) -> Y: ...  # E: Overloaded function signature 2 will never be matched: signature 1's parameter type(s) are the same or broader
def f(*, p1, p2): ...

@overload
def g(*, p1: X, p2: B) -> X: ...  # E: Overloaded function signatures 1 and 2 overlap with incompatible return types
@overload
def g(*, p2: A, p1: X) -> Y: ...
def g(*, p1, p2): ...

[case testOverloadWithVariableArgsAreOverlapping]
from wrapper import *
[file wrapper.pyi]
from typing import overload

@overload
def foo1(*x: int) -> int: ...  # E: Overloaded function signatures 1 and 2 overlap with incompatible return types
@overload
def foo1(x: int, y: int, z: int) -> str: ...

@overload
def foo2(*x: int) -> int: ...
@overload
def foo2(x: int, y: str, z: int) -> str: ...

@overload
def bar1(x: int, y: int, z: int) -> str: ...  # E: Overloaded function signatures 1 and 2 overlap with incompatible return types
@overload
def bar1(*x: int) -> int: ...

@overload
def bar2(x: int, y: str, z: int) -> str: ...
@overload
def bar2(*x: int) -> int: ...
[builtins fixtures/tuple.pyi]

[case testOverloadDetectsPossibleMatchesWithGenerics]
from typing import overload, TypeVar, Generic

T = TypeVar('T')

@overload
def foo(x: None, y: None) -> str: ...  # E: Overloaded function signatures 1 and 2 overlap with incompatible return types
@overload
def foo(x: T, y: T) -> int: ...
def foo(x): ...

# What if 'T' is 'object'?
@overload
def bar(x: None, y: int) -> str: ...  # E: Overloaded function signatures 1 and 2 overlap with incompatible return types
@overload
def bar(x: T, y: T) -> int: ...
def bar(x, y): ...

class Wrapper(Generic[T]):
    @overload
    def foo(self, x: None, y: None) -> str: ...  # E: Overloaded function signatures 1 and 2 overlap with incompatible return types
    @overload
    def foo(self, x: T, y: None) -> int: ...
    def foo(self, x): ...

    @overload
    def bar(self, x: None, y: int) -> str: ...  # E: Overloaded function signatures 1 and 2 overlap with incompatible return types
    @overload
    def bar(self, x: T, y: T) -> int: ...
    def bar(self, x, y): ...

[case testOverloadFlagsPossibleMatches]
from wrapper import *
[file wrapper.pyi]
from typing import overload

@overload
def foo1(x: str) -> str: ...  # E: Overloaded function signatures 1 and 2 overlap with incompatible return types
@overload
def foo1(x: str, y: str = ...) -> int: ...

@overload
def foo2(x: str, y: str = ...) -> int: ...
@overload
def foo2(x: str) -> str: ...  # E: Overloaded function signature 2 will never be matched: signature 1's parameter type(s) are the same or broader

@overload
def foo3(x: str) -> str: ...
@overload
def foo3(x: str, y: str) -> int: ...

[case testOverloadPossibleOverlapWithArgsAndKwargs]
from wrapper import *
[file wrapper.pyi]
from typing import overload

@overload
def foo1(*args: int) -> int: ...  # E: Overloaded function signatures 1 and 2 overlap with incompatible return types
@overload
def foo1(**kwargs: int) -> str: ...

@overload
def foo2(**kwargs: int) -> str: ...  # E: Overloaded function signatures 1 and 2 overlap with incompatible return types
@overload
def foo2(*args: int) -> int: ...
[builtins fixtures/dict.pyi]

[case testOverloadPossibleOverlapWithVarargs]
from wrapper import *
[file wrapper.pyi]
from typing import overload

@overload
def foo1(*args: int) -> int: ...
@overload
def foo1(*args2: int) -> str: ...  # E: Overloaded function signature 2 will never be matched: signature 1's parameter type(s) are the same or broader

@overload
def foo2(*args: int) -> str: ...
@overload
def foo2(*args2: str) -> int: ...

@overload
def foo3(*args: int) -> str: ...
@overload
def foo3(*args: str) -> int: ...
[builtins fixtures/tuple.pyi]

[case testOverloadPossibleOverlapWithVarargs2]
from wrapper import *
[file wrapper.pyi]
from typing import overload

@overload
def foo1(*args: str) -> int: ...
@overload
def foo1(x: int, *args2: int) -> str: ...

@overload
def foo2(x: int, *args: int) -> str: ...
@overload
def foo2(*args2: str) -> int: ...

@overload
def foo3(*args: int) -> int: ...  # E: Overloaded function signatures 1 and 2 overlap with incompatible return types
@overload
def foo3(x: int, *args2: int) -> str: ...

@overload
def foo4(x: int, *args: int) -> str: ...  # E: Overloaded function signatures 1 and 2 overlap with incompatible return types
@overload
def foo4(*args2: int) -> int: ...
[builtins fixtures/tuple.pyi]

[case testOverloadPossibleOverlapWithVarargs3]
from wrapper import *
[file wrapper.pyi]
from typing import overload

class Other: ...

@overload
def foo1(x: Other, *args: int) -> str: ...
@overload
def foo1(*args: str) -> int: ...

@overload
def foo2(*args: int) -> str: ...
@overload
def foo2(x: Other, *args: str) -> int: ...

@overload
def foo3(x: Other = ..., *args: int) -> str: ...
@overload
def foo3(*args: str) -> int: ...

@overload
def foo4(*args: int) -> str: ...
@overload
def foo4(x: Other = ..., *args: str) -> int: ...
[builtins fixtures/tuple.pyi]

[case testOverloadPossibleOverlapWithVarargs4]
from typing import overload

@overload
def foo1(x: int = 0, y: int = 0) -> int: ...  # E: Overloaded function signatures 1 and 2 overlap with incompatible return types
@overload
def foo1(*xs: int) -> str: ...
def foo1(*args): pass

@overload
def foo2(*xs: int) -> str: ...  # E: Overloaded function signatures 1 and 2 overlap with incompatible return types
@overload
def foo2(x: int = 0, y: int = 0) -> int: ...
def foo2(*args): pass
[builtins fixtures/tuple.pyi]

[case testOverloadPossibleOverlapWithKwargs]
from wrapper import *
[file wrapper.pyi]
from typing import overload

@overload
def foo1(**kwargs: int) -> int: ...
@overload
def foo1(**kwargs2: int) -> str: ...  # E: Overloaded function signature 2 will never be matched: signature 1's parameter type(s) are the same or broader

@overload
def foo2(**kwargs: int) -> str: ...
@overload
def foo2(**kwargs2: str) -> int: ...

@overload
def foo(**kwargs: int) -> str: ...
@overload
def foo(**kwargs: str) -> int: ...
[builtins fixtures/dict.pyi]

[case testOverloadPossibleOverlapMixingNamedArgsWithVarargs]
from wrapper import *
[file wrapper.pyi]
from typing import overload

@overload
def foo1(x: str, *, y: str) -> str: ...
@overload
def foo1(*x: str) -> int: ...

@overload
def foo2(*x: str) -> int: ...
@overload
def foo2(x: str, *, y: str) -> str: ...
[builtins fixtures/tuple.pyi]

[case testOverloadPossibleOverlapMixingOptionalArgsWithVarargs]
from wrapper import *
[file wrapper.pyi]
from typing import overload

@overload
def foo1(x: str, y: str = ..., z: str = ...) -> str: ...  # E: Overloaded function signatures 1 and 2 overlap with incompatible return types
@overload
def foo1(*x: str) -> int: ...

@overload
def foo2(*x: str) -> int: ...  # E: Overloaded function signatures 1 and 2 overlap with incompatible return types
@overload
def foo2(x: str, y: str = ..., z: str = ...) -> str: ...

@overload
def foo3(x: int, y: str = ..., z: str = ...) -> str: ...
@overload
def foo3(*x: str) -> int: ...
[builtins fixtures/tuple.pyi]

[case testOverloadPossibleOverlapMixingOptionalArgsWithVarargs2]
from wrapper import *
[file wrapper.pyi]
from typing import overload

@overload
def foo1(x: str, y: str = ..., z: int = ...) -> str: ...  # E: Overloaded function signatures 1 and 2 overlap with incompatible return types
@overload
def foo1(*x: str) -> int: ...

@overload
def foo2(x: str, y: str = ..., z: int = ...) -> str: ...  # E: Overloaded function signatures 1 and 2 overlap with incompatible return types
@overload
def foo2(*x: str) -> int: ...
[builtins fixtures/tuple.pyi]

[case testOverloadPossibleOverlapMixingNamedArgsWithKwargs]
from wrapper import *
[file wrapper.pyi]
from typing import overload

@overload
def foo1(*, x: str, y: str, z: str) -> str: ...  # E: Overloaded function signatures 1 and 2 overlap with incompatible return types
@overload
def foo1(**x: str) -> int: ...

@overload
def foo2(**x: str) -> int: ...
@overload
def foo2(*, x: str, y: str, z: str) -> str: ...  # E: Overloaded function signature 2 will never be matched: signature 1's parameter type(s) are the same or broader

@overload
def foo3(*, x: int, y: str, z: str) -> str: ...
@overload
def foo3(*x: str) -> int: ...

[builtins fixtures/dict.pyi]

[case testOverloadPossibleOverlapMixingNamedArgsWithKwargs2]
from wrapper import *
[file wrapper.pyi]
from typing import overload

@overload
def foo1(*, x: str, y: str, z: int) -> str: ...
@overload
def foo1(**x: str) -> int: ...

@overload
def foo2(**x: str) -> int: ...
@overload
def foo2(*, x: str, y: str, z: int) -> str: ...

@overload
def foo3(*, x: str, y: str, z: int = ...) -> str: ...  # E: Overloaded function signatures 1 and 2 overlap with incompatible return types
@overload
def foo3(**x: str) -> int: ...

@overload
def foo4(**x: str) -> int: ...  # E: Overloaded function signatures 1 and 2 overlap with incompatible return types
@overload
def foo4(*, x: str, y: str, z: int = ...) -> str: ...
[builtins fixtures/dict.pyi]

[case testOverloadPossibleOverlapMixingNamedArgsWithKwargs3]
from wrapper import *
[file wrapper.pyi]
from typing import overload

@overload
def foo1(x: str, *, y: str, z: str) -> str: ...  # E: Overloaded function signatures 1 and 2 overlap with incompatible return types
@overload
def foo1(**x: str) -> int: ...

@overload
def foo2(**x: str) -> int: ...  # E: Overloaded function signatures 1 and 2 overlap with incompatible return types
@overload
def foo2(x: str, *, y: str, z: str) -> str: ...

[builtins fixtures/dict.pyi]

[case testOverloadVarargInputAndVarargDefinition]
from typing import overload, List

class A: ...
class B: ...
class C: ...

@overload
def foo(x: int) -> A: ...
@overload
def foo(x: int, y: int) -> B: ...
@overload
def foo(x: int, y: int, z: int, *args: int) -> C: ...
def foo(*args): pass

reveal_type(foo(1))        # N: Revealed type is "__main__.A"
reveal_type(foo(1, 2))     # N: Revealed type is "__main__.B"
reveal_type(foo(1, 2, 3))  # N: Revealed type is "__main__.C"

reveal_type(foo(*[1]))        # N: Revealed type is "__main__.C"
reveal_type(foo(*[1, 2]))     # N: Revealed type is "__main__.C"
reveal_type(foo(*[1, 2, 3]))  # N: Revealed type is "__main__.C"

x: List[int]
reveal_type(foo(*x))  # N: Revealed type is "__main__.C"

y: List[str]
foo(*y)  # E: No overload variant of "foo" matches argument type "List[str]" \
         # N: Possible overload variants: \
         # N:     def foo(x: int) -> A \
         # N:     def foo(x: int, y: int) -> B \
         # N:     def foo(x: int, y: int, z: int, *args: int) -> C
[builtins fixtures/list.pyi]

[case testOverloadMultipleVarargDefinition]
from typing import overload, List, Any

class A: ...
class B: ...
class C: ...
class D: ...

@overload
def foo(x: int) -> A: ...
@overload
def foo(x: int, y: int) -> B: ...
@overload
def foo(x: int, y: int, z: int, *args: int) -> C: ...
@overload
def foo(*x: str) -> D: ...
def foo(*args): pass

reveal_type(foo(*[1, 2]))      # N: Revealed type is "__main__.C"
reveal_type(foo(*["a", "b"]))  # N: Revealed type is "__main__.D"

x: List[Any]
reveal_type(foo(*x))  # N: Revealed type is "Any"
[builtins fixtures/list.pyi]

[case testOverloadMultipleVarargDefinitionComplex]
from typing import TypeVar, overload, Any, Callable

T1 = TypeVar('T1')
T2 = TypeVar('T2')
T3 = TypeVar('T3')

@overload
def chain_call(input_value: T1,
               f1: Callable[[T1], T2]) -> T2: ...
@overload
def chain_call(input_value: T1,
               f1: Callable[[T1], T2],
               f2: Callable[[T2], T3]) -> T3: ...
@overload
def chain_call(input_value: T1,
               *f_rest: Callable[[T1], T1]) -> T1: ...
@overload
def chain_call(input_value: T1,
               f1: Callable[[T1], T2],
               f2: Callable[[T2], T3],
               f3: Callable[[T3], Any],
               *f_rest: Callable[[Any], Any]) -> Any: ...
def chain_call(input_value, *f_rest):
    for function in f_rest:
        input_value = function(input_value)
    return input_value


class A: ...
class B: ...
class C: ...
class D: ...

def f(x: A) -> A: ...
def f1(x: A) -> B: ...
def f2(x: B) -> C: ...
def f3(x: C) -> D: ...

reveal_type(chain_call(A(), f1, f2))       # N: Revealed type is "__main__.C*"
reveal_type(chain_call(A(), f1, f2, f3))   # N: Revealed type is "Any"
reveal_type(chain_call(A(), f, f, f, f))   # N: Revealed type is "__main__.A"
[builtins fixtures/list.pyi]

[case testOverloadVarargsSelection]
from typing import overload, Tuple
@overload
def f(x: int) -> Tuple[int]: ...
@overload
def f(x: int, y: int) -> Tuple[int, int]: ...
@overload
def f(*xs: int) -> Tuple[int, ...]: ...
def f(*args): pass

i: int
reveal_type(f(i))           # N: Revealed type is "Tuple[builtins.int]"
reveal_type(f(i, i))        # N: Revealed type is "Tuple[builtins.int, builtins.int]"
reveal_type(f(i, i, i))     # N: Revealed type is "builtins.tuple[builtins.int]"

reveal_type(f(*[]))         # N: Revealed type is "builtins.tuple[builtins.int]"
reveal_type(f(*[i]))        # N: Revealed type is "builtins.tuple[builtins.int]"
reveal_type(f(*[i, i]))     # N: Revealed type is "builtins.tuple[builtins.int]"
reveal_type(f(*[i, i, i]))  # N: Revealed type is "builtins.tuple[builtins.int]"
[builtins fixtures/list.pyi]

[case testOverloadVarargsSelectionWithTuples]
from typing import overload, Tuple
@overload
def f(x: int) -> Tuple[int]: ...
@overload
def f(x: int, y: int) -> Tuple[int, int]: ...
@overload
def f(*xs: int) -> Tuple[int, ...]: ...
def f(*args): pass

i: int
reveal_type(f(*()))         # N: Revealed type is "builtins.tuple[builtins.int]"
reveal_type(f(*(i,)))       # N: Revealed type is "Tuple[builtins.int]"
reveal_type(f(*(i, i)))     # N: Revealed type is "Tuple[builtins.int, builtins.int]"
reveal_type(f(*(i, i, i)))  # N: Revealed type is "builtins.tuple[builtins.int]"
[builtins fixtures/tuple.pyi]

[case testOverloadVarargsSelectionWithNamedTuples]
from typing import overload, Tuple, NamedTuple
@overload
def f(x: int, y: int) -> Tuple[int, int]: ...
@overload
def f(*xs: int) -> Tuple[int, ...]: ...
def f(*args): pass

A = NamedTuple('A', [('x', int), ('y', int)])
B = NamedTuple('B', [('a', int), ('b', int)])
C = NamedTuple('C', [('a', int), ('b', int), ('c', int)])

a: A
b: B
c: C
reveal_type(f(*a))  # N: Revealed type is "Tuple[builtins.int, builtins.int]"
reveal_type(f(*b))  # N: Revealed type is "Tuple[builtins.int, builtins.int]"
reveal_type(f(*c))  # N: Revealed type is "builtins.tuple[builtins.int]"
[builtins fixtures/tuple.pyi]

[case testOverloadKwargsSelectionWithDict]
from typing import overload, Tuple, Dict
@overload
def f(*, x: int) -> Tuple[int]: ...
@overload
def f(*, x: int, y: int) -> Tuple[int, int]: ...
@overload
def f(**xs: int) -> Tuple[int, ...]: ...
def f(**kwargs): pass

empty: Dict[str, int]
reveal_type(f(**empty))                      # N: Revealed type is "builtins.tuple[builtins.int]"
reveal_type(f(**{'x': 4}))                   # N: Revealed type is "builtins.tuple[builtins.int]"
reveal_type(f(**{'x': 4, 'y': 4}))           # N: Revealed type is "builtins.tuple[builtins.int]"
reveal_type(f(**{'a': 4, 'b': 4, 'c': 4}))   # N: Revealed type is "builtins.tuple[builtins.int]"
[builtins fixtures/dict.pyi]

[case testOverloadKwargsSelectionWithTypedDict]
from typing import overload, Tuple
from typing_extensions import TypedDict
@overload
def f(*, x: int) -> Tuple[int]: ...
@overload
def f(*, x: int, y: int) -> Tuple[int, int]: ...
@overload
def f(**xs: int) -> Tuple[int, ...]: ...
def f(**args): pass

A = TypedDict('A', {'x': int})
B = TypedDict('B', {'x': int, 'y': int})
C = TypedDict('C', {'x': int, 'y': int, 'z': int})

a: A
b: B
c: C

reveal_type(f(**a))  # N: Revealed type is "Tuple[builtins.int]"
reveal_type(f(**b))  # N: Revealed type is "Tuple[builtins.int, builtins.int]"
reveal_type(f(**c))  # N: Revealed type is "builtins.tuple[builtins.int]"
[builtins fixtures/dict.pyi]

[case testOverloadVarargsAndKwargsSelection]
from typing import overload, Any, Tuple, Dict

class A: pass
class B(A): pass

@overload
def f(x: int, y: int) -> B: pass
@overload
def f(x: int, y: int, **kwargs: int) -> A: pass
@overload
def f(*args: int, **kwargs: int) -> Any: pass
def f(*args, **kwargs): pass

a: Tuple[int, int]
b: Tuple[int, ...]
c: Dict[str, int]

reveal_type(f(*a, **c))  # N: Revealed type is "__main__.A"
reveal_type(f(*b, **c))  # N: Revealed type is "__main__.A"
reveal_type(f(*a))       # N: Revealed type is "__main__.B"
reveal_type(f(*b))       # N: Revealed type is "Any"

# TODO: Should this be 'Any' instead?
# The first matching overload with a kwarg is f(int, int, **int) -> A,
# but f(*int, **int) -> Any feels like a better fit.
reveal_type(f(**c))      # N: Revealed type is "__main__.A"
[builtins fixtures/args.pyi]

[case testOverloadWithPartiallyOverlappingUnions]
from typing import overload, Union

class A: ...
class B: ...
class C: ...
class D: ...

@overload
def f(x: Union[A, B]) -> int: ...  # E: Overloaded function signatures 1 and 2 overlap with incompatible return types
@overload
def f(x: Union[B, C]) -> str: ...
def f(x): ...

@overload
def g(x: Union[A, B]) -> int: ...
@overload
def g(x: Union[B, C]) -> int: ...
def g(x): ...

@overload
def h(x: Union[A, B]) -> int: ...
@overload
def h(x: Union[C, D]) -> str: ...
def h(x): ...

@overload
def i(x: Union[A, B]) -> int: ...  # E: Overloaded function signatures 1 and 2 overlap with incompatible return types
@overload
def i(x: Union[A, B, C]) -> str: ...
def i(x): ...

[case testOverloadWithPartiallyOverlappingUnionsNested]
from typing import overload, Union, List

class A: ...
class B: ...
class C: ...
class D: ...

@overload
def f(x: List[Union[A, B]]) -> int: ...  # E: Overloaded function signatures 1 and 2 overlap with incompatible return types
@overload
def f(x: List[Union[B, C]]) -> str: ...
def f(x): ...

@overload
def g(x: List[Union[A, B]]) -> int: ...
@overload
def g(x: List[Union[B, C]]) -> int: ...
def g(x): ...

@overload
def h(x: List[Union[A, B]]) -> int: ...
@overload
def h(x: List[Union[C, D]]) -> str: ...
def h(x): ...

@overload
def i(x: List[Union[A, B]]) -> int: ...  # E: Overloaded function signatures 1 and 2 overlap with incompatible return types
@overload
def i(x: List[Union[A, B, C]]) -> str: ...
def i(x): ...

[builtins fixtures/list.pyi]

[case testOverloadPartialOverlapWithUnrestrictedTypeVar]
from typing import TypeVar, overload

T = TypeVar('T')

@overload
def f(x: int) -> str: ...  # E: Overloaded function signatures 1 and 2 overlap with incompatible return types
@overload
def f(x: T) -> T: ...
def f(x): ...

@overload
def g(x: int) -> int: ...
@overload
def g(x: T) -> T: ...
def g(x): ...

[case testOverloadPartialOverlapWithUnrestrictedTypeVarNested]
from typing import TypeVar, overload, List

T = TypeVar('T')

@overload
def f1(x: List[int]) -> str: ...  # E: Overloaded function signatures 1 and 2 overlap with incompatible return types
@overload
def f1(x: List[T]) -> T: ...
def f1(x): ...

@overload
def f2(x: List[int]) -> List[str]: ...  # E: Overloaded function signatures 1 and 2 overlap with incompatible return types
@overload
def f2(x: List[T]) -> List[T]: ...
def f2(x): ...

@overload
def g1(x: List[int]) -> int: ...
@overload
def g1(x: List[T]) -> T: ...
def g1(x): ...

@overload
def g2(x: List[int]) -> List[int]: ...
@overload
def g2(x: List[T]) -> List[T]: ...
def g2(x): ...

[builtins fixtures/list.pyi]

[case testOverloadPartialOverlapWithUnrestrictedTypeVarInClass]
from typing import TypeVar, overload, Generic

T = TypeVar('T')

class Wrapper(Generic[T]):
    @overload
    def f(self, x: int) -> str: ...   # E: Overloaded function signatures 1 and 2 overlap with incompatible return types
    @overload
    def f(self, x: T) -> T: ...
    def f(self, x): ...

    # TODO: This shouldn't trigger an error message?
    # Related to testTypeCheckOverloadImplementationTypeVarDifferingUsage2?
    # See https://github.com/python/mypy/issues/5510
    @overload
    def g(self, x: int) -> int: ...  # E: Overloaded function signatures 1 and 2 overlap with incompatible return types
    @overload
    def g(self, x: T) -> T: ...
    def g(self, x): ...

[case testOverloadPartialOverlapWithUnrestrictedTypeVarInClassNested]
from typing import TypeVar, overload, Generic, List

T = TypeVar('T')

class Wrapper(Generic[T]):
    @overload
    def f1(self, x: List[int]) -> str: ...   # E: Overloaded function signatures 1 and 2 overlap with incompatible return types
    @overload
    def f1(self, x: List[T]) -> T: ...
    def f1(self, x): ...

    @overload
    def f2(self, x: List[int]) -> List[str]: ...   # E: Overloaded function signatures 1 and 2 overlap with incompatible return types
    @overload
    def f2(self, x: List[T]) -> List[T]: ...
    def f2(self, x): ...

    # TODO: This shouldn't trigger an error message?
    # See https://github.com/python/mypy/issues/5510
    @overload
    def g1(self, x: List[int]) -> int: ...  # E: Overloaded function signatures 1 and 2 overlap with incompatible return types
    @overload
    def g1(self, x: List[T]) -> T: ...
    def g1(self, x): ...

    @overload
    def g2(self, x: List[int]) -> List[int]: ...  # E: Overloaded function signatures 1 and 2 overlap with incompatible return types
    @overload
    def g2(self, x: List[T]) -> List[T]: ...
    def g2(self, x): ...

[builtins fixtures/list.pyi]

[case testOverloadTypedDictDifferentRequiredKeysMeansDictsAreDisjoint]
from typing import overload
from mypy_extensions import TypedDict

A = TypedDict('A', {'x': int, 'y': int})
B = TypedDict('B', {'x': int, 'y': str})

@overload
def f(x: A) -> int: ...
@overload
def f(x: B) -> str: ...
def f(x): pass
[builtins fixtures/dict.pyi]

[case testOverloadedTypedDictPartiallyOverlappingRequiredKeys]
from typing import overload, Union
from mypy_extensions import TypedDict

A = TypedDict('A', {'x': int, 'y': Union[int, str]})
B = TypedDict('B', {'x': int, 'y': Union[str, float]})

@overload
def f(x: A) -> int: ...  # E: Overloaded function signatures 1 and 2 overlap with incompatible return types
@overload
def f(x: B) -> str: ...
def f(x): pass

@overload
def g(x: A) -> int: ...
@overload
def g(x: B) -> object: ...
def g(x): pass
[builtins fixtures/dict.pyi]

[case testOverloadedTypedDictFullyNonTotalDictsAreAlwaysPartiallyOverlapping]
from typing import overload
from mypy_extensions import TypedDict

A = TypedDict('A', {'x': int, 'y': str}, total=False)
B = TypedDict('B', {'a': bool}, total=False)
C = TypedDict('C', {'x': str, 'y': int}, total=False)

@overload
def f(x: A) -> int: ...  # E: Overloaded function signatures 1 and 2 overlap with incompatible return types
@overload
def f(x: B) -> str: ...
def f(x): pass

@overload
def g(x: A) -> int: ...  # E: Overloaded function signatures 1 and 2 overlap with incompatible return types
@overload
def g(x: C) -> str: ...
def g(x): pass
[builtins fixtures/dict.pyi]

[case testOverloadedTotalAndNonTotalTypedDictsCanPartiallyOverlap]
from typing import overload, Union
from mypy_extensions import TypedDict

A = TypedDict('A', {'x': int, 'y': str})
B = TypedDict('B', {'x': Union[int, str], 'y': str, 'z': int}, total=False)

@overload
def f1(x: A) -> int: ...  # E: Overloaded function signatures 1 and 2 overlap with incompatible return types
@overload
def f1(x: B) -> str: ...
def f1(x): pass

@overload
def f2(x: B) -> int: ...  # E: Overloaded function signatures 1 and 2 overlap with incompatible return types
@overload
def f2(x: A) -> str: ...
def f2(x): pass

[builtins fixtures/dict.pyi]

[case testOverloadedTypedDictsWithSomeOptionalKeysArePartiallyOverlapping]
from typing import overload, Union
from mypy_extensions import TypedDict

class A(TypedDict):
    x: int
    y: int

class B(TypedDict, total=False):
    z: str

class C(TypedDict, total=False):
    z: int

@overload
def f(x: B) -> int: ...  # E: Overloaded function signatures 1 and 2 overlap with incompatible return types
@overload
def f(x: C) -> str: ...
def f(x): pass

[builtins fixtures/dict.pyi]

[case testOverloadedPartiallyOverlappingInheritedTypes1]
from typing import overload, List, Union, TypeVar, Generic

class A: pass
class B: pass
class C: pass

T = TypeVar('T')

class ListSubclass(List[T]): pass
class Unrelated(Generic[T]): pass

@overload
def f(x: List[Union[A, B]]) -> int: ...  # E: Overloaded function signatures 1 and 2 overlap with incompatible return types
@overload
def f(x: ListSubclass[Union[B, C]]) -> str: ...
def f(x): pass

@overload
def g(x: List[Union[A, B]]) -> int: ...
@overload
def g(x: Unrelated[Union[B, C]]) -> str: ...
def g(x): pass

[builtins fixtures/list.pyi]

[case testOverloadedPartiallyOverlappingInheritedTypes2]
from typing import overload, List, Union

class A: pass
class B: pass
class C: pass

class ListSubclass(List[Union[B, C]]): pass

@overload
def f(x: List[Union[A, B]]) -> int: ...  # E: Overloaded function signatures 1 and 2 overlap with incompatible return types
@overload
def f(x: ListSubclass) -> str: ...
def f(x): pass

[builtins fixtures/list.pyi]

[case testOverloadedPartiallyOverlappingInheritedTypes3]
from typing import overload, Union, Dict, TypeVar

class A: pass
class B: pass
class C: pass

S = TypeVar('S')

class DictSubclass(Dict[str, S]): pass

@overload
def f(x: Dict[str, Union[A, B]]) -> int: ...  # E: Overloaded function signatures 1 and 2 overlap with incompatible return types
@overload
def f(x: DictSubclass[Union[B, C]]) -> str: ...
def f(x): pass

[builtins fixtures/dict.pyi]

[case testOverloadedPartiallyOverlappingTypeVarsAndUnion]
from typing import overload, TypeVar, Union

class A: pass
class B: pass
class C: pass

S = TypeVar('S', A, B)

@overload
def f(x: S) -> int: ...  # E: Overloaded function signatures 1 and 2 overlap with incompatible return types
@overload
def f(x: Union[B, C]) -> str: ...
def f(x): pass

@overload
def g(x: Union[B, C]) -> int: ...  # E: Overloaded function signatures 1 and 2 overlap with incompatible return types
@overload
def g(x: S) -> str: ...
def g(x): pass

[case testOverloadPartiallyOverlappingTypeVarsIdentical]
from typing import overload, TypeVar, Union

T = TypeVar('T')

class A: pass
class B: pass
class C: pass

@overload
def f(x: T, y: T, z: Union[A, B]) -> int: ...  # E: Overloaded function signatures 1 and 2 overlap with incompatible return types
@overload
def f(x: T, y: T, z: Union[B, C]) -> str: ...
def f(x, y, z): pass

[case testOverloadedPartiallyOverlappingCallables]
from typing import overload, Union, Callable

class A: pass
class B: pass
class C: pass

@overload
def f(x: Callable[[Union[A, B]], int]) -> int: ...  # E: Overloaded function signatures 1 and 2 overlap with incompatible return types
@overload
def f(x: Callable[[Union[B, C]], int]) -> str: ...
def f(x): pass

[case testOverloadNotConfusedForProperty]
from typing import overload

class PropertyClass:
    @property
    def foo(self) -> str: return "..."
    @foo.setter
    def foo(self, value: str) -> None: pass
    @foo.deleter
    def foo(self) -> None: pass

class OverloadClass:
    @overload
    def foo(self) -> str: pass
    @overload
    def foo(self, value: str) -> None: pass
    @overload
    def foo(self) -> None: pass  # E: Overloaded function signature 3 will never be matched: signature 1's parameter type(s) are the same or broader
    def foo(self, *args): pass

[builtins fixtures/property.pyi]

[case testOverloadInferUnionReturnBasic]
from typing import overload, Union

class A: ...
class B: ...
class C: ...
class D: ...

@overload
def f1(x: A) -> B: ...
@overload
def f1(x: C) -> D: ...
def f1(x): ...

arg1: Union[A, C]
reveal_type(f1(arg1))  # N: Revealed type is "Union[__main__.B, __main__.D]"

arg2: Union[A, B]
f1(arg2)  # E: Argument 1 to "f1" has incompatible type "Union[A, B]"; expected "A"

@overload
def f2(x: A) -> B: ...
@overload
def f2(x: C) -> B: ...
def f2(x): ...

reveal_type(f2(arg1))  # N: Revealed type is "__main__.B"

[case testOverloadInferUnionReturnMultipleArguments]
from typing import overload, Union

class A: ...
class B: ...
class C: ...
class D: ...

@overload
def f1(x: A, y: C) -> B: ...
@overload
def f1(x: C, y: A) -> D: ...
def f1(x, y): ...

arg1: Union[A, C]
reveal_type(f1(arg1, arg1))

@overload
def f2(x: A, y: C) -> B: ...
@overload
def f2(x: C, y: C) -> D: ...
def f2(x, y): ...

reveal_type(f2(arg1, arg1))
reveal_type(f2(arg1, C()))

[out]
main:15: note: Revealed type is "__main__.B"
main:15: error: Argument 1 to "f1" has incompatible type "Union[A, C]"; expected "A"
main:15: error: Argument 2 to "f1" has incompatible type "Union[A, C]"; expected "C"
main:23: note: Revealed type is "__main__.B"
main:23: error: Argument 1 to "f2" has incompatible type "Union[A, C]"; expected "A"
main:23: error: Argument 2 to "f2" has incompatible type "Union[A, C]"; expected "C"
main:24: note: Revealed type is "Union[__main__.B, __main__.D]"

[case testOverloadInferUnionRespectsVariance]
from typing import overload, TypeVar, Union, Generic

class A: pass
class B(A): pass
class C(B): pass

T_co = TypeVar('T_co', covariant=True)
T_contra = TypeVar('T_contra', contravariant=True)

class WrapperCo(Generic[T_co]): pass
class WrapperContra(Generic[T_contra]): pass

@overload
def foo(x: WrapperCo[B]) -> int: ...
@overload
def foo(x: WrapperContra[B]) -> str: ...
def foo(x): pass

compat: Union[WrapperCo[C], WrapperContra[A]]
reveal_type(foo(compat))  # N: Revealed type is "Union[builtins.int, builtins.str]"

not_compat: Union[WrapperCo[A], WrapperContra[C]]
foo(not_compat)  # E: Argument 1 to "foo" has incompatible type "Union[WrapperCo[A], WrapperContra[C]]"; expected "WrapperCo[B]"

[case testOverloadInferUnionIfParameterNamesAreDifferent]
from typing import overload, Union

class A: ...
class B: ...
class C: ...

@overload
def f(x: A) -> B: ...
@overload
def f(y: B) -> C: ...
def f(x): ...

x: Union[A, B]
reveal_type(f(A()))  # N: Revealed type is "__main__.B"
reveal_type(f(B()))  # N: Revealed type is "__main__.C"
reveal_type(f(x))    # N: Revealed type is "Union[__main__.B, __main__.C]"

[case testOverloadInferUnionReturnFunctionsWithKwargs]
from typing import overload, Union, Optional

class A: ...
class B: ...
class C: ...
class D(B, C): ...

@overload
def f(x: A) -> D: ...
@overload
def f(x: A, y: Optional[B] = None) -> C: ...
@overload
def f(x: A, z: Optional[C] = None) -> B: ...
def f(x, y=None, z=None): ...

reveal_type(f(A(), B()))  # N: Revealed type is "__main__.C"
reveal_type(f(A(), C()))  # N: Revealed type is "__main__.B"

arg: Union[B, C]
reveal_type(f(A(), arg))  # N: Revealed type is "Union[__main__.C, __main__.B]"
reveal_type(f(A()))       # N: Revealed type is "__main__.D"

[builtins fixtures/tuple.pyi]

[case testOverloadInferUnionWithDifferingLengths]
from typing import overload, Union

class Parent: ...
class Child(Parent): ...

class A: ...
class B: ...

@overload
def f(x: A) -> Child: ...
@overload
def f(x: B, y: B = B()) -> Parent: ...
def f(*args): ...

x: Union[A, B]
reveal_type(f(x))  # N: Revealed type is "__main__.Parent"
f(x, B())  # E: Argument 1 to "f" has incompatible type "Union[A, B]"; expected "B"
[builtins fixtures/tuple.pyi]

[case testOverloadInferUnionWithMixOfPositionalAndOptionalArgs]
# flags: --strict-optional
from typing import overload, Union, Optional

class A: ...
class B: ...

@overload
def f(x: A) -> int: ...
@overload
def f(x: Optional[B] = None) -> str: ...
def f(*args): ...

x: Union[A, B]
y: Optional[A]
z: Union[A, Optional[B]]
reveal_type(f(x))  # N: Revealed type is "Union[builtins.int, builtins.str]"
reveal_type(f(y))  # N: Revealed type is "Union[builtins.int, builtins.str]"
reveal_type(f(z))  # N: Revealed type is "Union[builtins.int, builtins.str]"
reveal_type(f())   # N: Revealed type is "builtins.str"
[builtins fixtures/tuple.pyi]

[case testOverloadingInferUnionReturnWithTypevarWithValueRestriction]
from typing import overload, Union, TypeVar, Generic

class A: pass
class B: pass
class C: pass

T = TypeVar('T', B, C)

class Wrapper(Generic[T]):
    @overload
    def f(self, x: T) -> B: ...

    @overload
    def f(self, x: A) -> C: ...

    def f(self, x): ...

obj: Wrapper[B] = Wrapper()
x: Union[A, B]

reveal_type(obj.f(A()))  # N: Revealed type is "__main__.C"
reveal_type(obj.f(B()))  # N: Revealed type is "__main__.B"
reveal_type(obj.f(x))    # N: Revealed type is "Union[__main__.C, __main__.B]"

[case testOverloadingInferUnionReturnWithFunctionTypevarReturn]
from typing import overload, Union, TypeVar, Generic

T = TypeVar('T')

class W1(Generic[T]): pass
class W2(Generic[T]): pass
class A: pass
class B: pass

@overload
def foo(x: W1[T]) -> T: ...
@overload
def foo(x: W2[T]) -> T: ...
def foo(x): ...

def bar(x: Union[W1[T], W2[T]]) -> T: ...

def wrapper() -> None:
    obj1: Union[W1[A], W2[A]]

    a1: A = foo(obj1)
    a2 = foo(obj1)
    reveal_type(a1)  # N: Revealed type is "__main__.A"
    reveal_type(a2)  # N: Revealed type is "__main__.A*"

    obj2: Union[W1[A], W2[B]]

    reveal_type(foo(obj2))  # N: Revealed type is "Union[__main__.A*, __main__.B*]"
    bar(obj2)  # E: Cannot infer type argument 1 of "bar"

    b1_overload: A = foo(obj2)  # E: Incompatible types in assignment (expression has type "Union[A, B]", variable has type "A")
    b1_union: A    = bar(obj2)  # E: Cannot infer type argument 1 of "bar"

[case testOverloadingInferUnionReturnWithObjectTypevarReturn]
from typing import overload, Union, TypeVar, Generic

T = TypeVar('T')

class W1(Generic[T]): pass
class W2(Generic[T]): pass
class A: pass
class B: pass

class SomeType(Generic[T]):
    @overload
    def foo(self, x: W1[T]) -> T: ...
    @overload
    def foo(self, x: W2[T]) -> T: ...
    def foo(self, x): ...

    def bar(self, x: Union[W1[T], W2[T]]) -> T: ...

def wrapper() -> None:
    obj1: Union[W1[A], W2[A]]

    a1 = SomeType[A]().foo(obj1)
    reveal_type(a1)  # N: Revealed type is "__main__.A*"

    # Note: These should be fine, but mypy has an unrelated bug
    #       that makes them error out?
    a2_overload: A = SomeType().foo(obj1)  # E: Argument 1 to "foo" of "SomeType" has incompatible type "Union[W1[A], W2[A]]"; expected "W1[<nothing>]"
    a2_union: A    = SomeType().bar(obj1)  # E: Argument 1 to "bar" of "SomeType" has incompatible type "Union[W1[A], W2[A]]"; expected "Union[W1[<nothing>], W2[<nothing>]]"

    SomeType().foo(obj1)  # E: Argument 1 to "foo" of "SomeType" has incompatible type "Union[W1[A], W2[A]]"; expected "W1[<nothing>]"
    SomeType().bar(obj1)  # E: Argument 1 to "bar" of "SomeType" has incompatible type "Union[W1[A], W2[A]]"; expected "Union[W1[<nothing>], W2[<nothing>]]"

[case testOverloadingInferUnionReturnWithBadObjectTypevarReturn]
from typing import overload, Union, TypeVar, Generic

T = TypeVar('T')

class W1(Generic[T]): pass
class W2(Generic[T]): pass
class A: pass
class B: pass

class SomeType(Generic[T]):
    @overload
    def foo(self, x: W1[T]) -> T: ...
    @overload
    def foo(self, x: W2[T]) -> T: ...
    def foo(self, x): ...

    def bar(self, x: Union[W1[T], W2[T]]) -> T: ...

def wrapper(mysterious: T) -> T:
    obj1: Union[W1[A], W2[B]]

    SomeType().foo(obj1)  # E: Argument 1 to "foo" of "SomeType" has incompatible type "Union[W1[A], W2[B]]"; expected "W1[<nothing>]"
    SomeType().bar(obj1)  # E: Argument 1 to "bar" of "SomeType" has incompatible type "Union[W1[A], W2[B]]"; expected "Union[W1[<nothing>], W2[<nothing>]]"

    SomeType[A]().foo(obj1)  # E: Argument 1 to "foo" of "SomeType" has incompatible type "Union[W1[A], W2[B]]"; expected "W1[A]"
    SomeType[A]().bar(obj1)  # E: Argument 1 to "bar" of "SomeType" has incompatible type "Union[W1[A], W2[B]]"; expected "Union[W1[A], W2[A]]"

    SomeType[T]().foo(obj1)  # E: Argument 1 to "foo" of "SomeType" has incompatible type "Union[W1[A], W2[B]]"; expected "W1[T]"
    SomeType[T]().bar(obj1)  # E: Argument 1 to "bar" of "SomeType" has incompatible type "Union[W1[A], W2[B]]"; expected "Union[W1[T], W2[T]]"

    return mysterious

[case testOverloadingInferUnionReturnWithMixedTypevars]
from typing import overload, Generic, TypeVar, List, Tuple, Union

class A: pass
class B(A): pass
class C(A): pass

T = TypeVar('T', bound=A)
S = TypeVar('S')

class Dummy(Generic[T]):
    @overload
    def foo(self, x: List[Tuple[T, S]], y: S) -> T: ...
    @overload
    def foo(self, x: List[S], y: S) -> S: ...
    def foo(self, x: Union[List[Tuple[T, S]], List[S]], y: S) -> Union[T, S]: ...

T1 = TypeVar('T1', bound=A)

def t_is_same_bound(arg1: T1, arg2: S) -> Tuple[T1, S]:
    x1: Union[List[S], List[Tuple[T1, S]]]
    y1: S
    reveal_type(Dummy[T1]().foo(x1, y1))  # N: Revealed type is "Union[S`-2, T1`-1]"

    x2: Union[List[T1], List[Tuple[T1, T1]]]
    y2: T1
    reveal_type(Dummy[T1]().foo(x2, y2))  # N: Revealed type is "T1`-1"

    return arg1, arg2

[builtins fixtures/list.pyi]

[case testOverloadingInferUnionReturnWithMixedTypevarsInnerMismatch]
from typing import overload, Generic, TypeVar, List, Tuple, Union

class A: pass
class B(A): pass
class C(A): pass

T = TypeVar('T', bound=A)
S = TypeVar('S')

class Dummy(Generic[T]):
    @overload
    def foo(self, x: List[Tuple[T, S]], y: S) -> T: ...
    @overload
    def foo(self, x: List[S], y: S) -> S: ...
    def foo(self, x: Union[List[Tuple[T, S]], List[S]], y: S) -> Union[T, S]: ...

T1 = TypeVar('T1', bound=A)

def t_is_same_bound(arg1: T1, arg2: S) -> Tuple[T1, S]:
    # The arguments in the tuple are swapped
    x3: Union[List[S], List[Tuple[S, T1]]]
    y3: S
    Dummy[T1]().foo(x3, y3)  # E: Cannot infer type argument 1 of "foo" of "Dummy" \
                             # E: Argument 1 to "foo" of "Dummy" has incompatible type "Union[List[S], List[Tuple[S, T1]]]"; expected "List[Tuple[T1, Any]]"

    x4: Union[List[int], List[Tuple[C, int]]]
    y4: int
    reveal_type(Dummy[C]().foo(x4, y4))  # N: Revealed type is "Union[builtins.int*, __main__.C]"
    Dummy[A]().foo(x4, y4)               # E: Argument 1 to "foo" of "Dummy" has incompatible type "Union[List[int], List[Tuple[C, int]]]"; expected "List[Tuple[A, int]]"

    return arg1, arg2

[builtins fixtures/list.pyi]

[case testOverloadingInferUnionReturnWithMixedTypevarsTighterBound]
from typing import overload, Generic, TypeVar, List, Tuple, Union

class A: pass
class B(A): pass
class C(A): pass

T = TypeVar('T', bound=A)
S = TypeVar('S')

class Dummy(Generic[T]):
    @overload
    def foo(self, x: List[Tuple[T, S]], y: S) -> T: ...
    @overload
    def foo(self, x: List[S], y: S) -> S: ...
    def foo(self, x: Union[List[Tuple[T, S]], List[S]], y: S) -> Union[T, S]: ...

T1 = TypeVar('T1', bound=B)

def t_is_tighter_bound(arg1: T1, arg2: S) -> Tuple[T1, S]:
    x1: Union[List[S], List[Tuple[T1, S]]]
    y1: S
    reveal_type(Dummy[T1]().foo(x1, y1))  # N: Revealed type is "Union[S`-2, T1`-1]"

    x2: Union[List[T1], List[Tuple[T1, T1]]]
    y2: T1
    reveal_type(Dummy[T1]().foo(x2, y2))  # N: Revealed type is "T1`-1"

    return arg1, arg2

[builtins fixtures/list.pyi]

[case testOverloadingInferUnionReturnWithTypevarsAndValueRestrictions]
from typing import overload, Generic, TypeVar, List, Tuple, Union

class A: pass
class B(A): pass
class C(A): pass

T = TypeVar('T', bound=A)
S = TypeVar('S')

class Dummy(Generic[T]):
    @overload
    def foo(self, x: List[Tuple[T, S]], y: S) -> T: ...
    @overload
    def foo(self, x: List[S], y: S) -> S: ...
    def foo(self, x: Union[List[Tuple[T, S]], List[S]], y: S) -> Union[T, S]: ...

T3 = TypeVar('T3', B, C)

def t_is_compatible_bound(arg1: T3, arg2: S) -> Tuple[T3, S]:
    x1: Union[List[S], List[Tuple[T3, S]]]
    y1: S
    reveal_type(Dummy[T3]().foo(x1, y1))

    x2: Union[List[T3], List[Tuple[T3, T3]]]
    y2: T3
    reveal_type(Dummy[T3]().foo(x2, y2))

    return arg1, arg2

[builtins fixtures/list.pyi]
[out]
main:22: note: Revealed type is "Union[S`-2, __main__.B]"
main:22: note: Revealed type is "Union[S`-2, __main__.C]"
main:26: note: Revealed type is "__main__.B*"
main:26: note: Revealed type is "__main__.C*"

[case testOverloadInferUnionReturnWithInconsistentTypevarNames]
from typing import overload, TypeVar, Union

T = TypeVar('T')
S = TypeVar('S')

@overload
def consistent(x: T, y: str) -> T: ...
@overload
def consistent(x: T, y: int) -> T: ...
def consistent(x: T, y: Union[str, int]) -> T:
    return x

@overload
def inconsistent(x: T, y: str) -> T: ...
@overload
def inconsistent(x: S, y: int) -> S: ...
def inconsistent(x: T, y: Union[str, int]) -> T:
    return x

def test(x: T) -> T:
    y: Union[str, int]

    reveal_type(consistent(x, y))  # N: Revealed type is "T`-1"

    # On one hand, this overload is defined in a weird way; on the other, there's technically nothing wrong with it.
    inconsistent(x, y)

    return x

[case testOverloadsAndNoneWithoutStrictOptional]
# flags: --no-strict-optional
from typing import overload, Optional

@overload
def f(x: None) -> int: ...  # E: Overloaded function signatures 1 and 2 overlap with incompatible return types
@overload
def f(x: object) -> str: ...
def f(x): ...

# We pretend strict-optional is enabled for overload definitions,
# even in non-strict optional mode
@overload
def g(x: None) -> int: ...
@overload
def g(x: int) -> str: ...
def g(x): ...

# Calls are still checked normally though
a: None
b: int
c: Optional[int]
reveal_type(g(a))  # N: Revealed type is "builtins.int"
reveal_type(g(b))  # N: Revealed type is "builtins.str"
reveal_type(g(c))  # N: Revealed type is "builtins.str"

[case testOverloadsAndNoneWithStrictOptional]
# flags: --strict-optional
from typing import overload, Optional

@overload
def f(x: None) -> int: ...  # E: Overloaded function signatures 1 and 2 overlap with incompatible return types
@overload
def f(x: object) -> str: ...
def f(x): ...

@overload
def g(x: None) -> int: ...
@overload
def g(x: int) -> str: ...
def g(x): ...

a: None
b: int
c: Optional[int]
reveal_type(g(a))  # N: Revealed type is "builtins.int"
reveal_type(g(b))  # N: Revealed type is "builtins.str"
reveal_type(g(c))  # N: Revealed type is "Union[builtins.str, builtins.int]"

[case testOverloadsNoneAndTypeVarsWithNoStrictOptional]
# flags: --no-strict-optional
from typing import Callable, Iterable, TypeVar, overload, Optional

T = TypeVar('T')
S = TypeVar('S')

@overload
def mymap(func: None, seq: Iterable[T]) -> Iterable[T]: ...
@overload
def mymap(func: Callable[[T], S], seq: Iterable[T]) -> Iterable[S]: ...
def mymap(*args): ...

seq = [1, 2, 3]
f1: Callable[[int], str]
f2: None
f3: Optional[Callable[[int], str]]

reveal_type(mymap(f1, seq))  # N: Revealed type is "typing.Iterable[builtins.str*]"
reveal_type(mymap(f2, seq))  # N: Revealed type is "typing.Iterable[builtins.int*]"
reveal_type(mymap(f3, seq))  # N: Revealed type is "typing.Iterable[builtins.str*]"

[builtins fixtures/list.pyi]
[typing fixtures/typing-medium.pyi]

[case testOverloadsNoneAndTypeVarsWithStrictOptional]
# flags: --strict-optional
from typing import Callable, Iterable, TypeVar, overload, Optional

T = TypeVar('T')
S = TypeVar('S')

@overload
def mymap(func: None, seq: Iterable[T]) -> Iterable[T]: ...
@overload
def mymap(func: Callable[[T], S], seq: Iterable[T]) -> Iterable[S]: ...
def mymap(*args): ...

seq = [1, 2, 3]
f1: Callable[[int], str]
f2: None
f3: Optional[Callable[[int], str]]

reveal_type(mymap(f1, seq))  # N: Revealed type is "typing.Iterable[builtins.str*]"
reveal_type(mymap(f2, seq))  # N: Revealed type is "typing.Iterable[builtins.int*]"
reveal_type(mymap(f3, seq))  # N: Revealed type is "Union[typing.Iterable[builtins.str*], typing.Iterable[builtins.int*]]"

[builtins fixtures/list.pyi]
[typing fixtures/typing-medium.pyi]

[case testOverloadsAndNoReturnNarrowTypeNoStrictOptional1]
# flags: --no-strict-optional
from typing import overload, Union, NoReturn

@overload
def narrow_int(x: str) -> NoReturn: ...
@overload
def narrow_int(x: int) -> int: ...
def narrow_int(x: Union[int, str]) -> Union[int, NoReturn]:
    assert isinstance(x, int)
    return x

def test_narrow_int() -> None:
    a: Union[int, str]
    if int():
        a = narrow_int(a)
        reveal_type(a)  # N: Revealed type is "builtins.int"

    b: int
    if int():
        b = narrow_int(b)
        reveal_type(b)  # N: Revealed type is "builtins.int"

    c: str
    if int():
        c = narrow_int(c)
        reveal_type(c)  # Note: branch is now dead, so no type is revealed
                        # TODO: maybe we should make mypy report a warning instead?

[builtins fixtures/isinstance.pyi]
[typing fixtures/typing-medium.pyi]

[case testOverloadsAndNoReturnNarrowTypeWithStrictOptional1]
# flags: --strict-optional
from typing import overload, Union, NoReturn

@overload
def narrow_int(x: str) -> NoReturn: ...
@overload
def narrow_int(x: int) -> int: ...
def narrow_int(x: Union[int, str]) -> Union[int, NoReturn]:
    assert isinstance(x, int)
    return x

def test_narrow_int() -> None:
    a: Union[int, str]
    if int():
        a = narrow_int(a)
        reveal_type(a)  # N: Revealed type is "builtins.int"

    b: int
    if int():
        b = narrow_int(b)
        reveal_type(b)  # N: Revealed type is "builtins.int"

    c: str
    if int():
        c = narrow_int(c)
        reveal_type(c)  # Note: branch is now dead, so no type is revealed
                        # TODO: maybe we should make mypy report a warning instead?

[builtins fixtures/isinstance.pyi]
[typing fixtures/typing-medium.pyi]

[case testOverloadsAndNoReturnNarrowTypeNoStrictOptional2]
# flags: --no-strict-optional
from typing import overload, Union, TypeVar, NoReturn, Optional

T = TypeVar('T')
@overload
def narrow_none(x: None) -> NoReturn: ...
@overload
def narrow_none(x: T) -> T: ...
def narrow_none(x: Optional[T]) -> Union[NoReturn, T]:
    assert x is not None
    return x

def test_narrow_none() -> None:
    a: Optional[int]
    if int():
        a = narrow_none(a)
        reveal_type(a)  # N: Revealed type is "builtins.int"

    b: int
    if int():
        b = narrow_none(b)
        reveal_type(b)  # N: Revealed type is "builtins.int"

    c: None
    if int():
        c = narrow_none(c)
        reveal_type(c)  # Note: branch is now dead, so no type is revealed

[builtins fixtures/isinstance.pyi]
[typing fixtures/typing-medium.pyi]

[case testOverloadsAndNoReturnNarrowTypeWithStrictOptional2]
# flags: --strict-optional
from typing import overload, Union, TypeVar, NoReturn, Optional

T = TypeVar('T')
@overload
def narrow_none(x: None) -> NoReturn: ...
@overload
def narrow_none(x: T) -> T: ...
def narrow_none(x: Optional[T]) -> Union[NoReturn, T]:
    assert x is not None
    return x

def test_narrow_none() -> None:
    a: Optional[int]
    if int():
        a = narrow_none(a)
        reveal_type(a)  # N: Revealed type is "builtins.int"

    b: int
    if int():
        b = narrow_none(b)
        reveal_type(b)  # N: Revealed type is "builtins.int"

    c: None
    if int():
        c = narrow_none(c)
        reveal_type(c)  # Branch is now dead

[builtins fixtures/isinstance.pyi]
[typing fixtures/typing-medium.pyi]


[case testOverloadsAndNoReturnNarrowTypeNoStrictOptional3]
# flags: --no-strict-optional
from typing import overload, TypeVar, NoReturn, Optional

@overload
def narrow_none_v2(x: None) -> NoReturn: ...
@overload
def narrow_none_v2(x: T) -> T: ...
def narrow_none_v2(x: Optional[T]) -> T:
    assert x is not None
    return x

def test_narrow_none_v2() -> None:
    a: Optional[int]
    if int():
        a = narrow_none_v2(a)
        reveal_type(a)  # N: Revealed type is "builtins.int"

    b: int
    if int():
        b = narrow_none_v2(b)
        reveal_type(b)  # N: Revealed type is "builtins.int"

    c: None
    if int():
        c = narrow_none_v2(c)
        reveal_type(c)  # Note: branch is now dead, so no type is revealed

[builtins fixtures/isinstance.pyi]
[typing fixtures/typing-medium.pyi]

[case testOverloadsAndNoReturnNarrowTypeWithStrictOptional3]
# flags: --strict-optional
from typing import overload, TypeVar, NoReturn, Optional

@overload
def narrow_none_v2(x: None) -> NoReturn: ...
@overload
def narrow_none_v2(x: T) -> T: ...
def narrow_none_v2(x: Optional[T]) -> T:
    assert x is not None
    return x

def test_narrow_none_v2() -> None:
    a: Optional[int]
    if int():
        a = narrow_none_v2(a)
        reveal_type(a)  # N: Revealed type is "builtins.int"

    b: int
    if int():
        b = narrow_none_v2(b)
        reveal_type(b)  # N: Revealed type is "builtins.int"

    c: None
    if int():
        c = narrow_none_v2(c)
        reveal_type(c)  # Note: branch is now dead, so no type is revealed

[builtins fixtures/isinstance.pyi]
[typing fixtures/typing-medium.pyi]

[case testOverloadsAndNoReturnNarrowWhenBlacklistingSubtype]
from typing import TypeVar, NoReturn, Union, overload

class Parent: ...
class A(Parent): ...
class B(Parent): ...
T = TypeVar('T', bound=Parent)

@overload
def narrow_to_not_a(x: A) -> NoReturn: ...
@overload
def narrow_to_not_a(x: T) -> T: ...
def narrow_to_not_a(x: T) -> Union[NoReturn, T]:
    assert not isinstance(x, A)
    return x

def test() -> None:
    val: Union[A, B]
    if int():
        val = narrow_to_not_a(val)
        reveal_type(val)   # N: Revealed type is "__main__.B"

    val2: A
    if int():
        val2 = narrow_to_not_a(val2)
        reveal_type(val2)  # Branch now dead

[builtins fixtures/isinstance.pyi]
[typing fixtures/typing-medium.pyi]

[case testOverloadsAndNoReturnNarrowWhenBlacklistingSubtype2]
from typing import TypeVar, NoReturn, Union, overload

class Parent: ...
class A(Parent): ...
class B(Parent): ...
T = TypeVar('T', bound=Parent)

@overload
def narrow_to_not_a_v2(x: A) -> NoReturn: ...
@overload
def narrow_to_not_a_v2(x: T) -> T: ...
def narrow_to_not_a_v2(x: T) -> T:
    assert not isinstance(x, A)
    return x

def test_v2(val: Union[A, B], val2: A) -> None:
    if int():
        val = narrow_to_not_a_v2(val)
        reveal_type(val)   # N: Revealed type is "__main__.B"

    if int():
        val2 = narrow_to_not_a_v2(val2)
        reveal_type(val2)  # Branch now dead

[builtins fixtures/isinstance.pyi]
[typing fixtures/typing-medium.pyi]

[case testOverloadWithNonGenericDescriptor]
from typing import overload, Any, Optional, Union

class NumberAttribute:
    @overload
    def __get__(self, instance: None, owner: Any) -> 'NumberAttribute': ...
    @overload
    def __get__(self, instance: object, owner: Any) -> int: ...
    def __get__(self, instance: Optional[object], owner: Any) -> Union['NumberAttribute', int]:
        if instance is None:
            return self
        else:
            return 3

    def foo(self) -> str: ...

class MyModel:
    my_number = NumberAttribute()

reveal_type(MyModel().my_number)  # N: Revealed type is "builtins.int"
MyModel().my_number.foo()         # E: "int" has no attribute "foo"

reveal_type(MyModel.my_number)        # N: Revealed type is "__main__.NumberAttribute"
reveal_type(MyModel.my_number.foo())  # N: Revealed type is "builtins.str"

[builtins fixtures/isinstance.pyi]
[typing fixtures/typing-medium.pyi]

[case testOverloadWithNonGenericDescriptorLookalike]
from typing import overload, Any, Optional, Union

class FakeAttribute:
    @overload
    def dummy(self, instance: None, owner: Any) -> 'FakeAttribute': ...  # E: Overloaded function signatures 1 and 2 overlap with incompatible return types
    @overload
    def dummy(self, instance: object, owner: Any) -> int: ...
    def dummy(self, instance: Optional[object], owner: Any) -> Union['FakeAttribute', int]: ...

[case testOverloadWithGenericDescriptor]
from typing import overload, Any, Optional, TypeVar, Type, Union, Generic

T = TypeVar('T')

class NumberAttribute(Generic[T]):
    @overload
    def __get__(self, instance: None, owner: Type[T]) -> 'NumberAttribute[T]': ...
    @overload
    def __get__(self, instance: T, owner: Type[T]) -> int: ...
    def __get__(self, instance: Optional[T], owner: Type[T]) -> Union['NumberAttribute[T]', int]:
        if instance is None:
            return self
        else:
            return 3

    def foo(self) -> str: ...

class MyModel:
    my_number = NumberAttribute[MyModel]()

reveal_type(MyModel().my_number)  # N: Revealed type is "builtins.int"
MyModel().my_number.foo()         # E: "int" has no attribute "foo"

reveal_type(MyModel.my_number)        # N: Revealed type is "__main__.NumberAttribute[__main__.MyModel*]"
reveal_type(MyModel.my_number.foo())  # N: Revealed type is "builtins.str"

reveal_type(NumberAttribute[MyModel]().__get__(None, MyModel))  # N: Revealed type is "__main__.NumberAttribute[__main__.MyModel*]"
reveal_type(NumberAttribute[str]().__get__(None, str))      # N: Revealed type is "__main__.NumberAttribute[builtins.str*]"

[builtins fixtures/isinstance.pyi]
[typing fixtures/typing-medium.pyi]

[case testOverloadWithGenericDescriptorLookalike]
from typing import overload, Any, Optional, TypeVar, Type, Union, Generic

T = TypeVar('T')

class FakeAttribute(Generic[T]):
    @overload
    def dummy(self, instance: None, owner: Type[T]) -> 'FakeAttribute[T]': ...  # E: Overloaded function signatures 1 and 2 overlap with incompatible return types
    @overload
    def dummy(self, instance: T, owner: Type[T]) -> int: ...
    def dummy(self, instance: Optional[T], owner: Type[T]) -> Union['FakeAttribute[T]', int]: ...

[case testOverloadLambdaUnpackingInference]
# flags: --py2
from typing import Callable, TypeVar, overload

T = TypeVar('T')
S = TypeVar('S')

@overload
def foo(func, item):
    # type: (Callable[[T], S], T) -> S
    pass

@overload
def foo():
    # type: () -> None
    pass

def foo(*args):
    pass

def add_proxy(x, y):
    # type: (int, str) -> str
    pass

# The lambda definition is a syntax error in Python 3
tup = (1, '2')
reveal_type(foo(lambda (x, y): add_proxy(x, y), tup))  # N: Revealed type is "builtins.str*"
[builtins fixtures/primitives.pyi]

[case testOverloadWithClassMethods]
from typing import overload

class Wrapper:
    @overload
    @classmethod
    def foo(cls, x: int) -> int: ...
    @overload
    @classmethod
    def foo(cls, x: str) -> str: ...
    @classmethod
    def foo(cls, x): pass

reveal_type(Wrapper.foo(3))      # N: Revealed type is "builtins.int"
reveal_type(Wrapper.foo("foo"))  # N: Revealed type is "builtins.str"

[builtins fixtures/classmethod.pyi]

[case testOverloadWithInconsistentClassMethods]
from typing import overload

class Wrapper1:
    @overload   # E: Overload does not consistently use the "@classmethod" decorator on all function signatures.
    @classmethod
    def foo(cls, x: int) -> int: ...
    @overload
    @classmethod
    def foo(cls, x: str) -> str: ...
    def foo(cls, x): pass

class Wrapper2:
    @overload   # E: Overload does not consistently use the "@classmethod" decorator on all function signatures.
    @classmethod
    def foo(cls, x: int) -> int: ...
    @overload
    def foo(cls, x: str) -> str: ...
    @classmethod
    def foo(cls, x): pass

class Wrapper3:
    @overload   # E: Overload does not consistently use the "@classmethod" decorator on all function signatures.
    def foo(cls, x: int) -> int: ...
    @overload
    def foo(cls, x: str) -> str: ...
    @classmethod
    def foo(cls, x): pass

[builtins fixtures/classmethod.pyi]

[case testOverloadWithSwappedDecorators]
from typing import overload

class Wrapper1:
    @classmethod
    @overload
    def foo(cls, x: int) -> int: ...

    @classmethod
    @overload
    def foo(cls, x: str) -> str: ...

    @classmethod
    def foo(cls, x): pass

class Wrapper2:
    @classmethod
    @overload
    def foo(cls, x: int) -> int: ...

    @overload
    @classmethod
    def foo(cls, x: str) -> str: ...

    @classmethod
    def foo(cls, x): pass

class Wrapper3:
    @classmethod   # E: Overload does not consistently use the "@classmethod" decorator on all function signatures.
    @overload
    def foo(cls, x: int) -> int: ...

    @overload
    def foo(cls, x: str) -> str: ...

    def foo(cls, x): pass

reveal_type(Wrapper1.foo(3))  # N: Revealed type is "builtins.int"
reveal_type(Wrapper2.foo(3))  # N: Revealed type is "builtins.int"

[builtins fixtures/classmethod.pyi]

[case testOverloadFaultyClassMethodInheritance]
from typing import overload

class A: pass
class B(A): pass
class C(B): pass

class Parent:
    @overload
    @classmethod
    def foo(cls, x: B) -> int: ...

    @overload
    @classmethod
    def foo(cls, x: str) -> str: ...

    @classmethod
    def foo(cls, x): pass

class BadChild(Parent):
    @overload                           # Fail
    @classmethod
    def foo(cls, x: C) -> int: ...

    @overload
    @classmethod
    def foo(cls, x: str) -> str: ...

    @classmethod
    def foo(cls, x): pass

class GoodChild(Parent):
    @overload
    @classmethod
    def foo(cls, x: A) -> int: ...

    @overload
    @classmethod
    def foo(cls, x: str) -> str: ...

    @classmethod
    def foo(cls, x): pass

[builtins fixtures/classmethod.pyi]
[out]
main:20: error: Signature of "foo" incompatible with supertype "Parent"
main:20: note:      Superclass:
main:20: note:          @overload
main:20: note:          @classmethod
main:20: note:          def foo(cls, x: B) -> int
main:20: note:          @overload
main:20: note:          @classmethod
main:20: note:          def foo(cls, x: str) -> str
main:20: note:      Subclass:
main:20: note:          @overload
main:20: note:          @classmethod
main:20: note:          def foo(cls, x: C) -> int
main:20: note:          @overload
main:20: note:          @classmethod
main:20: note:          def foo(cls, x: str) -> str

[case testOverloadClassMethodMixingInheritance]
from typing import overload

class BadParent:
    @overload
    @classmethod
    def foo(cls, x: int) -> int: ...

    @overload
    @classmethod
    def foo(cls, x: str) -> str: ...

    @classmethod
    def foo(cls, x): pass

class BadChild(BadParent):
    @overload                           # Fail
    def foo(cls, x: int) -> int: ...

    @overload
    def foo(cls, x: str) -> str: ...

    def foo(cls, x): pass

class GoodParent:
    @overload
    def foo(cls, x: int) -> int: ...

    @overload
    def foo(cls, x: str) -> str: ...

    def foo(cls, x): pass

class GoodChild(GoodParent):
    @overload
    @classmethod
    def foo(cls, x: int) -> int: ...

    @overload
    @classmethod
    def foo(cls, x: str) -> str: ...

    @classmethod
    def foo(cls, x): pass

[builtins fixtures/classmethod.pyi]
[out]
main:16: error: Signature of "foo" incompatible with supertype "BadParent"
main:16: note:      Superclass:
main:16: note:          @overload
main:16: note:          @classmethod
main:16: note:          def foo(cls, x: int) -> int
main:16: note:          @overload
main:16: note:          @classmethod
main:16: note:          def foo(cls, x: str) -> str
main:16: note:      Subclass:
main:16: note:          @overload
main:16: note:          def foo(cls, x: int) -> int
main:16: note:          @overload
main:16: note:          def foo(cls, x: str) -> str

[case testOverloadClassMethodImplementation]
from typing import overload, Union

class Wrapper:
    @classmethod
    def other(cls) -> str:
        return "..."

    @overload
    @classmethod
    def foo(cls, x: int) -> int: ...

    @overload
    @classmethod
    def foo(cls, x: str) -> str: ...

    @classmethod    # E: Overloaded function implementation cannot produce return type of signature 1
    def foo(cls, x: Union[int, str]) -> str:
        reveal_type(cls)          # N: Revealed type is "Type[__main__.Wrapper]"
        reveal_type(cls.other())  # N: Revealed type is "builtins.str"
        return "..."

[builtins fixtures/classmethod.pyi]

[case testOverloadWithStaticMethods]
from typing import overload

class Wrapper:
    @overload
    @staticmethod
    def foo(x: int) -> int: ...
    @overload
    @staticmethod
    def foo(x: str) -> str: ...
    @staticmethod
    def foo(x): pass

reveal_type(Wrapper.foo(3))      # N: Revealed type is "builtins.int"
reveal_type(Wrapper.foo("foo"))  # N: Revealed type is "builtins.str"

[builtins fixtures/staticmethod.pyi]

[case testOverloadWithInconsistentStaticMethods]
from typing import overload, Union

class Wrapper1:
    @overload   # E: Overload does not consistently use the "@staticmethod" decorator on all function signatures.
    @staticmethod
    def foo(x: int) -> int: ...
    @overload
    @staticmethod
    def foo(x: str) -> str: ...
    def foo(x): pass

class Wrapper2:
    @overload   # E: Overload does not consistently use the "@staticmethod" decorator on all function signatures.
    @staticmethod
    def foo(x: int) -> int: ...
    @overload
    def foo(x: str) -> str: ...  # E: Self argument missing for a non-static method (or an invalid type for self)
    @staticmethod
    def foo(x): pass

class Wrapper3:
    @overload   # E: Overload does not consistently use the "@staticmethod" decorator on all function signatures.
    @staticmethod
    def foo(x: int) -> int: ...
    @overload
    @staticmethod
    def foo(x: str) -> str: ...
    def foo(x: Union[int, str]): pass  # E: Self argument missing for a non-static method (or an invalid type for self)
[builtins fixtures/staticmethod.pyi]

[case testOverloadWithSwappedDecorators]
from typing import overload

class Wrapper1:
    @staticmethod
    @overload
    def foo(x: int) -> int: ...

    @staticmethod
    @overload
    def foo(x: str) -> str: ...

    @staticmethod
    def foo(x): pass

class Wrapper2:
    @staticmethod
    @overload
    def foo(x: int) -> int: ...

    @overload
    @staticmethod
    def foo(x: str) -> str: ...

    @staticmethod
    def foo(x): pass

class Wrapper3:
    @staticmethod   # E: Overload does not consistently use the "@staticmethod" decorator on all function signatures.
    @overload
    def foo(x: int) -> int: ...

    @overload
    def foo(x: str) -> str: ...  # E: Self argument missing for a non-static method (or an invalid type for self)

    @staticmethod
    def foo(x): pass

reveal_type(Wrapper1.foo(3))  # N: Revealed type is "builtins.int"
reveal_type(Wrapper2.foo(3))  # N: Revealed type is "builtins.int"

[builtins fixtures/staticmethod.pyi]

[case testOverloadFaultyStaticMethodInheritance]
from typing import overload

class A: pass
class B(A): pass
class C(B): pass

class Parent:
    @overload
    @staticmethod
    def foo(x: B) -> int: ...

    @overload
    @staticmethod
    def foo(x: str) -> str: ...

    @staticmethod
    def foo(x): pass

class BadChild(Parent):
    @overload                       # Fail
    @staticmethod
    def foo(x: C) -> int: ...

    @overload
    @staticmethod
    def foo(x: str) -> str: ...

    @staticmethod
    def foo(x): pass

class GoodChild(Parent):
    @overload
    @staticmethod
    def foo(x: A) -> int: ...

    @overload
    @staticmethod
    def foo(x: str) -> str: ...

    @staticmethod
    def foo(x): pass

[builtins fixtures/staticmethod.pyi]
[out]
main:20: error: Signature of "foo" incompatible with supertype "Parent"
main:20: note:      Superclass:
main:20: note:          @overload
main:20: note:          @staticmethod
main:20: note:          def foo(x: B) -> int
main:20: note:          @overload
main:20: note:          @staticmethod
main:20: note:          def foo(x: str) -> str
main:20: note:      Subclass:
main:20: note:          @overload
main:20: note:          @staticmethod
main:20: note:          def foo(x: C) -> int
main:20: note:          @overload
main:20: note:          @staticmethod
main:20: note:          def foo(x: str) -> str

[case testOverloadStaticMethodMixingInheritance]
from typing import overload

class BadParent:
    @overload
    @staticmethod
    def foo(x: int) -> int: ...

    @overload
    @staticmethod
    def foo(x: str) -> str: ...

    @staticmethod
    def foo(x): pass

class BadChild(BadParent):
    @overload                            # Fail
    def foo(self, x: int) -> int: ...

    @overload
    def foo(self, x: str) -> str: ...

    def foo(self, x): pass

class GoodParent:
    @overload
    def foo(self, x: int) -> int: ...

    @overload
    def foo(self, x: str) -> str: ...

    def foo(self, x): pass

class GoodChild(GoodParent):
    @overload
    @staticmethod
    def foo(x: int) -> int: ...

    @overload
    @staticmethod
    def foo(x: str) -> str: ...

    @staticmethod
    def foo(x): pass

[builtins fixtures/staticmethod.pyi]
[out]
main:16: error: Signature of "foo" incompatible with supertype "BadParent"
main:16: note:      Superclass:
main:16: note:          @overload
main:16: note:          @staticmethod
main:16: note:          def foo(x: int) -> int
main:16: note:          @overload
main:16: note:          @staticmethod
main:16: note:          def foo(x: str) -> str
main:16: note:      Subclass:
main:16: note:          @overload
main:16: note:          def foo(self, x: int) -> int
main:16: note:          @overload
main:16: note:          def foo(self, x: str) -> str

[case testOverloadStaticMethodImplementation]
from typing import overload, Union

class Wrapper:
    @staticmethod
    def other() -> str:
        return "..."

    @overload
    @staticmethod
    def foo(x: int) -> int: ...

    @overload
    @staticmethod
    def foo(x: str) -> str: ...

    @staticmethod    # E: Overloaded function implementation cannot produce return type of signature 1
    def foo(x: Union[int, str]) -> str:
        return 3  # E: Incompatible return value type (got "int", expected "str")

[builtins fixtures/staticmethod.pyi]

[case testUnionMathOverloadingReturnsBestType]
from typing import Union, overload

@overload
def f(x: Union[int, str]) -> int: ...
@overload
def f(x: object) -> object: ...
def f(x):
    pass

x: Union[int, str]
reveal_type(f(x))  # N: Revealed type is "builtins.int"
[out]

[case testOverloadAndSelfTypes]
from typing import overload, Union, TypeVar, Type

T = TypeVar('T', bound='Parent')
class Parent:
    @overload
    def foo(self: T, x: int) -> T: pass

    @overload
    def foo(self, x: str) -> str: pass

    def foo(self: T, x: Union[int, str]) -> Union[T, str]:
        reveal_type(self.bar())    # N: Revealed type is "builtins.str"
        return self

    def bar(self) -> str: pass

class Child(Parent):
    def child_only(self) -> int: pass

x: Union[int, str]
reveal_type(Parent().foo(3))                  # N: Revealed type is "__main__.Parent*"
reveal_type(Child().foo(3))                   # N: Revealed type is "__main__.Child*"
reveal_type(Child().foo("..."))               # N: Revealed type is "builtins.str"
reveal_type(Child().foo(x))                   # N: Revealed type is "Union[__main__.Child*, builtins.str]"
reveal_type(Child().foo(3).child_only())      # N: Revealed type is "builtins.int"

[case testOverloadAndClassTypes]
from typing import overload, Union, TypeVar, Type

T = TypeVar('T', bound='Parent')
class Parent:
    @overload
    @classmethod
    def foo(cls: Type[T], x: int) -> Type[T]: pass

    @overload
    @classmethod
    def foo(cls, x: str) -> str: pass

    @classmethod
    def foo(cls: Type[T], x: Union[int, str]) -> Union[Type[T], str]:
        reveal_type(cls.bar())    # N: Revealed type is "builtins.str"
        return cls

    @classmethod
    def bar(cls) -> str: pass

class Child(Parent):
    def child_only(self) -> int: pass

x: Union[int, str]
reveal_type(Parent.foo(3))                  # N: Revealed type is "Type[__main__.Parent*]"
reveal_type(Child.foo(3))                   # N: Revealed type is "Type[__main__.Child*]"
reveal_type(Child.foo("..."))               # N: Revealed type is "builtins.str"
reveal_type(Child.foo(x))                   # N: Revealed type is "Union[Type[__main__.Child*], builtins.str]"
reveal_type(Child.foo(3)().child_only())    # N: Revealed type is "builtins.int"
[builtins fixtures/classmethod.pyi]

[case testOptionalIsNotAUnionIfNoStrictOverload]
# flags: --no-strict-optional
from typing import Optional, overload

class B: pass
class C(B): pass

@overload
def rp(x: C) -> C: ...
@overload
def rp(x: B) -> B: ...
def rp(x):
    pass

x: Optional[C]
reveal_type(rp(x))  # N: Revealed type is "__main__.C"
[out]

[case testOptionalIsNotAUnionIfNoStrictOverloadStr]
# flags: -2 --no-strict-optional

from typing import Optional
from m import relpath
a = '' # type: Optional[str]
reveal_type(relpath(a))  # N: Revealed type is "builtins.str"

[file m.pyi]
from typing import overload
@overload
def relpath(path: str) -> str: ...
@overload
def relpath(path: unicode) -> unicode: ...
[out]

[case testUnionMathTrickyOverload1]
from typing import Union, overload

@overload
def f(x: int, y: int) -> int: ...
@overload
def f(x: object, y: str) -> str: ...
def f(x):
    pass

x: Union[int, str]
y: Union[int, str]
f(x, y)
[out]
main:12: error: Argument 1 to "f" has incompatible type "Union[int, str]"; expected "int"
main:12: error: Argument 2 to "f" has incompatible type "Union[int, str]"; expected "int"

[case testUnionMathTrickyOverload2]
from typing import overload, Union, Any

class C:
    def f(self, other: C) -> C: ...

class D(C):
    @overload
    def f(self, other: D) -> D: ...
    @overload
    def f(self, other: C) -> C: ...
    def f(self, other): ...

x: D
y: Union[D, Any]
reveal_type(x.f(y))  # N: Revealed type is "Union[__main__.D, Any]"
[out]

[case testManyUnionsInOverload]
from typing import overload, TypeVar, Union

T = TypeVar('T')

@overload
def f(x: int, y: object, z: object, t: object, u: object, w: object, v: object, s: object) -> int: ...
@overload
def f(x: str, y: object, z: object, t: object, u: object, w: object, v: object, s: object) -> str: ...
@overload
def f(x: T, y: object, z: object, t: object, u: object, w: object, v: object, s: object) -> T: ...
def f(*args, **kwargs):
    pass

class A: pass
class B: pass
x: Union[int, str, A, B]
y = f(x, x, x, x, x, x, x, x) # 8 args

reveal_type(y)  # N: Revealed type is "Union[builtins.int, builtins.str, __main__.A, __main__.B]"
[builtins fixtures/dict.pyi]
[out]

[case testOverloadsWithNoneComingSecondAreAlwaysFlaggedInNoStrictOptional]
# flags: --no-strict-optional
from typing import overload

@overload
def none_first(x: None) -> None: ...
@overload
def none_first(x: int) -> int: ...
def none_first(x: int) -> int:
    return x

@overload
def none_second(x: int) -> int: ...
@overload
def none_second(x: None) -> None: ...  # E: Overloaded function signature 2 will never be matched: signature 1's parameter type(s) are the same or broader
def none_second(x: int) -> int:
    return x

[case testOverloadsWithNoneComingSecondIsOkInStrictOptional]
# flags: --strict-optional
from typing import overload, Optional

@overload
def none_first(x: None) -> None: ...
@overload
def none_first(x: int) -> int: ...
def none_first(x: Optional[int]) -> Optional[int]:
    return x

@overload
def none_second(x: int) -> int: ...
@overload
def none_second(x: None) -> None: ...
def none_second(x: Optional[int]) -> Optional[int]:
    return x

@overload
def none_loose_impl(x: None) -> None: ...
@overload
def none_loose_impl(x: int) -> int: ...
def none_loose_impl(x: int) -> int:
    return x
[out]
main:22: error: Overloaded function implementation does not accept all possible arguments of signature 1
main:22: error: Overloaded function implementation cannot produce return type of signature 1

[case testTooManyUnionsException]
from typing import overload, Union

@overload
def f(*args: int) -> int: ...
@overload
def f(*args: str) -> str: ...
def f(*args):
    pass

x: Union[int, str]
f(x, x, x, x, x, x, x, x)
[builtins fixtures/tuple.pyi]
[out]
main:11: error: Not all union combinations were tried because there are too many unions
main:11: error: Argument 1 to "f" has incompatible type "Union[int, str]"; expected "int"
main:11: error: Argument 2 to "f" has incompatible type "Union[int, str]"; expected "int"
main:11: error: Argument 3 to "f" has incompatible type "Union[int, str]"; expected "int"
main:11: error: Argument 4 to "f" has incompatible type "Union[int, str]"; expected "int"
main:11: error: Argument 5 to "f" has incompatible type "Union[int, str]"; expected "int"
main:11: error: Argument 6 to "f" has incompatible type "Union[int, str]"; expected "int"
main:11: error: Argument 7 to "f" has incompatible type "Union[int, str]"; expected "int"
main:11: error: Argument 8 to "f" has incompatible type "Union[int, str]"; expected "int"

[case testSafeDunderOverlapInSubclass]
from typing import overload

class A:
    def __add__(self, x : 'A') -> 'A': ...

class B(A):
    @overload
    def __add__(self, x : 'B') -> 'B': ...
    @overload
    def __add__(self, x : 'A') -> 'A' : ...
    def __add__(self, x):
        pass
[out]

[case testUnsafeDunderOverlapInSubclass]
from typing import overload

class A:
    def __add__(self, x : 'A') -> 'A':
        if isinstance(x, A):
            return A()
        else:
            return NotImplemented

# This is unsafe override because of the problem below
class B(A):
     @overload                                  # Fail
     def __add__(self, x : 'Other') -> 'B' : ...
     @overload
     def __add__(self, x : 'A') -> 'A': ...
     def __add__(self, x):
        if isinstance(x, Other):
            return B()
        elif isinstance(x, A):
            return A()
        else:
            return NotImplemented

class Other:
    def __radd__(self, x: 'A') -> 'Other':
        if isinstance(x, A):
            return Other()
        else:
            return NotImplemented

actually_b: A = B()
reveal_type(actually_b + Other())               # Note
# Runtime type is B, this is why we report the error on overriding.
[builtins fixtures/isinstance.pyi]
[out]
main:12: error: Signature of "__add__" incompatible with supertype "A"
main:12: note:      Superclass:
main:12: note:          def __add__(self, A) -> A
main:12: note:      Subclass:
main:12: note:          @overload
main:12: note:          def __add__(self, Other) -> B
main:12: note:          @overload
main:12: note:          def __add__(self, A) -> A
main:12: note: Overloaded operator methods cannot have wider argument types in overrides
main:32: note: Revealed type is "__main__.Other"

[case testOverloadErrorMessageManyMatches]
from typing import overload

class A: pass
class B: pass
class C: pass
class D: pass

@overload
def f(x: A) -> None: ...
@overload
def f(x: B) -> None: ...
@overload
def f(x: C) -> None: ...
@overload
def f(x: D) -> None: ...
@overload
def f(x: int, y: int) -> None: ...
def f(*args): pass

f(3)  # E: No overload variant of "f" matches argument type "int" \
      # N: Possible overload variants: \
      # N:     def f(x: A) -> None \
      # N:     def f(x: B) -> None \
      # N:     def f(x: C) -> None \
      # N:     def f(x: D) -> None \
      # N:     def f(x: int, y: int) -> None

@overload
def g(x: A) -> None: ...
@overload
def g(x: B) -> None: ...
@overload
def g(x: C) -> None: ...
def g(*args): pass

g(3)  # E: No overload variant of "g" matches argument type "int" \
      # N: Possible overload variants: \
      # N:     def g(x: A) -> None \
      # N:     def g(x: B) -> None \
      # N:     def g(x: C) -> None
[builtins fixtures/tuple.pyi]

[case testOverloadedInIter]
from lib import f, g

for fun in [f, g]:
    reveal_type(fun)  # N: Revealed type is "Overload(def (x: builtins.int) -> builtins.str, def (x: builtins.str) -> builtins.int)"
[file lib.pyi]
from typing import overload

@overload
def f(x: int) -> str: ...
@overload
def f(x: str) -> int: ...

@overload
def g(x: int) -> str: ...
@overload
def g(x: str) -> int: ...

[builtins fixtures/list.pyi]
[typing fixtures/typing-medium.pyi]
[out]

[case testNestedOverloadsNoCrash]
from typing import overload

def f() -> None:
    @overload
    def g(x: str) -> str: ...
    @overload
    def g(x: int) -> int: ...
    def g(x):
        pass
    g(str())
[out]

[case testNestedOverloadsTypeVar]
from typing import overload, TypeVar

T = TypeVar('T')

def f() -> None:
    @overload
    def g(x: str) -> str: ...
    @overload
    def g(x: T, y: int) -> T: ...
    def g(x):
        pass

    g(str(), str())  # E: No overload variant of "g" matches argument types "str", "str" \
                     # N: Possible overload variants: \
                     # N:     def g(x: str) -> str \
                     # N:     def [T] g(x: T, y: int) -> T
<<<<<<< HEAD
    reveal_type(g(str(), int()))  # N: Revealed type is 'builtins.str*'
=======
    reveal_type(g(str(), int()))  # N: Revealed type is "builtins.str*"
>>>>>>> 997fe682
[out]

[case testNestedOverloadsTypeVarOverlap]
from typing import overload, TypeVar

T = TypeVar('T')

def f() -> None:
    @overload
    def g(x: str) -> int: ...  # E: Overloaded function signatures 1 and 2 overlap with incompatible return types
    @overload
    def g(x: T) -> T: ...
    def g(x):
        pass
[out]

[case testNestedOverloadsMutuallyRecursive]
from typing import overload, TypeVar, Dict, Any

class C: ...
T = TypeVar('T')

def f() -> None:
    @overload
    def g() -> None: ...
    @overload
    def g(x: T) -> Dict[int, T]: ...
    def g(*args, **kwargs) -> Any:
        reveal_type(h(C()))  # N: Revealed type is "builtins.dict[builtins.str, __main__.C*]"

    @overload
    def h() -> None: ...
    @overload
    def h(x: T) -> Dict[str, T]: ...
    def h(*args, **kwargs) -> Any:
        reveal_type(g(C()))  # N: Revealed type is "builtins.dict[builtins.int, __main__.C*]"

[builtins fixtures/dict.pyi]
[out]

[case testOverloadConstrainedTypevarNotShadowingAny]
from lib import attr
from typing import Any

reveal_type(attr(1))  # N: Revealed type is "builtins.int*"
reveal_type(attr("hi"))  # N: Revealed type is "builtins.int"
x: Any
reveal_type(attr(x)) # N: Revealed type is "Any"
attr("hi", 1)  # E: No overload variant of "attr" matches argument types "str", "int" \
               # N: Possible overload variants: \
               # N:     def [T in (int, float)] attr(default: T = ..., blah: int = ...) -> T \
               # N:     def attr(default: Any = ...) -> int
[file lib.pyi]
from typing import overload, Any, TypeVar

T = TypeVar('T', int, float)

@overload
def attr(default: T = ..., blah: int = ...) -> T: ...
@overload
def attr(default: Any = ...) -> int: ...
[out]

[case testOverloadBoundedTypevarNotShadowingAny]
from lib import attr
from typing import Any

reveal_type(attr(1))  # N: Revealed type is "builtins.int*"
reveal_type(attr("hi"))  # N: Revealed type is "builtins.int"
x: Any
reveal_type(attr(x)) # N: Revealed type is "Any"
attr("hi", 1)  # E: No overload variant of "attr" matches argument types "str", "int" \
               # N: Possible overload variants: \
               # N:     def [T <: int] attr(default: T = ..., blah: int = ...) -> T \
               # N:     def attr(default: Any = ...) -> int
[file lib.pyi]
from typing import overload, TypeVar, Any

T = TypeVar('T', bound=int)

@overload
def attr(default: T = ..., blah: int = ...) -> T: ...
@overload
def attr(default: Any = ...) -> int: ...
[out]

[case testAnyIsOKAsFallbackInOverloads]
import stub
[file stub.pyi]
from typing import TypeVar, Any, overload

T = TypeVar('T')

@overload
def foo(x: T) -> T: ...
@overload
def foo(x: Any) -> Any: ...

@overload
def bar(x: T) -> T: ...
@overload
def bar(x: Any) -> int: ...
[out]

[case testOverloadsIgnorePromotions]
from typing import overload, List, Union, _promote

class Parent: pass
class Child(Parent): pass

children: List[Child]
parents: List[Parent]

@overload
def f(x: Child) -> List[Child]: pass    # E: Overloaded function signatures 1 and 2 overlap with incompatible return types
@overload
def f(x: Parent) -> List[Parent]: pass
def f(x: Union[Child, Parent]) -> Union[List[Child], List[Parent]]:
    if isinstance(x, Child):
        reveal_type(x)      # N: Revealed type is "__main__.Child"
        return children
    else:
        reveal_type(x)      # N: Revealed type is "__main__.Parent"
        return parents

ints: List[int]
floats: List[float]

@overload
def g(x: int) -> List[int]: pass
@overload
def g(x: float) -> List[float]: pass
def g(x: Union[int, float]) -> Union[List[int], List[float]]:
    if isinstance(x, int):
        reveal_type(x)      # N: Revealed type is "builtins.int"
        return ints
    else:
        reveal_type(x)      # N: Revealed type is "builtins.float"
        return floats

[builtins fixtures/isinstancelist.pyi]
[typing fixtures/typing-medium.pyi]

[case testOverloadsTypesAndUnions]
from typing import overload, Type, Union

class A: pass
class B: pass

@overload
def f(x: Type[A]) -> int: ...  # E: Overloaded function signatures 1 and 2 overlap with incompatible return types
@overload
def f(x: Union[Type[A], Type[B]]) -> str: ...
def f(x: Union[Type[A], Type[B]]) -> Union[int, str]:
    return 1

[case testBadOverloadProbableMatch]
from typing import overload, List, Type

class Other: pass

@overload
def multiple_plausible(x: int) -> int: ...
@overload
def multiple_plausible(x: str) -> str: ...
def multiple_plausible(x): pass


@overload
def single_plausible(x: Type[int]) -> int: ...
@overload
def single_plausible(x: List[str]) -> str: ...
def single_plausible(x): pass

a = multiple_plausible(Other())  # E: No overload variant of "multiple_plausible" matches argument type "Other" \
                                 # N: Possible overload variants: \
                                 # N:     def multiple_plausible(x: int) -> int \
                                 # N:     def multiple_plausible(x: str) -> str
reveal_type(a)                   # N: Revealed type is "Any"

b = single_plausible(Other)      # E: Argument 1 to "single_plausible" has incompatible type "Type[Other]"; expected "Type[int]"
reveal_type(b)                   # N: Revealed type is "builtins.int"

c = single_plausible([Other()])  # E: List item 0 has incompatible type "Other"; expected "str"
reveal_type(c)                   # N: Revealed type is "builtins.str"
[builtins fixtures/list.pyi]

[case testDisallowUntypedDecoratorsOverload]
# flags: --disallow-untyped-decorators
from typing import Any, Callable, overload, TypeVar

F = TypeVar('F', bound=Callable[..., Any])

@overload
def dec(x: F) -> F: ...
@overload
def dec(x: str) -> Callable[[F], F]: ...
def dec(x) -> Any:
    pass

@dec
def f(name: str) -> int:
    return 0

@dec('abc')
def g(name: str) -> int:
    return 0

reveal_type(f)  # N: Revealed type is "def (name: builtins.str) -> builtins.int"
reveal_type(g)  # N: Revealed type is "def (name: builtins.str) -> builtins.int"

[case testDisallowUntypedDecoratorsOverloadDunderCall]
# flags: --disallow-untyped-decorators
from typing import Any, Callable, overload, TypeVar

F = TypeVar('F', bound=Callable[..., Any])

class Dec:
    @overload
    def __call__(self, x: F) -> F: ...
    @overload
    def __call__(self, x: str) -> Callable[[F], F]: ...
    def __call__(self, x) -> Any:
        pass

dec = Dec()

@dec
def f(name: str) -> int:
    return 0

@dec('abc')
def g(name: str) -> int:
    return 0

reveal_type(f)  # N: Revealed type is "def (name: builtins.str) -> builtins.int"
reveal_type(g)  # N: Revealed type is "def (name: builtins.str) -> builtins.int"

[case testOverloadBadArgumentsInferredToAny1]
from typing import Union, Any, overload

def bar(x: int) -> Union[int, Any]: ...

@overload
def foo(x: str) -> None: ...
@overload
def foo(x: int) -> None: ...
def foo(x) -> None: pass

foo(bar('lol'))  # E: Argument 1 to "bar" has incompatible type "str"; expected "int"

[case testOverloadBadArgumentsInferredToAny2]
from typing import Union, Iterable, Tuple, TypeVar, Generic, overload, Any

class A:
    def foo(self) -> Iterable[int]: pass

def bar(x: int) -> Union[A, int]: ...

_T = TypeVar('_T')

@overload
def foo() -> None: ...
@overload
def foo(iterable: Iterable[_T]) -> None: ...
def foo(iterable = None) -> None: pass

foo(bar('lol').foo())  # E: Item "int" of "Union[A, int]" has no attribute "foo" \
                       # E: Argument 1 to "bar" has incompatible type "str"; expected "int"


[case testOverloadInferringArgumentsUsingContext1]
from typing import Optional, List, overload, TypeVar
T = TypeVar('T')

def g(x: Optional[T] = None) -> List[T]: ...

@overload
def f(x: int) -> int: ...
@overload
def f(x: List[int]) -> List[int]: ...
def f(x): pass

reveal_type(f(g()))  # N: Revealed type is "builtins.list[builtins.int]"
[builtins fixtures/list.pyi]

[case testOverloadInferringArgumentsUsingContext2-skip]
# TODO: Overloads only use outer context to infer type variables in a given overload variant,
# but never use outer context to _choose_ a better overload in ambiguous situations
# like empty containers or multiple inheritance, instead just always choosing the first one.

from typing import Optional, List, overload, TypeVar
T = TypeVar('T')
@overload
def g(x: List[str]) -> List[str]: ...
@overload
def g(x: List[int]) -> List[int]: ...
def g(x):
    pass

@overload
def f(x: int) -> int: ...
@overload
def f(x: List[int]) -> List[int]: ...
def f(x):
    pass

reveal_type(f(g([])))  # N: Revealed type is "builtins.list[builtins.int]"
[builtins fixtures/list.pyi]

[case testOverloadDeferredNode]
from typing import Callable, TypeVar, Generic, Any, overload

_S = TypeVar('_S')
_T = TypeVar('_T')
_R = TypeVar('_R')

@overload
def partial(__func: Callable[[_T], _S], __arg: _T) -> Callable[[], _S]: ...
@overload
def partial(__func: Callable[[_T, _S], _S], __arg: _T) -> Callable[[_S], _R]: ...
def partial(*args: Any) -> Any:
    pass

def f(f: Callable[[int], int]) -> None:
    pass

def dec(f: Callable[[_S, _T], _R]) -> Callable[[_S, _T], _R]: pass

def asdf() -> None:
    f(partial(lol, 0))

@dec
def lol(x: int, y: int) -> int:
    pass
[builtins fixtures/tuple.pyi]

[case testVeryBrokenOverload]
import lib
reveal_type(lib.func)
[file lib.pyi]
@overload
def func(x: int) -> int: ...

def func(x):
    return x
[out]
tmp/lib.pyi:1: error: Name "overload" is not defined
tmp/lib.pyi:4: error: Name "func" already defined on line 1
main:2: note: Revealed type is "Any"

-- Order of errors is different
[case testVeryBrokenOverload2]

import lib
reveal_type(lib.func)
[file lib.pyi]
@overload
def func(x: int) -> int: ...
@overload
def func(x: str) -> str: ...
[out]
tmp/lib.pyi:1: error: Name "overload" is not defined
tmp/lib.pyi:3: error: Name "func" already defined on line 1
tmp/lib.pyi:3: error: Name "overload" is not defined
main:3: note: Revealed type is "Any"

[case testLiteralSubtypeOverlap]
from typing import overload
from typing_extensions import Literal

class MyInt(int): ...

# Strictly speaking we can't prove this is unsafe (this depends on the implementation),
# but such APIs seem like an anti-pattern anyways.
@overload
def foo(x: Literal[0]) -> None: ...  # E: Overloaded function signatures 1 and 2 overlap with incompatible return types
@overload
def foo(x: MyInt) -> int: ...
def foo(x):
    ...
[builtins fixtures/tuple.pyi]

[case testOverloadedToGeneric]
from typing import TypeVar, Callable, NewType, overload, Union

# int in our stubs isn't overloaded
class fakeint:
    @overload
    def __init__(self, x: Union[str, bytes] = ...) -> None: ...
    @overload
    def __init__(self, x: Union[str, bytes], base: int) -> None: ...
    def __init__(self, *args) -> None: pass  # type: ignore


U = TypeVar('U')
V = TypeVar('V')
W = TypeVar('W')
def compose(f: Callable[[U], V], g: Callable[[W], U]) -> Callable[[W], V]:
    return lambda x: f(g(x))

ID = NewType("ID", fakeint)

compose(ID, fakeint)("test")
reveal_type(compose(ID, fakeint))  # N: Revealed type is "def (Union[builtins.str, builtins.bytes]) -> __main__.ID*"

[builtins fixtures/tuple.pyi]

[case testOverloadTwoTypeArgs]
from typing import Generic, overload, TypeVar, Any

T1 = TypeVar("T1")
T2 = TypeVar("T2")

class A: ...
class B: ...
class G(Generic[T1, T2]): ...

@overload
def f1(g: G[A, A]) -> A: ...
@overload
def f1(g: G[A, B]) -> B: ...
def f1(g: Any) -> Any: ...

@overload
def f2(g: G[A, Any]) -> A: ...  # E: Overloaded function signatures 1 and 2 overlap with incompatible return types
@overload
def f2(g: G[A, B], x: int = ...) -> B: ...
def f2(g: Any, x: int = ...) -> Any: ...

[case testOverloadTypeVsCallable]
from typing import TypeVar, Type, Callable, Any, overload
class Foo:
    def __init__(self, **kwargs: Any): pass
_T = TypeVar('_T')
@overload
def register(cls: Type[_T]) -> int: ...
@overload
def register(cls: Callable[..., _T]) -> str: ...
def register(cls: Any) -> Any: return None


x = register(Foo)
reveal_type(x)  # N: Revealed type is "builtins.int"
[builtins fixtures/dict.pyi]<|MERGE_RESOLUTION|>--- conflicted
+++ resolved
@@ -4893,11 +4893,7 @@
                      # N: Possible overload variants: \
                      # N:     def g(x: str) -> str \
                      # N:     def [T] g(x: T, y: int) -> T
-<<<<<<< HEAD
-    reveal_type(g(str(), int()))  # N: Revealed type is 'builtins.str*'
-=======
     reveal_type(g(str(), int()))  # N: Revealed type is "builtins.str*"
->>>>>>> 997fe682
 [out]
 
 [case testNestedOverloadsTypeVarOverlap]
