-- Test cases for function overloading
[case testOverloadNotImportedNoCrash]
@overload
def f(a): pass
@overload
def f(a): pass
def f(a): pass
f(0)

@overload  # E: Name 'overload' is not defined
def g(a:int): pass
def g(a): pass  # E: Name 'g' already defined on line 8
g(0)

@something  # E: Name 'something' is not defined
def r(a:int): pass
def r(a): pass  # E: Name 'r' already defined on line 13
r(0)
[out]
main:1: error: Name 'overload' is not defined
main:3: error: Name 'f' already defined on line 1
main:3: error: Name 'overload' is not defined
main:5: error: Name 'f' already defined on line 1

[case testTypeCheckOverloadWithImplementation]
from typing import overload, Any
@overload
def f(x: 'A') -> 'B': ...
@overload
def f(x: 'B') -> 'A': ...

def f(x: Any) -> Any:
    pass

reveal_type(f(A())) # E: Revealed type is '__main__.B'
reveal_type(f(B())) # E: Revealed type is '__main__.A'

class A: pass
class B: pass
[builtins fixtures/isinstance.pyi]

[case testOverloadNeedsImplementation]
from typing import overload, Any
@overload  # E: An overloaded function outside a stub file must have an implementation
def f(x: 'A') -> 'B': ...
@overload
def f(x: 'B') -> 'A': ...

reveal_type(f(A())) # E: Revealed type is '__main__.B'
reveal_type(f(B())) # E: Revealed type is '__main__.A'

class A: pass
class B: pass
[builtins fixtures/isinstance.pyi]

[case testSingleOverloadNoImplementation]
from typing import overload, Any
@overload  # E: Single overload definition, multiple required
def f(x: 'A') -> 'B': ...

class A: pass
class B: pass
[builtins fixtures/isinstance.pyi]

[case testOverloadByAnyOtherName]
from typing import overload as rose
from typing import Any
@rose
def f(x: 'A') -> 'B': ...
@rose
def f(x: 'B') -> 'A': ...

def f(x: Any) -> Any:
    pass

reveal_type(f(A())) # E: Revealed type is '__main__.B'
reveal_type(f(B())) # E: Revealed type is '__main__.A'

class A: pass
class B: pass
[builtins fixtures/isinstance.pyi]

[case testTypeCheckOverloadWithDecoratedImplementation]
from typing import overload, Any

def deco(fun): ...

@overload
def f(x: 'A') -> 'B': ...
@overload
def f(x: 'B') -> 'A': ...

@deco
def f(x: Any) -> Any:
    pass

reveal_type(f(A())) # E: Revealed type is '__main__.B'
reveal_type(f(B())) # E: Revealed type is '__main__.A'

class A: pass
class B: pass
[builtins fixtures/isinstance.pyi]

[case testOverloadDecoratedImplementationNotLast]
from typing import overload, Any

def deco(fun): ...

@overload
def f(x: 'A') -> 'B': ...

@deco  # E: The implementation for an overloaded function must come last
def f(x: Any) -> Any:
    pass

@overload
def f(x: 'B') -> 'A': ...

class A: pass
class B: pass
[builtins fixtures/isinstance.pyi]

[case testOverloadImplementationNotLast]
from typing import overload, Any

@overload
def f(x: 'A') -> 'B': ...

def f(x: Any) -> Any:  # E: The implementation for an overloaded function must come last
    pass

@overload
def f(x: 'B') -> 'A': ...

class A: pass
class B: pass
[builtins fixtures/isinstance.pyi]

[case testDecoratedRedefinitionIsNotOverload]
from typing import overload, Any

def deco(fun): ...

@deco
def f(x: 'A') -> 'B': ...
@deco  # E: Name 'f' already defined on line 5
def f(x: 'B') -> 'A': ...
@deco  # E: Name 'f' already defined on line 5
def f(x: Any) -> Any: ...

class A: pass
class B: pass
[builtins fixtures/isinstance.pyi]

[case testTypeCheckOverloadWithImplementationPy2]
# flags: --python-version 2.7

from typing import overload
@overload
def f(x):
    # type: (A) -> B
    pass

@overload
def f(x):
    # type: (B) -> A
    pass

def f(x):
    pass

reveal_type(f(A()))  # E: Revealed type is '__main__.B'
reveal_type(f(B()))  # E: Revealed type is '__main__.A'

class A: pass
class B: pass
[builtins fixtures/isinstance.pyi]

[case testTypeCheckOverloadWithImplementationError]
from typing import overload, Any

@overload
def f(x: 'A') -> 'B': ...
@overload
def f(x: 'B') -> 'A': ...

def f(x: Any) -> Any:
    foo = 1
    foo = "bar"  # E: Incompatible types in assignment (expression has type "str", variable has type "int")

@overload
def g(x: 'A') -> 'B': ...
@overload
def g(x: 'B') -> 'A': ...

def g(x):
    foo = 1
    foo = "bar"

reveal_type(f(A()))  # E: Revealed type is '__main__.B'
reveal_type(f(B()))  # E: Revealed type is '__main__.A'

class A: pass
class B: pass
[builtins fixtures/isinstance.pyi]

[case testTypeCheckOverloadWithUntypedImplAndMultipleVariants]
from typing import overload

@overload
def f(x: int) -> str: ...
@overload
def f(x: str) -> int: ...  # E: Overloaded function signatures 2 and 3 overlap with incompatible return types
@overload
def f(x: object) -> str: ...
def f(x): ...

[case testTypeCheckOverloadWithImplTooSpecificArg]
from typing import overload, Any

class A: pass
class B: pass

a = A()

@overload
def f(x: 'A') -> 'B': ...
@overload
def f(x: 'B') -> 'A': ...

def f(x: 'A') -> Any: # E: Overloaded function implementation does not accept all possible arguments of signature 2
    pass

reveal_type(f(A())) # E: Revealed type is '__main__.B'
reveal_type(f(B())) # E: Revealed type is '__main__.A'

[builtins fixtures/isinstance.pyi]

[case testTypeCheckOverloadWithImplTooSpecificRetType]
from typing import overload, Any

class A: pass
class B: pass

a = A()

@overload
def f(x: 'A') -> 'B': ...
@overload
def f(x: 'B') -> 'A': ...

def f(x: Any) -> 'B': # E: Overloaded function implementation cannot produce return type of signature 2
    return B()

reveal_type(f(A())) # E: Revealed type is '__main__.B'
reveal_type(f(B())) # E: Revealed type is '__main__.A'

[builtins fixtures/isinstance.pyi]

[case testTypeCheckOverloadWithImplTypeVar]
from typing import overload, Any, TypeVar

T = TypeVar('T')

class A: pass
class B: pass

a = A()

@overload
def f(x: 'A') -> 'A': ...
@overload
def f(x: 'B') -> 'B': ...

def f(x: T) -> T:
    ...

reveal_type(f(A())) # E: Revealed type is '__main__.A'
reveal_type(f(B())) # E: Revealed type is '__main__.B'

[builtins fixtures/isinstance.pyi]

[case testTypeCheckOverloadWithImplTypeVarProblems]
from typing import overload, Any, TypeVar, Union

T = TypeVar('T', bound='A')

class A: pass
class B: pass

a = A()

@overload
def f(x: 'A') -> 'A': ...
@overload
def f(x: 'B') -> 'B': ...

def f(x: Union[T, B]) -> T:  # E: Overloaded function implementation cannot satisfy signature 2 due to inconsistencies in how they use type variables
    ...

reveal_type(f(A())) # E: Revealed type is '__main__.A'
reveal_type(f(B())) # E: Revealed type is '__main__.B'

[builtins fixtures/isinstance.pyi]

[case testTypeCheckOverloadImplementationTypeVarWithValueRestriction]
from typing import overload, TypeVar, Union

class A: pass
class B: pass
class C: pass

T = TypeVar('T', A, B)

@overload
def foo(x: T) -> T: ...
@overload
def foo(x: C) -> int: ...
def foo(x: Union[A, B, C]) -> Union[A, B, int]:
    if isinstance(x, C):
        return 3
    else:
        return x

@overload
def bar(x: T) -> T: ...
@overload
def bar(x: C) -> int: ...
def bar(x: Union[T, C]) -> Union[T, int]:
    if isinstance(x, C):
        return 3
    else:
        return x

[builtins fixtures/isinstancelist.pyi]

[case testTypeCheckOverloadImplementationTypeVarDifferingUsage1]
from typing import overload, Union, List, TypeVar, Generic

T = TypeVar('T')

@overload
def foo(t: List[T]) -> T: ...
@overload
def foo(t: T) -> T: ...
def foo(t: Union[List[T], T]) -> T:
    if isinstance(t, list):
        return t[0]
    else:
        return t

class Wrapper(Generic[T]):
    @overload
    def foo(self, t: List[T]) -> T: ...
    @overload
    def foo(self, t: T) -> T: ...
    def foo(self, t: Union[List[T], T]) -> T:
        if isinstance(t, list):
            return t[0]
        else:
            return t
[builtins fixtures/isinstancelist.pyi]

[case testTypeCheckOverloadImplementationTypeVarDifferingUsage2]
from typing import overload, Union, List, TypeVar, Generic

T = TypeVar('T')

# Note: this is unsafe when T = object
@overload
def foo(t: List[T], s: T) -> int: ...  # E: Overloaded function signatures 1 and 2 overlap with incompatible return types
@overload
def foo(t: T, s: T) -> str: ...
def foo(t, s): pass

class Wrapper(Generic[T]):
    @overload
    def foo(self, t: List[T], s: T) -> int: ...  # E: Overloaded function signatures 1 and 2 overlap with incompatible return types
    @overload
    def foo(self, t: T, s: T) -> str: ...
    def foo(self, t, s): pass

class Dummy(Generic[T]): pass

# Same root issue: why does the additional constraint bound T <: T
# cause the constraint solver to not infer T = object like it did in the
# first example?
@overload
def bar(d: Dummy[T], t: List[T], s: T) -> int: ...  # E: Overloaded function signatures 1 and 2 overlap with incompatible return types
@overload
def bar(d: Dummy[T], t: T, s: T) -> str: ...
def bar(d: Dummy[T], t, s): pass
[builtins fixtures/isinstancelist.pyi]

[case testTypeCheckOverloadedFunctionBody]
from foo import *
[file foo.pyi]
from typing import overload
@overload
def f(x: 'A'):
    x = B() # E: Incompatible types in assignment (expression has type "B", variable has type "A")
    x = A()
@overload
def f(x: 'B'):
    x = A() # E: Incompatible types in assignment (expression has type "A", variable has type "B")
    x = B()
class A: pass
class B: pass
[out]

[case testTypeCheckOverloadedMethodBody]
from foo import *
[file foo.pyi]
from typing import overload
class A:
    @overload
    def f(self, x: 'A'):
        x = B() # E: Incompatible types in assignment (expression has type "B", variable has type "A")
        x = A()
    @overload
    def f(self, x: 'B'):
        x = A() # E: Incompatible types in assignment (expression has type "A", variable has type "B")
        x = B()
class B: pass
[out]

[case testCallToOverloadedFunction]
from foo import *
[file foo.pyi]
from typing import overload
f(C()) # E: No overload variant of "f" matches argument type "C" \
       # N: Possible overload variants: \
       # N:     def f(x: A) -> None \
       # N:     def f(x: B) -> None
f(A())
f(B())

@overload
def f(x: 'A') -> None: pass
@overload
def f(x: 'B') -> None: pass

class A: pass
class B: pass
class C: pass

[case testOverloadedFunctionReturnValue]
from foo import *
[file foo.pyi]
from typing import overload
a, b = None, None # type: (A, B)
b = f(a) # E: Incompatible types in assignment (expression has type "A", variable has type "B")
a = f(b) # E: Incompatible types in assignment (expression has type "B", variable has type "A")
a = f(a)
b = f(b)

@overload
def f(x: 'A') -> 'A': pass
@overload
def f(x: 'B') -> 'B': pass
class A: pass
class B: pass

[case testCallToOverloadedMethod]
from foo import *
[file foo.pyi]
from typing import overload
A().f(C()) # E: No overload variant of "f" of "A" matches argument type "C" \
           # N: Possible overload variants: \
           # N:     def f(self, x: A) -> None \
           # N:     def f(self, x: B) -> None
A().f(A())
A().f(B())

class A:
  @overload
  def f(self, x: 'A') -> None: pass
  @overload
  def f(self, x: 'B') -> None: pass

class B: pass
class C: pass

[case testOverloadedMethodReturnValue]
from foo import *
[file foo.pyi]
from typing import overload
a, b = None, None # type: (A, B)
b = a.f(a) # E: Incompatible types in assignment (expression has type "A", variable has type "B")
a = a.f(b) # E: Incompatible types in assignment (expression has type "B", variable has type "A")
a = a.f(a)
b = a.f(b)

class A:
  @overload
  def f(self, x: 'A') -> 'A': pass
  @overload
  def f(self, x: 'B') -> 'B': pass
class B: pass

[case testOverloadsWithDifferentArgumentCounts]
from foo import *
[file foo.pyi]
from typing import overload
a, b = None, None # type: (A, B)
a = f(a)
b = f(a) # E: Incompatible types in assignment (expression has type "A", variable has type "B")
f(b)     # E: No overload variant of "f" matches argument type "B" \
         # N: Possible overload variant: \
         # N:     def f(x: A) -> A \
         # N:     <1 more non-matching overload not shown>
b = f(b, a)
a = f(b, a) # E: Incompatible types in assignment (expression has type "B", variable has type "A")
f(a, a)     # E: No overload variant of "f" matches argument types "A", "A" \
            # N: Possible overload variant: \
            # N:     def f(x: B, y: A) -> B \
            # N:     <1 more non-matching overload not shown>
f(b, b)     # E: No overload variant of "f" matches argument types "B", "B" \
            # N: Possible overload variant: \
            # N:     def f(x: B, y: A) -> B \
            # N:     <1 more non-matching overload not shown>

@overload
def f(x: 'A') -> 'A': pass
@overload
def f(x: 'B', y: 'A') -> 'B': pass
class A: pass
class B: pass

[case testGenericOverloadVariant]
from foo import *
[file foo.pyi]
from typing import overload, TypeVar, Generic
t = TypeVar('t')
ab, ac, b, c = None, None, None, None # type: (A[B], A[C], B, C)
b = f(ab)
c = f(ac)
b = f(ac) # E: Incompatible types in assignment (expression has type "C", variable has type "B")
b = f(b)
c = f(b)  # E: Incompatible types in assignment (expression has type "B", variable has type "C")
@overload
def f(x: 'A[t]') -> t: pass
@overload
def f(x: 'B') -> 'B': pass
class A(Generic[t]): pass
class B: pass
class C: pass

[case testOverloadedInit]
from foo import *
[file foo.pyi]
from typing import overload
a, b = None, None # type: (A, B)
a = A(a)
a = A(b)
a = A(object()) # E: No overload variant of "A" matches argument type "object" \
                # N: Possible overload variants: \
                # N:     def __init__(self, a: A) -> A \
                # N:     def __init__(self, b: B) -> A

class A:
  @overload
  def __init__(self, a: 'A') -> None: pass
  @overload
  def __init__(self, b: 'B') -> None: pass
class B: pass

[case testIntersectionTypeCompatibility]
from foo import *
[file foo.pyi]
from typing import overload, Callable
o = None # type: object
a = None # type: A

a = f # E: Incompatible types in assignment (expression has type overloaded function, variable has type "A")
o = f

@overload
def f(a: 'A') -> None: pass
@overload
def f(a: Callable[[], None]) -> None: pass
class A: pass

[case testCompatibilityOfIntersectionTypeObjectWithStdType]
from foo import *
[file foo.pyi]
from typing import overload
t, a = None, None # type: (type, A)

a = A # E: Incompatible types in assignment (expression has type "Type[A]", variable has type "A")
t = A

class A:
    @overload
    def __init__(self, a: 'A') -> None: pass
    @overload
    def __init__(self, a: 'B') -> None: pass
class B: pass

[case testOverloadedGetitem]
from foo import *
[file foo.pyi]
from typing import overload
a, b = None, None # type: int, str
a = A()[a]
b = A()[a] # E: Incompatible types in assignment (expression has type "int", variable has type "str")
b = A()[b]
a = A()[b] # E: Incompatible types in assignment (expression has type "str", variable has type "int")

class A:
    @overload
    def __getitem__(self, a: int) -> int: pass
    @overload
    def __getitem__(self, b: str) -> str: pass

[case testOverloadedGetitemWithGenerics]
from foo import *
[file foo.pyi]
from typing import TypeVar, Generic, overload
t = TypeVar('t')
a, b, c = None, None, None # type: (A, B, C[A])
a = c[a]
b = c[a] # E: Incompatible types in assignment (expression has type "A", variable has type "B")
a = c[b]
b = c[b] # E: Incompatible types in assignment (expression has type "A", variable has type "B")

class C(Generic[t]):
    @overload
    def __getitem__(self, a: 'A') -> t: pass
    @overload
    def __getitem__(self, b: 'B') -> t: pass
class A: pass
class B: pass

[case testImplementingOverloadedMethod]
from foo import *
[file foo.pyi]
from typing import overload
from abc import abstractmethod, ABCMeta

class I(metaclass=ABCMeta):
    @overload
    @abstractmethod
    def f(self) -> None: pass
    @overload
    @abstractmethod
    def f(self, a: 'A') -> None: pass
class A(I):
    @overload
    def f(self) -> None: pass
    @overload
    def f(self, a: 'A') -> None: pass

[case testOverloadWithFunctionType]
from foo import *
[file foo.pyi]
from typing import overload, Callable
class A: pass
@overload
def f(x: A) -> None: pass
@overload
def f(x: Callable[[], None]) -> None: pass

f(A())
[builtins fixtures/function.pyi]

[case testVarArgsOverload]
from foo import *
[file foo.pyi]
from typing import overload, Any
@overload
def f(x: 'A', *more: Any) -> 'A': pass
@overload
def f(x: 'B', *more: Any) -> 'A': pass
f(A())
f(A(), A, A)
f(B())
f(B(), B)
f(B(), B, B)
f(object()) # E: No overload variant of "f" matches argument type "object" \
            # N: Possible overload variants: \
            # N:     def f(x: A, *more: Any) -> A \
            # N:     def f(x: B, *more: Any) -> A
class A: pass
class B: pass
[builtins fixtures/list.pyi]

[case testVarArgsOverload2]
from foo import *
[file foo.pyi]
from typing import overload
@overload
def f(x: 'A', *more: 'B') -> 'A': pass
@overload
def f(x: 'B', *more: 'A') -> 'A': pass
f(A(), B())
f(A(), B(), B())
f(A(), A(), B()) # E: No overload variant of "f" matches argument types "A", "A", "B" \
                 # N: Possible overload variants: \
                 # N:     def f(x: A, *more: B) -> A \
                 # N:     def f(x: B, *more: A) -> A
f(A(), B(), A()) # E: No overload variant of "f" matches argument types "A", "B", "A" \
                 # N: Possible overload variants: \
                 # N:     def f(x: A, *more: B) -> A \
                 # N:     def f(x: B, *more: A) -> A
class A: pass
class B: pass
[builtins fixtures/list.pyi]

[case testOverloadWithTypeObject]
from foo import *
[file foo.pyi]
from typing import overload
@overload
def f(a: 'A', t: type) -> None: pass
@overload
def f(a: 'B', t: type) -> None: pass
f(A(), B)
f(B(), A)
class A: pass
class B: pass
[builtins fixtures/function.pyi]

[case testOverloadedInitAndTypeObjectInOverload]
from foo import *
[file foo.pyi]
from typing import overload
@overload
def f(t: type) -> 'A': pass
@overload
def f(t: 'A') -> 'B': pass
a, b = None, None # type: (A, B)
a = f(A)
b = f(a)
b = f(A) # E: Incompatible types in assignment (expression has type "A", variable has type "B")
a = f(a) # E: Incompatible types in assignment (expression has type "B", variable has type "A")
class A:
   @overload
   def __init__(self) -> None: pass
   @overload
   def __init__(self, a: 'A') -> None: pass
class B:
    pass

[case testOverlappingErasedSignatures]
from foo import *
[file foo.pyi]
from typing import overload, List
@overload
def f(a: List[int]) -> int: pass
@overload
def f(a: List[str]) -> int: pass
list_int = [] # type: List[int]
list_str = [] # type: List[str]
list_object = [] # type: List[object]
n = f(list_int)
m = f(list_str)
n = 1
m = 1
n = 'x' # E: Incompatible types in assignment (expression has type "str", variable has type "int")
m = 'x' # E: Incompatible types in assignment (expression has type "str", variable has type "int")
f(list_object) # E: Argument 1 to "f" has incompatible type "List[object]"; expected "List[int]"
[builtins fixtures/list.pyi]

[case testOverlappingOverloadSignatures]
from foo import *
[file foo.pyi]
from typing import overload
class A: pass
class B(A): pass
@overload
def f(x: B) -> int: pass # E: Overloaded function signatures 1 and 2 overlap with incompatible return types
@overload
def f(x: A) -> str: pass

[case testContravariantOverlappingOverloadSignatures]
from foo import *
[file foo.pyi]
from typing import overload
class A: pass
class B(A): pass
@overload
def f(x: A) -> A: pass
@overload
def f(x: B) -> B: pass   # E: Overloaded function signature 2 will never be matched: signature 1's parameter type(s) are the same or broader

[case testPartiallyCovariantOverlappingOverloadSignatures]
from foo import *
[file foo.pyi]
from typing import overload
class A: pass
class B(A): pass
@overload
def f(x: B) -> A: pass # E: Overloaded function signatures 1 and 2 overlap with incompatible return types
@overload
def f(x: A) -> B: pass

[case testPartiallyContravariantOverloadSignatures]
from foo import *
[file foo.pyi]
from typing import overload
class A: pass
class B(A): pass
@overload
def g(x: A) -> int: pass
@overload
def g(x: B) -> str: pass  # E: Overloaded function signature 2 will never be matched: signature 1's parameter type(s) are the same or broader

[case testCovariantOverlappingOverloadSignatures]
from foo import *
[file foo.pyi]
from typing import overload
class A: pass
class B(A): pass
@overload
def g(x: B) -> B: pass
@overload
def g(x: A) -> A: pass

[case testCovariantOverlappingOverloadSignaturesWithSomeSameArgTypes]
from foo import *
[file foo.pyi]
from typing import overload
class A: pass
class B(A): pass
@overload
def g(x: int, y: B) -> B: pass
@overload
def g(x: int, y: A) -> A: pass

[case testCovariantOverlappingOverloadSignaturesWithAnyType]
from foo import *
[file foo.pyi]
from typing import Any, overload
@overload
def g(x: int) -> int: pass
@overload
def g(x: Any) -> Any: pass

[case testContravariantOverlappingOverloadSignaturesWithAnyType]
from foo import *
[file foo.pyi]
from typing import Any, overload
@overload
def g(x: Any) -> Any: pass
@overload
def g(x: int) -> int: pass  # E: Overloaded function signature 2 will never be matched: signature 1's parameter type(s) are the same or broader

[case testOverloadedLtAndGtMethods]
from foo import *
[file foo.pyi]
from typing import overload
class A:
    def __lt__(self, x: A) -> int: pass
    def __gt__(self, x: A) -> int: pass
class B:
    @overload
    def __lt__(self, x: B) -> int: pass
    @overload
    def __lt__(self, x: A) -> int: pass
    @overload
    def __gt__(self, x: B) -> int: pass
    @overload
    def __gt__(self, x: A) -> int: pass
A() < A()
A() < B()
B() < A()
B() < B()
A() < object() # E: Unsupported operand types for < ("A" and "object")
B() < object() # E: No overload variant of "__lt__" of "B" matches argument type "object" \
               # N: Possible overload variants: \
               # N:     def __lt__(self, B) -> int \
               # N:     def __lt__(self, A) -> int

[case testOverloadedForwardMethodAndCallingReverseMethod]
from foo import *
[file foo.pyi]
from typing import overload
class A:
    @overload
    def __add__(self, x: 'A') -> int: pass
    @overload
    def __add__(self, x: int) -> int: pass
class B:
    def __radd__(self, x: A) -> int: pass
A() + A()
A() + 1
A() + B()
A() + '' # E: No overload variant of "__add__" of "A" matches argument type "str" \
         # N: Possible overload variants: \
         # N:     def __add__(self, A) -> int \
         # N:     def __add__(self, int) -> int

[case testOverrideOverloadSwapped]
from foo import *
[file foo.pyi]
from typing import overload

class Parent:
    @overload
    def f(self, x: int) -> int: ...
    @overload
    def f(self, x: str) -> str: ...
class Child(Parent):
    @overload                           # E: Signature of "f" incompatible with supertype "Parent" \
                                        # N: Overload variants must be defined in the same order as they are in "Parent"
    def f(self, x: str) -> str: ...
    @overload
    def f(self, x: int) -> int: ...

[case testOverrideOverloadSwappedWithExtraVariants]
from foo import *
[file foo.pyi]
from typing import overload

class bool: pass

class Parent:
    @overload
    def f(self, x: int) -> int: ...
    @overload
    def f(self, x: str) -> str: ...
class Child1(Parent):
    @overload                           # E: Signature of "f" incompatible with supertype "Parent" \
                                        # N: Overload variants must be defined in the same order as they are in "Parent"
    def f(self, x: bool) -> bool: ...
    @overload
    def f(self, x: str) -> str: ...
    @overload
    def f(self, x: int) -> int: ...
class Child2(Parent):
    @overload                           # E: Signature of "f" incompatible with supertype "Parent" \
                                        # N: Overload variants must be defined in the same order as they are in "Parent"
    def f(self, x: str) -> str: ...
    @overload
    def f(self, x: bool) -> bool: ...
    @overload
    def f(self, x: int) -> int: ...
class Child3(Parent):
    @overload                           # E: Signature of "f" incompatible with supertype "Parent" \
                                        # N: Overload variants must be defined in the same order as they are in "Parent"
    def f(self, x: str) -> str: ...
    @overload
    def f(self, x: int) -> int: ...
    @overload
    def f(self, x: bool) -> bool: ...

[case testOverrideOverloadSwappedWithAdjustedVariants]
from foo import *
[file foo.pyi]
from typing import overload

class A: pass
class B(A): pass
class C(B): pass

class Parent:
    @overload
    def f(self, x: int) -> int: ...
    @overload
    def f(self, x: B) -> B: ...
class Child1(Parent):
    @overload                           # E: Signature of "f" incompatible with supertype "Parent" \
                                        # N: Overload variants must be defined in the same order as they are in "Parent"
    def f(self, x: A) -> B: ...
    @overload
    def f(self, x: int) -> int: ...
class Child2(Parent):
    @overload                           # E: Signature of "f" incompatible with supertype "Parent" \
                                        # N: Overload variants must be defined in the same order as they are in "Parent"
    def f(self, x: B) -> C: ...
    @overload
    def f(self, x: int) -> int: ...
class Child3(Parent):
    @overload                           # E: Signature of "f" incompatible with supertype "Parent"
    def f(self, x: B) -> A: ...
    @overload
    def f(self, x: int) -> int: ...

[case testOverrideOverloadedMethodWithMoreGeneralArgumentTypes]
from foo import *
[file foo.pyi]
from typing import overload

class IntSub(int): pass

class StrSub(str): pass
class A:
    @overload
    def f(self, x: IntSub) -> int: return 0
    @overload
    def f(self, x: StrSub) -> str: return ''
class B(A):
    @overload
    def f(self, x: int) -> int: return 0
    @overload
    def f(self, x: str) -> str: return ''
[out]

[case testOverrideOverloadedMethodWithMoreSpecificArgumentTypes]
from foo import *
[file foo.pyi]
from typing import overload

class IntSub(int): pass

class StrSub(str): pass
class A:
    @overload
    def f(self, x: int) -> int: return 0
    @overload
    def f(self, x: str) -> str: return ''
class B(A):
    @overload
    def f(self, x: IntSub) -> int: return 0
    @overload
    def f(self, x: str) -> str: return ''
class C(A):
    @overload
    def f(self, x: int) -> int: return 0
    @overload
    def f(self, x: StrSub) -> str: return ''
class D(A):
    @overload
    def f(self, x: int) -> int: return 0
    @overload
    def f(self, x: str) -> str: return ''
[out]
tmp/foo.pyi:12: error: Signature of "f" incompatible with supertype "A"
tmp/foo.pyi:17: error: Signature of "f" incompatible with supertype "A"

[case testOverloadingAndDucktypeCompatibility]
from foo import *
[file foo.pyi]
from typing import overload, _promote

class A: pass

@_promote(A)
class B: pass

@overload
def f(n: B) -> B:
    return n
@overload
def f(n: A) -> A:
    return n

f(B()) + 'x'  # E: Unsupported left operand type for + ("B")
f(A()) + 'x'  # E: Unsupported left operand type for + ("A")

[case testOverloadingAndIntFloatSubtyping]
from foo import *
[file foo.pyi]
from typing import overload
@overload
def f(x: float) -> None: pass
@overload
def f(x: str) -> None: pass
f(1.1)
f('')
f(1)
f(()) # E: No overload variant of "f" matches argument type "Tuple[]" \
      # N: Possible overload variants: \
      # N:     def f(x: float) -> None \
      # N:     def f(x: str) -> None
[builtins fixtures/primitives.pyi]
[out]

[case testOverloadingVariableInputs]
from foo import *
[file foo.pyi]
from typing import overload
@overload
def f(x: int, y: int) -> None: pass
@overload
def f(x: int) -> None: pass
f(1)
f(1, 2)
z = (1, 2)
f(*z)
[builtins fixtures/primitives.pyi]
[out]

[case testTypeInferenceSpecialCaseWithOverloading]
from foo import *
[file foo.pyi]
from typing import overload

class A:
    def __add__(self, x: A) -> A: pass
class B:
    def __radd__(self, x: A) -> B: pass

@overload
def f(x: A) -> A: pass
@overload
def f(x: B) -> B: pass

f(A() + B())() # E: "B" not callable

[case testKeywordArgOverload]
from foo import *
[file foo.pyi]
from typing import overload
@overload
def f(x: int, y: str) -> int: pass
@overload
def f(x: str, y: int) -> str: pass
f(x=1, y='')() # E: "int" not callable
f(y=1, x='')() # E: "str" not callable

[case testIgnoreOverloadVariantBasedOnKeywordArg]
from foo import *
[file foo.pyi]
from typing import overload
@overload
def f(x: int) -> int: pass
@overload
def f(y: int) -> str: pass
f(x=1)() # E: "int" not callable
f(y=1)() # E: "str" not callable

[case testOverloadWithTupleVarArg]
from foo import *
[file foo.pyi]
from typing import overload
@overload
def f(x: int, y: str) -> int: pass
@overload
def f(*x: str) -> str: pass
f(*(1,))() # E: No overload variant of "f" matches argument type "Tuple[int]" \
           # N: Possible overload variant: \
           # N:     def f(*x: str) -> str \
           # N:     <1 more non-matching overload not shown>
f(*('',))() # E: "str" not callable
f(*(1, ''))() # E: "int" not callable
f(*(1, '', 1))() # E: No overload variant of "f" matches argument type "Tuple[int, str, int]" \
                 # N: Possible overload variant: \
                 # N:     def f(*x: str) -> str \
                 # N:     <1 more non-matching overload not shown>

[case testPreferExactSignatureMatchInOverload]
from foo import *
[file foo.pyi]
from typing import overload, List
@overload
def f(x: int, y: List[int] = None) -> int: pass
@overload
def f(x: int, y: List[str] = None) -> int: pass
f(y=[1], x=0)() # E: "int" not callable
f(y=[''], x=0)() # E: "int" not callable
a = f(y=[['']], x=0) # E: List item 0 has incompatible type "List[str]"; expected "int"
reveal_type(a)  # E: Revealed type is 'builtins.int'
[builtins fixtures/list.pyi]

[case testOverloadWithDerivedFromAny]
from foo import *
[file foo.pyi]
from typing import Any, overload
Base = None  # type: Any

class C:
    @overload
    def __init__(self, a: str) -> None: pass
    @overload
    def __init__(self, a: int) -> None: pass

class Derived(Base):
    def to_dict(self) -> C:
        return C(self)  # fails without the fix for #1363
C(Derived())  # fails without the hack
C(Base())  # Always ok

[case testOverloadWithBoundedTypeVar]
from foo import *
[file foo.pyi]
from typing import overload, TypeVar
T = TypeVar('T', bound=str)
@overload
def f(x: T) -> T: pass
@overload
def f(x: int) -> bool: pass
class mystr(str): pass

f('x')() # E: "str" not callable
f(1)() # E: "bool" not callable
f(1.1) # E: No overload variant of "f" matches argument type "float" \
       # N: Possible overload variants: \
       # N:     def [T <: str] f(x: T) -> T \
       # N:     def f(x: int) -> bool
f(mystr())() # E: "mystr" not callable
[builtins fixtures/primitives.pyi]

[case testOverloadedCallWithVariableTypes]
from foo import *
[file foo.pyi]
from typing import overload, TypeVar, List
T = TypeVar('T', bound=str)
@overload
def f(x: T) -> T: pass
@overload
def f(x: List[T]) -> None: pass
class mystr(str): pass

U = TypeVar('U', bound=mystr)
V = TypeVar('V')
def g(x: U, y: V) -> None:
    f(x)() # E: "mystr" not callable
    f(y) # E: No overload variant of "f" matches argument type "V" \
         # N: Possible overload variants: \
         # N:     def [T <: str] f(x: T) -> T \
         # N:     def [T <: str] f(x: List[T]) -> None
    a = f([x]) # E: "f" does not return a value
    f([y]) # E: Value of type variable "T" of "f" cannot be "V"
    f([x, y]) # E: Value of type variable "T" of "f" cannot be "object"
[builtins fixtures/list.pyi]
[out]

[case testOverloadOverlapWithTypeVars]
from foo import *
[file foo.pyi]
from typing import overload, TypeVar, Sequence, List
T = TypeVar('T', bound=str)
@overload
def f(x: Sequence[T]) -> None: pass
@overload
def f(x: Sequence[int]) -> int: pass

@overload
def g(x: Sequence[T]) -> None: pass
@overload
def g(x: Sequence[str]) -> int: pass  # E: Overloaded function signature 2 will never be matched: signature 1's parameter type(s) are the same or broader

@overload
def h(x: Sequence[str]) -> int: pass
@overload
def h(x: Sequence[T]) -> None: pass  # E: Overloaded function signature 2 will never be matched: signature 1's parameter type(s) are the same or broader

@overload
def i(x: List[str]) -> int: pass  # E: Overloaded function signatures 1 and 2 overlap with incompatible return types
@overload
def i(x: List[T]) -> None: pass
[builtins fixtures/list.pyi]

[case testOverloadOverlapWithTypeVarsWithValues]
from foo import *
[file foo.pyi]
from typing import overload, TypeVar
AnyStr = TypeVar('AnyStr', bytes, str)

@overload
def f(x: int) -> int: pass
@overload
def f(x: AnyStr) -> str: pass

f(1)() # E: "int" not callable
f('1')() # E: "str" not callable
f(b'1')() # E: "str" not callable
f(1.0) # E: No overload variant of "f" matches argument type "float" \
       # N: Possible overload variants: \
       # N:     def f(x: int) -> int \
       # N:     def [AnyStr in (bytes, str)] f(x: AnyStr) -> str

@overload
def g(x: AnyStr, *a: AnyStr) -> None: pass
@overload
def g(x: int, *a: AnyStr) -> None: pass

g('foo')
g('foo', 'bar')
g('foo', b'bar') # E: Value of type variable "AnyStr" of "g" cannot be "object"
g(1)
g(1, 'foo')
g(1, 'foo', b'bar') # E: Value of type variable "AnyStr" of "g" cannot be "object"
[builtins fixtures/primitives.pyi]

[case testOverloadOverlapWithTypeVarsWithValuesOrdering]
from foo import *
[file foo.pyi]
from typing import overload, TypeVar
AnyStr = TypeVar('AnyStr', bytes, str)

@overload
def f(x: AnyStr) -> AnyStr: pass
@overload
def f(x: str) -> str: pass  # E: Overloaded function signature 2 will never be matched: signature 1's parameter type(s) are the same or broader

@overload
def g(x: str) -> str: pass
@overload
def g(x: AnyStr) -> AnyStr: pass
[builtins fixtures/primitives.pyi]

[case testOverloadsUsingAny]
from typing import overload, List, Any, Union

@overload
def foo(x: List[int]) -> int: ...
@overload
def foo(x: List[str]) -> str: ...
def foo(x): pass

a: List[int]
b: List[str]
c: List[Any]
d: Union[List[int], List[str]]
e: List[bool]
f: List[object]
g: List[Union[int, str]]

reveal_type(foo(a))
reveal_type(foo(b))
reveal_type(foo(c))
reveal_type(foo(d))
foo(e)
foo(f)
foo(g)

[builtins fixtures/list.pyi]
[out]
main:17: error: Revealed type is 'builtins.int'
main:18: error: Revealed type is 'builtins.str'
main:19: error: Revealed type is 'Any'
main:20: error: Revealed type is 'Union[builtins.int, builtins.str]'
main:21: error: Argument 1 to "foo" has incompatible type "List[bool]"; expected "List[int]"
main:21: note: "List" is invariant -- see http://mypy.readthedocs.io/en/latest/common_issues.html#variance
main:21: note: Consider using "Sequence" instead, which is covariant
main:22: error: Argument 1 to "foo" has incompatible type "List[object]"; expected "List[int]"
main:23: error: Argument 1 to "foo" has incompatible type "List[Union[int, str]]"; expected "List[int]"

[case testOverloadAgainstEmptyCollections]
from typing import overload, List

@overload
def f(x: List[int]) -> int: ...
@overload
def f(x: List[str]) -> str: ...
def f(x): pass

reveal_type(f([]))  # E: Revealed type is 'builtins.int'
[builtins fixtures/list.pyi]

[case testOverloadAgainstEmptyCovariantCollections]
from typing import overload, TypeVar, Generic

T = TypeVar('T', covariant=True)
class Wrapper(Generic[T]): pass

class A: pass
class B(A): pass
class C: pass

@overload
def f(x: Wrapper[A]) -> int: ...
@overload
def f(x: Wrapper[C]) -> str: ...
def f(x): pass

reveal_type(f(Wrapper()))     # E: Revealed type is 'builtins.int'
reveal_type(f(Wrapper[C]()))  # E: Revealed type is 'builtins.str'
reveal_type(f(Wrapper[B]()))  # E: Revealed type is 'builtins.int'

[case testOverlappingOverloadCounting]
from foo import *
[file foo.pyi]
from typing import overload
class A: pass
class B(A): pass
@overload
def f(x: int) -> None: pass
@overload
def f(x: B) -> str: pass # E: Overloaded function signatures 2 and 3 overlap with incompatible return types
@overload
def f(x: A) -> int: pass

[case testOverloadWithTupleMatchingTypeVar]
from foo import *
[file foo.pyi]
from typing import TypeVar, Generic, Tuple, overload

T = TypeVar('T')

class A(Generic[T]):
    @overload
    def f(self, arg: T) -> None:
        pass
    @overload
    def f(self, arg: T, default: int) -> None:
        pass

b = A()  # type: A[Tuple[int, int]]
b.f((0, 0))
b.f((0, '')) # E: Argument 1 to "f" of "A" has incompatible type "Tuple[int, str]"; expected "Tuple[int, int]"

[case testSingleOverloadStub]
from foo import *
[file foo.pyi]
from typing import overload
@overload
def f(a: int) -> None: pass
def f(a: int) -> None: pass
[out]
tmp/foo.pyi:2: error: Single overload definition, multiple required
tmp/foo.pyi:4: error: An implementation for an overloaded function is not allowed in a stub file

[case testSingleOverload2]
from foo import *
[file foo.pyi]
from typing import overload
def f(a: int) -> None: pass
@overload
def f(a: str) -> None: pass
[out]
tmp/foo.pyi:3: error: Name 'f' already defined on line 2
tmp/foo.pyi:3: error: Single overload definition, multiple required

[case testNonconsecutiveOverloads]
from foo import *
[file foo.pyi]
from typing import overload
@overload
def f(a: int) -> None: pass
1
@overload
def f(a: str) -> None: pass
[out]
tmp/foo.pyi:2: error: Single overload definition, multiple required
tmp/foo.pyi:5: error: Name 'f' already defined on line 2
tmp/foo.pyi:5: error: Single overload definition, multiple required

[case testNonconsecutiveOverloadsMissingFirstOverload]
from foo import *
[file foo.pyi]
from typing import overload
def f(a: int) -> None: pass
1
@overload
def f(a: str) -> None: pass
[out]
tmp/foo.pyi:4: error: Name 'f' already defined on line 2
tmp/foo.pyi:4: error: Single overload definition, multiple required

[case testNonconsecutiveOverloadsMissingLaterOverload]
from foo import *
[file foo.pyi]
from typing import overload
@overload
def f(a: int) -> None: pass
1
def f(a: str) -> None: pass
[out]
tmp/foo.pyi:2: error: Single overload definition, multiple required
tmp/foo.pyi:5: error: Name 'f' already defined on line 2

[case testOverloadTuple]
from foo import *
[file foo.pyi]
from typing import overload, Tuple
@overload
def f(x: int, y: Tuple[str, ...]) -> None: pass
@overload
def f(x: int, y: str) -> None: pass
f(1, ('2', '3'))
f(1, (2, '3')) # E: Argument 2 to "f" has incompatible type "Tuple[int, str]"; expected "Tuple[str, ...]"
f(1, ('2',))
f(1, '2')
f(1, (2, 3)) # E: Argument 2 to "f" has incompatible type "Tuple[int, int]"; expected "Tuple[str, ...]"
x = ('2', '3')  # type: Tuple[str, ...]
f(1, x)
y = (2, 3)  # type: Tuple[int, ...]
f(1, y) # E: Argument 2 to "f" has incompatible type "Tuple[int, ...]"; expected "Tuple[str, ...]"
[builtins fixtures/tuple.pyi]

[case testCallableSpecificOverload]
from foo import *
[file foo.pyi]
from typing import overload, Callable
@overload
def f(a: Callable[[], int]) -> None: pass
@overload
def f(a: str) -> None: pass
f(0)  # E: No overload variant of "f" matches argument type "int" \
      # N: Possible overload variants: \
      # N:     def f(a: Callable[[], int]) -> None \
      # N:     def f(a: str) -> None

[case testCustomRedefinitionDecorator]
from typing import Any, Callable, Type

class Chain(object):
    def chain(self, function: Callable[[Any], int]) -> 'Chain':
        return self

class Test(object):
    do_chain = Chain()

    @do_chain.chain
    def do_chain(self) -> int:
        return 2

    @do_chain.chain  # E: Name 'do_chain' already defined on line 10
    def do_chain(self) -> int:
        return 3

t = Test()
reveal_type(t.do_chain)  # E: Revealed type is '__main__.Chain'

[case testOverloadWithOverlappingItemsAndAnyArgument1]
from typing import overload, Any

@overload
def f(x: int) -> int: ...
@overload
def f(x: object) -> object: ...
def f(x): pass

a: Any
reveal_type(f(a))  # E: Revealed type is 'Any'

[case testOverloadWithOverlappingItemsAndAnyArgument2]
from typing import overload, Any

@overload
def f(x: int) -> int: ...
@overload
def f(x: float) -> float: ...
def f(x): pass

a: Any
reveal_type(f(a))  # E: Revealed type is 'Any'

[case testOverloadWithOverlappingItemsAndAnyArgument3]
from typing import overload, Any

@overload
def f(x: int) -> int: ...
@overload
def f(x: str) -> str: ...
def f(x): pass

a: Any
reveal_type(f(a))  # E: Revealed type is 'Any'

[case testOverloadWithOverlappingItemsAndAnyArgument4]
from typing import overload, Any

@overload
def f(x: int, y: int, z: str) -> int: ...
@overload
def f(x: object, y: int, z: str) -> object: ...
def f(x): pass

a: Any
# Any causes ambiguity
reveal_type(f(a, 1, ''))  # E: Revealed type is 'Any'
# Any causes no ambiguity
reveal_type(f(1, a, a))  # E: Revealed type is 'builtins.int'
reveal_type(f('', a, a))  # E: Revealed type is 'builtins.object'
# Like above, but use keyword arguments.
reveal_type(f(y=1, z='', x=a))  # E: Revealed type is 'Any'
reveal_type(f(y=a, z='', x=1))  # E: Revealed type is 'builtins.int'
reveal_type(f(z='', x=1, y=a))  # E: Revealed type is 'builtins.int'
reveal_type(f(z='', x=a, y=1))  # E: Revealed type is 'Any'

[case testOverloadWithOverlappingItemsAndAnyArgument5]
from typing import overload, Any, Union

class A: pass
class B(A): pass

@overload
def f(x: B) -> B: ...
@overload
def f(x: Union[A, B]) -> A: ...
def f(x): pass

# Note: overloads ignore promotions so we treat 'int' and 'float' as distinct types
@overload
def g(x: int) -> int: ...   # E: Overloaded function signatures 1 and 2 overlap with incompatible return types
@overload
def g(x: Union[int, float]) -> float: ...
def g(x): pass

a: Any
reveal_type(f(a))  # E: Revealed type is 'Any'
reveal_type(g(a))  # E: Revealed type is 'Any'

[case testOverloadWithOverlappingItemsAndAnyArgument6]
from typing import overload, Any

@overload
def f(x: int, y: int) -> int: ...
@overload
def f(x: float, y: int, z: str) -> float: ...
@overload
def f(x: object, y: int, z: str, a: None) -> str: ...
def f(x): pass

a: Any
# Any causes ambiguity
reveal_type(f(*a))  # E: Revealed type is 'Any'
reveal_type(f(a, *a))  # E: Revealed type is 'Any'
reveal_type(f(1, *a))  # E: Revealed type is 'Any'
reveal_type(f(1.1, *a))  # E: Revealed type is 'Any'
reveal_type(f('', *a))  # E: Revealed type is 'builtins.str'

[case testOverloadWithOverlappingItemsAndAnyArgument7]
from typing import overload, Any

@overload
def f(x: int, y: int, z: int) -> int: ...
@overload
def f(x: object, y: int, z: int) -> object: ...
def f(x): pass

@overload
def g(x: int, y: int, z: int) -> int: ...
@overload
def g(x: object, y: int, z: str) -> object: ...
def g(x): pass

a: Any
reveal_type(f(1, *a))  # E: Revealed type is 'builtins.int'
reveal_type(g(1, *a))  # E: Revealed type is 'Any'

[case testOverloadWithOverlappingItemsAndAnyArgument8]
from typing import overload, Any

@overload
def f(x: int, y: int, z: int) -> str: ...
@overload
def f(x: object, y: int, z: int) -> str: ...
def f(x): pass

a: Any
# The return type is not ambiguous so Any arguments cause no ambiguity.
reveal_type(f(a, 1, 1)) # E: Revealed type is 'builtins.str'
reveal_type(f(1, *a))  # E: Revealed type is 'builtins.str'

[case testOverloadWithOverlappingItemsAndAnyArgument9]
from typing import overload, Any, List

@overload
def f(x: List[int]) -> List[int]: ...
@overload
def f(x: List[Any]) -> List[Any]: ...
def f(x): pass

a: Any
b: List[Any]
c: List[str]
d: List[int]
reveal_type(f(a)) # E: Revealed type is 'builtins.list[Any]'
reveal_type(f(b))  # E: Revealed type is 'builtins.list[Any]'
reveal_type(f(c))  # E: Revealed type is 'builtins.list[Any]'
reveal_type(f(d))  # E: Revealed type is 'builtins.list[builtins.int]'

[builtins fixtures/list.pyi]

[case testOverloadWithOverlappingItemsAndAnyArgument10]
from typing import overload, Any

@overload
def f(*, x: int = 3, y: int = 3) -> int: ...  # E: Overloaded function signatures 1 and 2 overlap with incompatible return types
@overload
def f(**kwargs: str) -> str: ...
def f(*args, **kwargs): pass

# Checking an overload flagged as unsafe is a bit weird, but this is the
# cleanest way to make sure 'Any' ambiguity checks work correctly with
# keyword arguments.
a: Any
i: int
reveal_type(f(x=a, y=i))  # E: Revealed type is 'builtins.int'
reveal_type(f(y=a))       # E: Revealed type is 'Any'
reveal_type(f(x=a, y=a))  # E: Revealed type is 'Any'

[builtins fixtures/dict.pyi]

[case testOverloadWithOverlappingItemsAndAnyArgument11]
from typing import overload, Any, Dict

@overload
def f(x: int = 3, **kwargs: int) -> int: ...
@overload
def f(**kwargs: str) -> str: ...
def f(*args, **kwargs): pass

a: Dict[str, Any]
i: int
reveal_type(f(x=i, **a))  # E: Revealed type is 'builtins.int'
reveal_type(f(**a))       # E: Revealed type is 'Any'

[builtins fixtures/dict.pyi]

[case testOverloadWithOverlappingItemsAndAnyArgument12]
from typing import overload, Any

@overload
def f(x: int) -> Any: ...
@overload
def f(x: str) -> str: ...
def f(x): pass

a: Any
reveal_type(f(a))  # E: Revealed type is 'Any'

[case testOverloadWithOverlappingItemsAndAnyArgument13]
from typing import Any, overload, TypeVar, Generic

class slice: pass

T = TypeVar('T')
class A(Generic[T]):
    @overload
    def f(self, x: int) -> T: ...
    @overload
    def f(self, x: slice) -> A[T]: ...
    def f(self, x): ...

i: Any
a: A[Any]
reveal_type(a.f(i))  # E: Revealed type is 'Any'

[case testOverloadWithOverlappingItemsAndAnyArgument14]
from typing import Any, overload, TypeVar, Generic

T = TypeVar('T')

class Wrapper(Generic[T]): pass
class slice: pass

class A(Generic[T]):
    @overload
    def f(self, x: int) -> Wrapper[T]: ...
    @overload
    def f(self, x: slice) -> Wrapper[A[T]]: ...
    def f(self, x): ...

i: Any
a: A[Any]
reveal_type(a.f(i))  # E: Revealed type is '__main__.Wrapper[Any]'

[case testOverloadWithOverlappingItemsAndAnyArgument15]
from typing import overload, Any, Union

@overload
def f(x: int) -> str: ...
@overload
def f(x: str) -> str: ...
def f(x): pass

@overload
def g(x: int) -> Union[str, int]: ...
@overload
def g(x: str) -> Union[int, str]: ...
def g(x): pass

a: Any
reveal_type(f(a))  # E: Revealed type is 'builtins.str'
reveal_type(g(a))  # E: Revealed type is 'Union[builtins.str, builtins.int]'

[case testOverloadWithOverlappingItemsAndAnyArgument16]
from typing import overload, Any, Union, Callable

@overload
def f(x: int) -> Callable[[int, int], int]: ...
@overload
def f(x: str) -> Callable[[str], str]: ...
def f(x): pass

a: Any
reveal_type(f(a))     # E: Revealed type is 'def (*Any, **Any) -> Any'
reveal_type(f(a)(a))  # E: Revealed type is 'Any'

[case testOverloadOnOverloadWithType]
from typing import Any, Type, TypeVar, overload
from mod import MyInt
T = TypeVar('T')

@overload
def make(cls: Type[T]) -> T: pass
@overload
def make() -> Any: pass

def make(*args):
    pass

c = make(MyInt)
reveal_type(c) # E: Revealed type is 'mod.MyInt*'

[file mod.pyi]
from typing import overload
class MyInt:
    @overload
    def __init__(self, x: str) -> None: pass
    @overload
    def __init__(self, x: str, y: int) -> None: pass
[out]

[case testOverloadTupleInstance]
from typing import overload, Tuple, Any

class A: ...
class A1(A): ...
class B: ...
class C: ...
class D: ...

@overload
def f(x: A) -> A: ...
@overload
def f(x: Tuple[C]) -> B: ...
@overload
def f(x: Tuple[A1, int]) -> C: ...  # E: Overloaded function signatures 3 and 5 overlap with incompatible return types
@overload
def f(x: Tuple[A, str]) -> D: ...
@overload
def f(x: Tuple[A, int]) -> D: ...
@overload
def f(x: Tuple[()]) -> D: ...
def f(x: Any) -> Any:...

[case testOverloadTupleEllipsisNumargs]
from typing import overload, Tuple, Any

class A: ...
class B: ...

@overload
def r1(x: Tuple[()]) -> B: ...  # E: Overloaded function signatures 1 and 4 overlap with incompatible return types
@overload
def r1(x: Tuple[A]) -> B: ...  # E: Overloaded function signatures 2 and 4 overlap with incompatible return types
@overload
def r1(x: Tuple[A, A]) -> B: ...  # E: Overloaded function signatures 3 and 4 overlap with incompatible return types
@overload
def r1(x: Tuple[A, ...]) -> A: ...
def r1(x: Any) -> Any: ...

@overload
def r2(x: Tuple[A, ...]) -> A: ...
@overload
def r2(x: Tuple[A, A]) -> B: ...  # E: Overloaded function signature 2 will never be matched: signature 1's parameter type(s) are the same or broader
@overload
def r2(x: Tuple[A]) -> B: ...  # E: Overloaded function signature 3 will never be matched: signature 1's parameter type(s) are the same or broader
@overload
def r2(x: Tuple[()]) -> B: ...  # E: Overloaded function signature 4 will never be matched: signature 1's parameter type(s) are the same or broader
def r2(x: Any) -> Any: ...

[builtins fixtures/tuple.pyi]

[case testOverloadTupleEllipsisVariance]
from typing import overload, Tuple, Any

class A: ...
class A1(A): ...
class B: ...
class C: ...
class D: ...

@overload
def r(x: Tuple[A1, ...]) -> A: ...  # E: Overloaded function signatures 1 and 2 overlap with incompatible return types
@overload
def r(x: Tuple[A, ...]) -> B: ...
@overload
def r(x: Tuple[B, ...]) -> C: ...
def r(x: Any) -> Any:...

@overload
def g(x: A) -> A: ...
@overload
def g(x: Tuple[A1, ...]) -> B: ...  # E: Overloaded function signatures 2 and 3 overlap with incompatible return types
@overload
def g(x: Tuple[A, A]) -> C: ...
@overload
def g(x: Tuple[A, B]) -> D: ...
def g(x: Any) -> Any:...

[builtins fixtures/tuple.pyi]

[case testOverloadWithMethodOverrideAndImplementation]
from typing import overload, Union, Any

class Parent:
    @overload
    def f(self, arg: int) -> int: ...
    @overload
    def f(self, arg: str) -> str: ...
    def f(self, arg: Any) -> Any: ...

class Child1(Parent):
    @overload
    def f(self, arg: int) -> int: ...
    @overload
    def f(self, arg: str) -> str: ...
    def f(self, arg: Union[int, str]) -> Union[int, str]: ...

class Child2(Parent):
    @overload
    def f(self, arg: int) -> int: ...
    @overload
    def f(self, arg: str) -> str: ...
    def f(self, arg: Union[int, str]) -> int: ... # E: Overloaded function implementation cannot produce return type of signature 2

class Child3(Parent):
    @overload
    def f(self, arg: int) -> int: ...
    @overload
    def f(self, arg: str) -> str: ...
    def f(self, arg: Any) -> Any: ...

class Child4(Parent):
    @overload
    def f(self, arg: int) -> int: ...
    @overload
    def f(self, arg: str) -> str: ...
    def f(self, arg: Union[int, str]) -> Union[int, str]:
        return True  # E: Incompatible return value type (got "bool", expected "Union[int, str]")

[builtins fixtures/tuple.pyi]

[case testOverloadWithIncompatibleMethodOverrideAndImplementation]
from typing import overload, Union, Any

class StrSub: pass

class ParentWithTypedImpl:
    @overload
    def f(self, arg: int) -> int: ...
    @overload
    def f(self, arg: str) -> str: ...
    def f(self, arg: Union[int, str]) -> Union[int, str]: ...

class Child1(ParentWithTypedImpl):
    @overload # E: Signature of "f" incompatible with supertype "ParentWithTypedImpl"
    def f(self, arg: int) -> int: ...
    @overload
    def f(self, arg: StrSub) -> str: ...
    def f(self, arg: Union[int, StrSub]) -> Union[int, str]: ...

class Child2(ParentWithTypedImpl):
    @overload # E: Signature of "f" incompatible with supertype "ParentWithTypedImpl"
    def f(self, arg: int) -> int: ...
    @overload
    def f(self, arg: StrSub) -> str: ...
    def f(self, arg: Any) -> Any: ...

class ParentWithDynamicImpl:
    @overload
    def f(self, arg: int) -> int: ...
    @overload
    def f(self, arg: str) -> str: ...
    def f(self, arg: Any) -> Any: ...

class Child3(ParentWithDynamicImpl):
    @overload # E: Signature of "f" incompatible with supertype "ParentWithDynamicImpl"
    def f(self, arg: int) -> int: ...
    @overload
    def f(self, arg: StrSub) -> str: ...
    def f(self, arg: Union[int, StrSub]) -> Union[int, str]: ...

class Child4(ParentWithDynamicImpl):
    @overload # E: Signature of "f" incompatible with supertype "ParentWithDynamicImpl"
    def f(self, arg: int) -> int: ...
    @overload
    def f(self, arg: StrSub) -> str: ...
    def f(self, arg: Any) -> Any: ...

[builtins fixtures/tuple.pyi]

[case testOverloadAnyIsConsideredValidReturnSubtype]
from typing import Any, overload, Optional

@overload
def foo(x: None) -> Any: ...
@overload
def foo(x: Optional[str]) -> str: ...
def foo(x): pass

@overload
def bar(x: None) -> object: ...  # E: Overloaded function signatures 1 and 2 overlap with incompatible return types
@overload
def bar(x: Optional[str]) -> str: ...
def bar(x): pass

[case testOverloadWithNonPositionalArgs]
from typing import overload

class A: ...
class B: ...
class C: ...

@overload
def foo(*, p1: A, p2: B = B()) -> A: ...
@overload
def foo(*, p2: B = B()) -> B: ...
def foo(p1, p2=None): ...

reveal_type(foo())  # E: Revealed type is '__main__.B'
reveal_type(foo(p2=B()))  # E: Revealed type is '__main__.B'
reveal_type(foo(p1=A()))  # E: Revealed type is '__main__.A'

[case testOverloadWithNonPositionalArgsIgnoresOrder]
from typing import overload

class A: ...
class B(A): ...
class X: ...
class Y: ...

@overload
def f(*, p1: X, p2: A) -> X: ...
@overload
def f(*, p2: B, p1: X) -> Y: ...  # E: Overloaded function signature 2 will never be matched: signature 1's parameter type(s) are the same or broader
def f(*, p1, p2): ...

@overload
def g(*, p1: X, p2: B) -> X: ...  # E: Overloaded function signatures 1 and 2 overlap with incompatible return types
@overload
def g(*, p2: A, p1: X) -> Y: ...
def g(*, p1, p2): ...

[case testOverloadWithVariableArgsAreOverlapping]
from wrapper import *
[file wrapper.pyi]
from typing import overload

@overload
def foo1(*x: int) -> int: ...  # E: Overloaded function signatures 1 and 2 overlap with incompatible return types
@overload
def foo1(x: int, y: int, z: int) -> str: ...

@overload
def foo2(*x: int) -> int: ...
@overload
def foo2(x: int, y: str, z: int) -> str: ...

@overload
def bar1(x: int, y: int, z: int) -> str: ...  # E: Overloaded function signatures 1 and 2 overlap with incompatible return types
@overload
def bar1(*x: int) -> int: ...

@overload
def bar2(x: int, y: str, z: int) -> str: ...
@overload
def bar2(*x: int) -> int: ...

[case testOverloadDetectsPossibleMatchesWithGenerics]
from typing import overload, TypeVar, Generic

T = TypeVar('T')

@overload
def foo(x: None, y: None) -> str: ...  # E: Overloaded function signatures 1 and 2 overlap with incompatible return types
@overload
def foo(x: T, y: T) -> int: ...
def foo(x): ...

# What if 'T' is 'object'?
@overload
def bar(x: None, y: int) -> str: ...  # E: Overloaded function signatures 1 and 2 overlap with incompatible return types
@overload
def bar(x: T, y: T) -> int: ...
def bar(x, y): ...

class Wrapper(Generic[T]):
    @overload
    def foo(self, x: None, y: None) -> str: ...  # E: Overloaded function signatures 1 and 2 overlap with incompatible return types
    @overload
    def foo(self, x: T, y: None) -> int: ...
    def foo(self, x): ...

    @overload
    def bar(self, x: None, y: int) -> str: ...  # E: Overloaded function signatures 1 and 2 overlap with incompatible return types
    @overload
    def bar(self, x: T, y: T) -> int: ...
    def bar(self, x, y): ...

[case testOverloadFlagsPossibleMatches]
from wrapper import *
[file wrapper.pyi]
from typing import overload

@overload
def foo1(x: str) -> str: ...  # E: Overloaded function signatures 1 and 2 overlap with incompatible return types
@overload
def foo1(x: str, y: str = ...) -> int: ...

@overload
def foo2(x: str, y: str = ...) -> int: ...
@overload
def foo2(x: str) -> str: ...  # E: Overloaded function signature 2 will never be matched: signature 1's parameter type(s) are the same or broader

@overload
def foo3(x: str) -> str: ...
@overload
def foo3(x: str, y: str) -> int: ...

[case testOverloadPossibleOverlapWithArgsAndKwargs]
from wrapper import *
[file wrapper.pyi]
from typing import overload

@overload
def foo1(*args: int) -> int: ...  # E: Overloaded function signatures 1 and 2 overlap with incompatible return types
@overload
def foo1(**kwargs: int) -> str: ...

@overload
def foo2(**kwargs: int) -> str: ...  # E: Overloaded function signatures 1 and 2 overlap with incompatible return types
@overload
def foo2(*args: int) -> int: ...
[builtins fixtures/dict.pyi]

[case testOverloadPossibleOverlapWithVarargs]
from wrapper import *
[file wrapper.pyi]
from typing import overload

@overload
def foo1(*args: int) -> int: ...
@overload
def foo1(*args2: int) -> str: ...  # E: Overloaded function signature 2 will never be matched: signature 1's parameter type(s) are the same or broader

@overload
def foo2(*args: int) -> str: ...
@overload
def foo2(*args2: str) -> int: ...

@overload
def foo3(*args: int) -> str: ...
@overload
def foo3(*args: str) -> int: ...

[case testOverloadPossibleOverlapWithVarargs2]
from wrapper import *
[file wrapper.pyi]
from typing import overload

@overload
def foo1(*args: str) -> int: ...
@overload
def foo1(x: int, *args2: int) -> str: ...

@overload
def foo2(x: int, *args: int) -> str: ...
@overload
def foo2(*args2: str) -> int: ...

@overload
def foo3(*args: int) -> int: ...  # E: Overloaded function signatures 1 and 2 overlap with incompatible return types
@overload
def foo3(x: int, *args2: int) -> str: ...

@overload
def foo4(x: int, *args: int) -> str: ...  # E: Overloaded function signatures 1 and 2 overlap with incompatible return types
@overload
def foo4(*args2: int) -> int: ...

[case testOverloadPossibleOverlapWithVarargs3]
from wrapper import *
[file wrapper.pyi]
from typing import overload

class Other: ...

@overload
def foo1(x: Other, *args: int) -> str: ...
@overload
def foo1(*args: str) -> int: ...

@overload
def foo2(*args: int) -> str: ...
@overload
def foo2(x: Other, *args: str) -> int: ...

@overload
def foo3(x: Other = ..., *args: int) -> str: ...
@overload
def foo3(*args: str) -> int: ...

@overload
def foo4(*args: int) -> str: ...
@overload
def foo4(x: Other = ..., *args: str) -> int: ...

[case testOverloadPossibleOverlapWithVarargs4]
from typing import overload

@overload
def foo1(x: int = 0, y: int = 0) -> int: ...  # E: Overloaded function signatures 1 and 2 overlap with incompatible return types
@overload
def foo1(*xs: int) -> str: ...
def foo1(*args): pass

@overload
def foo2(*xs: int) -> str: ...  # E: Overloaded function signatures 1 and 2 overlap with incompatible return types
@overload
def foo2(x: int = 0, y: int = 0) -> int: ...
def foo2(*args): pass

[case testOverloadPossibleOverlapWithKwargs]
from wrapper import *
[file wrapper.pyi]
from typing import overload

@overload
def foo1(**kwargs: int) -> int: ...
@overload
def foo1(**kwargs2: int) -> str: ...  # E: Overloaded function signature 2 will never be matched: signature 1's parameter type(s) are the same or broader

@overload
def foo2(**kwargs: int) -> str: ...
@overload
def foo2(**kwargs2: str) -> int: ...

@overload
def foo(**kwargs: int) -> str: ...
@overload
def foo(**kwargs: str) -> int: ...
[builtins fixtures/dict.pyi]

[case testOverloadPossibleOverlapMixingNamedArgsWithVarargs]
from wrapper import *
[file wrapper.pyi]
from typing import overload

@overload
def foo1(x: str, *, y: str) -> str: ...
@overload
def foo1(*x: str) -> int: ...

@overload
def foo2(*x: str) -> int: ...
@overload
def foo2(x: str, *, y: str) -> str: ...

[case testOverloadPossibleOverlapMixingOptionalArgsWithVarargs]
from wrapper import *
[file wrapper.pyi]
from typing import overload

@overload
def foo1(x: str, y: str = ..., z: str = ...) -> str: ...  # E: Overloaded function signatures 1 and 2 overlap with incompatible return types
@overload
def foo1(*x: str) -> int: ...

@overload
def foo2(*x: str) -> int: ...  # E: Overloaded function signatures 1 and 2 overlap with incompatible return types
@overload
def foo2(x: str, y: str = ..., z: str = ...) -> str: ...

@overload
def foo3(x: int, y: str = ..., z: str = ...) -> str: ...
@overload
def foo3(*x: str) -> int: ...

[case testOverloadPossibleOverlapMixingOptionalArgsWithVarargs2]
from wrapper import *
[file wrapper.pyi]
from typing import overload

@overload
def foo1(x: str, y: str = ..., z: int = ...) -> str: ...  # E: Overloaded function signatures 1 and 2 overlap with incompatible return types
@overload
def foo1(*x: str) -> int: ...

@overload
def foo2(x: str, y: str = ..., z: int = ...) -> str: ...  # E: Overloaded function signatures 1 and 2 overlap with incompatible return types
@overload
def foo2(*x: str) -> int: ...

[case testOverloadPossibleOverlapMixingNamedArgsWithKwargs]
from wrapper import *
[file wrapper.pyi]
from typing import overload

@overload
def foo1(*, x: str, y: str, z: str) -> str: ...  # E: Overloaded function signatures 1 and 2 overlap with incompatible return types
@overload
def foo1(**x: str) -> int: ...

@overload
def foo2(**x: str) -> int: ...
@overload
def foo2(*, x: str, y: str, z: str) -> str: ...  # E: Overloaded function signature 2 will never be matched: signature 1's parameter type(s) are the same or broader

@overload
def foo3(*, x: int, y: str, z: str) -> str: ...
@overload
def foo3(*x: str) -> int: ...

[builtins fixtures/dict.pyi]

[case testOverloadPossibleOverlapMixingNamedArgsWithKwargs2]
from wrapper import *
[file wrapper.pyi]
from typing import overload

@overload
def foo1(*, x: str, y: str, z: int) -> str: ...
@overload
def foo1(**x: str) -> int: ...

@overload
def foo2(**x: str) -> int: ...
@overload
def foo2(*, x: str, y: str, z: int) -> str: ...

@overload
def foo3(*, x: str, y: str, z: int = ...) -> str: ...  # E: Overloaded function signatures 1 and 2 overlap with incompatible return types
@overload
def foo3(**x: str) -> int: ...

@overload
def foo4(**x: str) -> int: ...  # E: Overloaded function signatures 1 and 2 overlap with incompatible return types
@overload
def foo4(*, x: str, y: str, z: int = ...) -> str: ...
[builtins fixtures/dict.pyi]

[case testOverloadPossibleOverlapMixingNamedArgsWithKwargs3]
from wrapper import *
[file wrapper.pyi]
from typing import overload

@overload
def foo1(x: str, *, y: str, z: str) -> str: ...  # E: Overloaded function signatures 1 and 2 overlap with incompatible return types
@overload
def foo1(**x: str) -> int: ...

@overload
def foo2(**x: str) -> int: ...  # E: Overloaded function signatures 1 and 2 overlap with incompatible return types
@overload
def foo2(x: str, *, y: str, z: str) -> str: ...

[builtins fixtures/dict.pyi]

[case testOverloadVarargInputAndVarargDefinition]
from typing import overload, List

class A: ...
class B: ...
class C: ...

@overload
def foo(x: int) -> A: ...
@overload
def foo(x: int, y: int) -> B: ...
@overload
def foo(x: int, y: int, z: int, *args: int) -> C: ...
def foo(*args): pass

reveal_type(foo(1))        # E: Revealed type is '__main__.A'
reveal_type(foo(1, 2))     # E: Revealed type is '__main__.B'
reveal_type(foo(1, 2, 3))  # E: Revealed type is '__main__.C'

reveal_type(foo(*[1]))        # E: Revealed type is '__main__.C'
reveal_type(foo(*[1, 2]))     # E: Revealed type is '__main__.C'
reveal_type(foo(*[1, 2, 3]))  # E: Revealed type is '__main__.C'

x: List[int]
reveal_type(foo(*x))  # E: Revealed type is '__main__.C'

y: List[str]
foo(*y)  # E: No overload variant of "foo" matches argument type "List[str]" \
         # N: Possible overload variants: \
         # N:     def foo(x: int, y: int, z: int, *args: int) -> C \
         # N:     def foo(x: int) -> A \
         # N:     def foo(x: int, y: int) -> B
[builtins fixtures/list.pyi]

[case testOverloadMultipleVarargDefinition]
from typing import overload, List, Any

class A: ...
class B: ...
class C: ...
class D: ...

@overload
def foo(x: int) -> A: ...
@overload
def foo(x: int, y: int) -> B: ...
@overload
def foo(x: int, y: int, z: int, *args: int) -> C: ...
@overload
def foo(*x: str) -> D: ...
def foo(*args): pass

reveal_type(foo(*[1, 2]))      # E: Revealed type is '__main__.C'
reveal_type(foo(*["a", "b"]))  # E: Revealed type is '__main__.D'

x: List[Any]
reveal_type(foo(*x))  # E: Revealed type is 'Any'
[builtins fixtures/list.pyi]

[case testOverloadMultipleVarargDefinitionComplex]
from typing import TypeVar, overload, Any, Callable

T1 = TypeVar('T1')
T2 = TypeVar('T2')
T3 = TypeVar('T3')

@overload
def chain_call(input_value: T1,
               f1: Callable[[T1], T2]) -> T2: ...
@overload
def chain_call(input_value: T1,
               f1: Callable[[T1], T2],
               f2: Callable[[T2], T3]) -> T3: ...
@overload
def chain_call(input_value: T1,
               *f_rest: Callable[[T1], T1]) -> T1: ...
@overload
def chain_call(input_value: T1,
               f1: Callable[[T1], T2],
               f2: Callable[[T2], T3],
               f3: Callable[[T3], Any],
               *f_rest: Callable[[Any], Any]) -> Any: ...
def chain_call(input_value, *f_rest):
    for function in f_rest:
        input_value = function(input_value)
    return input_value


class A: ...
class B: ...
class C: ...
class D: ...

def f(x: A) -> A: ...
def f1(x: A) -> B: ...
def f2(x: B) -> C: ...
def f3(x: C) -> D: ...

reveal_type(chain_call(A(), f1, f2))       # E: Revealed type is '__main__.C*'
reveal_type(chain_call(A(), f1, f2, f3))   # E: Revealed type is 'Any'
reveal_type(chain_call(A(), f, f, f, f))   # E: Revealed type is '__main__.A'
[builtins fixtures/list.pyi]

[case testOverloadVarargsSelection]
from typing import overload, Tuple
@overload
def f(x: int) -> Tuple[int]: ...
@overload
def f(x: int, y: int) -> Tuple[int, int]: ...
@overload
def f(*xs: int) -> Tuple[int, ...]: ...
def f(*args): pass

i: int
reveal_type(f(i))           # E: Revealed type is 'Tuple[builtins.int]'
reveal_type(f(i, i))        # E: Revealed type is 'Tuple[builtins.int, builtins.int]'
reveal_type(f(i, i, i))     # E: Revealed type is 'builtins.tuple[builtins.int]'

reveal_type(f(*[]))         # E: Revealed type is 'builtins.tuple[builtins.int]'
reveal_type(f(*[i]))        # E: Revealed type is 'builtins.tuple[builtins.int]'
reveal_type(f(*[i, i]))     # E: Revealed type is 'builtins.tuple[builtins.int]'
reveal_type(f(*[i, i, i]))  # E: Revealed type is 'builtins.tuple[builtins.int]'
[builtins fixtures/list.pyi]

[case testOverloadVarargsSelectionWithTuples]
from typing import overload, Tuple
@overload
def f(x: int) -> Tuple[int]: ...
@overload
def f(x: int, y: int) -> Tuple[int, int]: ...
@overload
def f(*xs: int) -> Tuple[int, ...]: ...
def f(*args): pass

i: int
reveal_type(f(*()))         # E: Revealed type is 'builtins.tuple[builtins.int]'
reveal_type(f(*(i,)))       # E: Revealed type is 'Tuple[builtins.int]'
reveal_type(f(*(i, i)))     # E: Revealed type is 'Tuple[builtins.int, builtins.int]'
reveal_type(f(*(i, i, i)))  # E: Revealed type is 'builtins.tuple[builtins.int]'
[builtins fixtures/tuple.pyi]

[case testOverloadVarargsSelectionWithNamedTuples]
from typing import overload, Tuple, NamedTuple
@overload
def f(x: int, y: int) -> Tuple[int, int]: ...
@overload
def f(*xs: int) -> Tuple[int, ...]: ...
def f(*args): pass

A = NamedTuple('A', [('x', int), ('y', int)])
B = NamedTuple('B', [('a', int), ('b', int)])
C = NamedTuple('C', [('a', int), ('b', int), ('c', int)])

a: A
b: B
c: C
reveal_type(f(*a))  # E: Revealed type is 'Tuple[builtins.int, builtins.int]'
reveal_type(f(*b))  # E: Revealed type is 'Tuple[builtins.int, builtins.int]'
reveal_type(f(*c))  # E: Revealed type is 'builtins.tuple[builtins.int]'
[builtins fixtures/tuple.pyi]

[case testOverloadKwargsSelectionWithDict]
from typing import overload, Tuple, Dict
@overload
def f(*, x: int) -> Tuple[int]: ...
@overload
def f(*, x: int, y: int) -> Tuple[int, int]: ...
@overload
def f(**xs: int) -> Tuple[int, ...]: ...
def f(**kwargs): pass

empty: Dict[str, int]
reveal_type(f(**empty))                      # E: Revealed type is 'builtins.tuple[builtins.int]'
reveal_type(f(**{'x': 4}))                   # E: Revealed type is 'builtins.tuple[builtins.int]'
reveal_type(f(**{'x': 4, 'y': 4}))           # E: Revealed type is 'builtins.tuple[builtins.int]'
reveal_type(f(**{'a': 4, 'b': 4, 'c': 4}))   # E: Revealed type is 'builtins.tuple[builtins.int]'
[builtins fixtures/dict.pyi]

[case testOverloadKwargsSelectionWithTypedDict-skip]
# TODO: Mypy doesn't seem to correctly destructure typed dicts in general.
#       We should re-enable this once https://github.com/python/mypy/issues/5198 is resolved
from typing import overload, Tuple
from mypy_extensions import TypedDict
@overload
def f(*, x: int) -> Tuple[int]: ...
@overload
def f(*, x: int, y: int) -> Tuple[int, int]: ...
@overload
def f(**xs: int) -> Tuple[int, ...]: ...
def f(**args): pass

A = TypedDict('A', {'x': int})
B = TypedDict('B', {'x': int, 'y': int})
C = TypedDict('C', {'x': int, 'y': int, 'z': int})

a: A
b: B
c: C

reveal_type(f(**a))  # E: Revealed type is 'Tuple[builtins.int]'
reveal_type(f(**b))  # E: Revealed type is 'Tuple[builtins.int, builtins.int]'
reveal_type(f(**c))  # E: Revealed type is 'builtins.tuple[builtins.int]'
[builtins fixtures/dict.pyi]

[case testOverloadVarargsAndKwargsSelection]
from typing import overload, Any, Tuple, Dict

class A: pass
class B(A): pass

@overload
def f(x: int, y: int) -> B: pass
@overload
def f(x: int, y: int, **kwargs: int) -> A: pass
@overload
def f(*args: int, **kwargs: int) -> Any: pass
def f(*args, **kwargs): pass

a: Tuple[int, int]
b: Tuple[int, ...]
c: Dict[str, int]

reveal_type(f(*a, **c))  # E: Revealed type is '__main__.A'
reveal_type(f(*b, **c))  # E: Revealed type is '__main__.A'
reveal_type(f(*a))       # E: Revealed type is '__main__.B'
reveal_type(f(*b))       # E: Revealed type is 'Any'

# TODO: Should this be 'Any' instead?
# The first matching overload with a kwarg is f(int, int, **int) -> A,
# but f(*int, **int) -> Any feels like a better fit.
reveal_type(f(**c))      # E: Revealed type is '__main__.A'
[builtins fixtures/args.pyi]

[case testOverloadWithPartiallyOverlappingUnions]
from typing import overload, Union

class A: ...
class B: ...
class C: ...
class D: ...

@overload
def f(x: Union[A, B]) -> int: ...  # E: Overloaded function signatures 1 and 2 overlap with incompatible return types
@overload
def f(x: Union[B, C]) -> str: ...
def f(x): ...

@overload
def g(x: Union[A, B]) -> int: ...
@overload
def g(x: Union[B, C]) -> int: ...
def g(x): ...

@overload
def h(x: Union[A, B]) -> int: ...
@overload
def h(x: Union[C, D]) -> str: ...
def h(x): ...

@overload
def i(x: Union[A, B]) -> int: ...  # E: Overloaded function signatures 1 and 2 overlap with incompatible return types
@overload
def i(x: Union[A, B, C]) -> str: ...
def i(x): ...

[case testOverloadWithPartiallyOverlappingUnionsNested]
from typing import overload, Union, List

class A: ...
class B: ...
class C: ...
class D: ...

@overload
def f(x: List[Union[A, B]]) -> int: ...  # E: Overloaded function signatures 1 and 2 overlap with incompatible return types
@overload
def f(x: List[Union[B, C]]) -> str: ...
def f(x): ...

@overload
def g(x: List[Union[A, B]]) -> int: ...
@overload
def g(x: List[Union[B, C]]) -> int: ...
def g(x): ...

@overload
def h(x: List[Union[A, B]]) -> int: ...
@overload
def h(x: List[Union[C, D]]) -> str: ...
def h(x): ...

@overload
def i(x: List[Union[A, B]]) -> int: ...  # E: Overloaded function signatures 1 and 2 overlap with incompatible return types
@overload
def i(x: List[Union[A, B, C]]) -> str: ...
def i(x): ...

[builtins fixtures/list.pyi]

[case testOverloadPartialOverlapWithUnrestrictedTypeVar]
from typing import TypeVar, overload

T = TypeVar('T')

@overload
def f(x: int) -> str: ...  # E: Overloaded function signatures 1 and 2 overlap with incompatible return types
@overload
def f(x: T) -> T: ...
def f(x): ...

@overload
def g(x: int) -> int: ...
@overload
def g(x: T) -> T: ...
def g(x): ...

[case testOverloadPartialOverlapWithUnrestrictedTypeVarNested]
from typing import TypeVar, overload, List

T = TypeVar('T')

@overload
def f1(x: List[int]) -> str: ...  # E: Overloaded function signatures 1 and 2 overlap with incompatible return types
@overload
def f1(x: List[T]) -> T: ...
def f1(x): ...

@overload
def f2(x: List[int]) -> List[str]: ...  # E: Overloaded function signatures 1 and 2 overlap with incompatible return types
@overload
def f2(x: List[T]) -> List[T]: ...
def f2(x): ...

@overload
def g1(x: List[int]) -> int: ...
@overload
def g1(x: List[T]) -> T: ...
def g1(x): ...

@overload
def g2(x: List[int]) -> List[int]: ...
@overload
def g2(x: List[T]) -> List[T]: ...
def g2(x): ...

[builtins fixtures/list.pyi]

[case testOverloadPartialOverlapWithUnrestrictedTypeVarInClass]
from typing import TypeVar, overload, Generic

T = TypeVar('T')

class Wrapper(Generic[T]):
    @overload
    def f(self, x: int) -> str: ...   # E: Overloaded function signatures 1 and 2 overlap with incompatible return types
    @overload
    def f(self, x: T) -> T: ...
    def f(self, x): ...

    # TODO: This shouldn't trigger an error message?
    # Related to testTypeCheckOverloadImplementationTypeVarDifferingUsage2?
    # See https://github.com/python/mypy/issues/5510
    @overload
    def g(self, x: int) -> int: ...  # E: Overloaded function signatures 1 and 2 overlap with incompatible return types
    @overload
    def g(self, x: T) -> T: ...
    def g(self, x): ...

[case testOverloadPartialOverlapWithUnrestrictedTypeVarInClassNested]
from typing import TypeVar, overload, Generic, List

T = TypeVar('T')

class Wrapper(Generic[T]):
    @overload
    def f1(self, x: List[int]) -> str: ...   # E: Overloaded function signatures 1 and 2 overlap with incompatible return types
    @overload
    def f1(self, x: List[T]) -> T: ...
    def f1(self, x): ...

    @overload
    def f2(self, x: List[int]) -> List[str]: ...   # E: Overloaded function signatures 1 and 2 overlap with incompatible return types
    @overload
    def f2(self, x: List[T]) -> List[T]: ...
    def f2(self, x): ...

    # TODO: This shouldn't trigger an error message?
    # See https://github.com/python/mypy/issues/5510
    @overload
    def g1(self, x: List[int]) -> int: ...  # E: Overloaded function signatures 1 and 2 overlap with incompatible return types
    @overload
    def g1(self, x: List[T]) -> T: ...
    def g1(self, x): ...

    @overload
    def g2(self, x: List[int]) -> List[int]: ...  # E: Overloaded function signatures 1 and 2 overlap with incompatible return types
    @overload
    def g2(self, x: List[T]) -> List[T]: ...
    def g2(self, x): ...

[builtins fixtures/list.pyi]

[case testOverloadTypedDictDifferentRequiredKeysMeansDictsAreDisjoint]
from typing import overload
from mypy_extensions import TypedDict

A = TypedDict('A', {'x': int, 'y': int})
B = TypedDict('B', {'x': int, 'y': str})

@overload
def f(x: A) -> int: ...
@overload
def f(x: B) -> str: ...
def f(x): pass
[builtins fixtures/dict.pyi]

[case testOverloadedTypedDictPartiallyOverlappingRequiredKeys]
from typing import overload, Union
from mypy_extensions import TypedDict

A = TypedDict('A', {'x': int, 'y': Union[int, str]})
B = TypedDict('B', {'x': int, 'y': Union[str, float]})

@overload
def f(x: A) -> int: ...  # E: Overloaded function signatures 1 and 2 overlap with incompatible return types
@overload
def f(x: B) -> str: ...
def f(x): pass

@overload
def g(x: A) -> int: ...
@overload
def g(x: B) -> object: ...
def g(x): pass
[builtins fixtures/dict.pyi]

[case testOverloadedTypedDictFullyNonTotalDictsAreAlwaysPartiallyOverlapping]
from typing import overload
from mypy_extensions import TypedDict

A = TypedDict('A', {'x': int, 'y': str}, total=False)
B = TypedDict('B', {'a': bool}, total=False)
C = TypedDict('C', {'x': str, 'y': int}, total=False)

@overload
def f(x: A) -> int: ...  # E: Overloaded function signatures 1 and 2 overlap with incompatible return types
@overload
def f(x: B) -> str: ...
def f(x): pass

@overload
def g(x: A) -> int: ...  # E: Overloaded function signatures 1 and 2 overlap with incompatible return types
@overload
def g(x: C) -> str: ...
def g(x): pass
[builtins fixtures/dict.pyi]

[case testOverloadedTotalAndNonTotalTypedDictsCanPartiallyOverlap]
from typing import overload, Union
from mypy_extensions import TypedDict

A = TypedDict('A', {'x': int, 'y': str})
B = TypedDict('B', {'x': Union[int, str], 'y': str, 'z': int}, total=False)

@overload
def f1(x: A) -> int: ...  # E: Overloaded function signatures 1 and 2 overlap with incompatible return types
@overload
def f1(x: B) -> str: ...
def f1(x): pass

@overload
def f2(x: B) -> int: ...  # E: Overloaded function signatures 1 and 2 overlap with incompatible return types
@overload
def f2(x: A) -> str: ...
def f2(x): pass

[builtins fixtures/dict.pyi]

[case testOverloadedTypedDictsWithSomeOptionalKeysArePartiallyOverlapping]
from typing import overload, Union
from mypy_extensions import TypedDict

class A(TypedDict):
    x: int
    y: int

class B(TypedDict, total=False):
    z: str

class C(TypedDict, total=False):
    z: int

@overload
def f(x: B) -> int: ...  # E: Overloaded function signatures 1 and 2 overlap with incompatible return types
@overload
def f(x: C) -> str: ...
def f(x): pass

[builtins fixtures/dict.pyi]

[case testOverloadedPartiallyOverlappingInheritedTypes1]
from typing import overload, List, Union, TypeVar, Generic

class A: pass
class B: pass
class C: pass

T = TypeVar('T')

class ListSubclass(List[T]): pass
class Unrelated(Generic[T]): pass

@overload
def f(x: List[Union[A, B]]) -> int: ...  # E: Overloaded function signatures 1 and 2 overlap with incompatible return types
@overload
def f(x: ListSubclass[Union[B, C]]) -> str: ...
def f(x): pass

@overload
def g(x: List[Union[A, B]]) -> int: ...
@overload
def g(x: Unrelated[Union[B, C]]) -> str: ...
def g(x): pass

[builtins fixtures/list.pyi]

[case testOverloadedPartiallyOverlappingInheritedTypes2]
from typing import overload, List, Union

class A: pass
class B: pass
class C: pass

class ListSubclass(List[Union[B, C]]): pass

@overload
def f(x: List[Union[A, B]]) -> int: ...  # E: Overloaded function signatures 1 and 2 overlap with incompatible return types
@overload
def f(x: ListSubclass) -> str: ...
def f(x): pass

[builtins fixtures/list.pyi]

[case testOverloadedPartiallyOverlappingInheritedTypes3]
from typing import overload, Union, Dict, TypeVar

class A: pass
class B: pass
class C: pass

S = TypeVar('S')

class DictSubclass(Dict[str, S]): pass

@overload
def f(x: Dict[str, Union[A, B]]) -> int: ...  # E: Overloaded function signatures 1 and 2 overlap with incompatible return types
@overload
def f(x: DictSubclass[Union[B, C]]) -> str: ...
def f(x): pass

[builtins fixtures/dict.pyi]

[case testOverloadedPartiallyOverlappingTypeVarsAndUnion]
from typing import overload, TypeVar, Union

class A: pass
class B: pass
class C: pass

S = TypeVar('S', A, B)

@overload
def f(x: S) -> int: ...  # E: Overloaded function signatures 1 and 2 overlap with incompatible return types
@overload
def f(x: Union[B, C]) -> str: ...
def f(x): pass

@overload
def g(x: Union[B, C]) -> int: ...  # E: Overloaded function signatures 1 and 2 overlap with incompatible return types
@overload
def g(x: S) -> str: ...
def g(x): pass

[case testOverloadPartiallyOverlappingTypeVarsIdentical]
from typing import overload, TypeVar, Union

T = TypeVar('T')

class A: pass
class B: pass
class C: pass

@overload
def f(x: T, y: T, z: Union[A, B]) -> int: ...  # E: Overloaded function signatures 1 and 2 overlap with incompatible return types
@overload
def f(x: T, y: T, z: Union[B, C]) -> str: ...
def f(x, y, z): pass

[case testOverloadedPartiallyOverlappingCallables]
from typing import overload, Union, Callable

class A: pass
class B: pass
class C: pass

@overload
def f(x: Callable[[Union[A, B]], int]) -> int: ...  # E: Overloaded function signatures 1 and 2 overlap with incompatible return types
@overload
def f(x: Callable[[Union[B, C]], int]) -> str: ...
def f(x): pass

[case testOverloadNotConfusedForProperty]
from typing import overload

class PropertyClass:
    @property
    def foo(self) -> str: return "..."
    @foo.setter
    def foo(self, value: str) -> None: pass
    @foo.deleter
    def foo(self) -> None: pass

class OverloadClass:
    @overload
    def foo(self) -> str: pass
    @overload
    def foo(self, value: str) -> None: pass
    @overload
    def foo(self) -> None: pass  # E: Overloaded function signature 3 will never be matched: signature 1's parameter type(s) are the same or broader
    def foo(self, *args): pass

[builtins fixtures/property.pyi]

[case testOverloadInferUnionReturnBasic]
from typing import overload, Union

class A: ...
class B: ...
class C: ...
class D: ...

@overload
def f1(x: A) -> B: ...
@overload
def f1(x: C) -> D: ...
def f1(x): ...

arg1: Union[A, C]
reveal_type(f1(arg1))  # E: Revealed type is 'Union[__main__.B, __main__.D]'

arg2: Union[A, B]
f1(arg2)  # E: Argument 1 to "f1" has incompatible type "Union[A, B]"; expected "A"

@overload
def f2(x: A) -> B: ...
@overload
def f2(x: C) -> B: ...
def f2(x): ...

reveal_type(f2(arg1))  # E: Revealed type is '__main__.B'

[case testOverloadInferUnionReturnMultipleArguments]
from typing import overload, Union

class A: ...
class B: ...
class C: ...
class D: ...

@overload
def f1(x: A, y: C) -> B: ...
@overload
def f1(x: C, y: A) -> D: ...
def f1(x, y): ...

arg1: Union[A, C]
reveal_type(f1(arg1, arg1))

@overload
def f2(x: A, y: C) -> B: ...
@overload
def f2(x: C, y: C) -> D: ...
def f2(x, y): ...

reveal_type(f2(arg1, arg1))
reveal_type(f2(arg1, C()))

[out]
main:15: error: Revealed type is '__main__.B'
main:15: error: Argument 1 to "f1" has incompatible type "Union[A, C]"; expected "A"
main:15: error: Argument 2 to "f1" has incompatible type "Union[A, C]"; expected "C"
main:23: error: Revealed type is '__main__.B'
main:23: error: Argument 1 to "f2" has incompatible type "Union[A, C]"; expected "A"
main:23: error: Argument 2 to "f2" has incompatible type "Union[A, C]"; expected "C"
main:24: error: Revealed type is 'Union[__main__.B, __main__.D]'

[case testOverloadInferUnionRespectsVariance]
from typing import overload, TypeVar, Union, Generic

class A: pass
class B(A): pass
class C(B): pass

T_co = TypeVar('T_co', covariant=True)
T_contra = TypeVar('T_contra', contravariant=True)

class WrapperCo(Generic[T_co]): pass
class WrapperContra(Generic[T_contra]): pass

@overload
def foo(x: WrapperCo[B]) -> int: ...
@overload
def foo(x: WrapperContra[B]) -> str: ...
def foo(x): pass

compat: Union[WrapperCo[C], WrapperContra[A]]
reveal_type(foo(compat))  # E: Revealed type is 'Union[builtins.int, builtins.str]'

not_compat: Union[WrapperCo[A], WrapperContra[C]]
foo(not_compat)  # E: Argument 1 to "foo" has incompatible type "Union[WrapperCo[A], WrapperContra[C]]"; expected "WrapperCo[B]"

[case testOverloadInferUnionIfParameterNamesAreDifferent]
from typing import overload, Union

class A: ...
class B: ...
class C: ...

@overload
def f(x: A) -> B: ...
@overload
def f(y: B) -> C: ...
def f(x): ...

x: Union[A, B]
reveal_type(f(A()))  # E: Revealed type is '__main__.B'
reveal_type(f(B()))  # E: Revealed type is '__main__.C'
reveal_type(f(x))    # E: Revealed type is 'Union[__main__.B, __main__.C]'

[case testOverloadInferUnionReturnFunctionsWithKwargs]
from typing import overload, Union, Optional

class A: ...
class B: ...
class C: ...
class D(B, C): ...

@overload
def f(x: A) -> D: ...
@overload
def f(x: A, y: Optional[B] = None) -> C: ...
@overload
def f(x: A, z: Optional[C] = None) -> B: ...
def f(x, y=None, z=None): ...

reveal_type(f(A(), B()))  # E: Revealed type is '__main__.C'
reveal_type(f(A(), C()))  # E: Revealed type is '__main__.B'

arg: Union[B, C]
reveal_type(f(A(), arg))  # E: Revealed type is 'Union[__main__.C, __main__.B]'
reveal_type(f(A()))       # E: Revealed type is '__main__.D'

[builtins fixtures/tuple.pyi]

[case testOverloadInferUnionWithDifferingLengths]
from typing import overload, Union

class Parent: ...
class Child(Parent): ...

class A: ...
class B: ...

@overload
def f(x: A) -> Child: ...
@overload
def f(x: B, y: B = B()) -> Parent: ...
def f(*args): ...

x: Union[A, B]
reveal_type(f(x))  # E: Revealed type is '__main__.Parent'
f(x, B())  # E: Argument 1 to "f" has incompatible type "Union[A, B]"; expected "B"

[case testOverloadInferUnionWithMixOfPositionalAndOptionalArgs]
# flags: --strict-optional
from typing import overload, Union, Optional

class A: ...
class B: ...

@overload
def f(x: A) -> int: ...
@overload
def f(x: Optional[B] = None) -> str: ...
def f(*args): ...

x: Union[A, B]
y: Optional[A]
z: Union[A, Optional[B]]
reveal_type(f(x))  # E: Revealed type is 'Union[builtins.int, builtins.str]'
reveal_type(f(y))  # E: Revealed type is 'Union[builtins.int, builtins.str]'
reveal_type(f(z))  # E: Revealed type is 'Union[builtins.int, builtins.str]'
reveal_type(f())   # E: Revealed type is 'builtins.str'

[case testOverloadingInferUnionReturnWithTypevarWithValueRestriction]
from typing import overload, Union, TypeVar, Generic

class A: pass
class B: pass
class C: pass

T = TypeVar('T', B, C)

class Wrapper(Generic[T]):
    @overload
    def f(self, x: T) -> B: ...

    @overload
    def f(self, x: A) -> C: ...

    def f(self, x): ...

obj: Wrapper[B] = Wrapper()
x: Union[A, B]

reveal_type(obj.f(A()))  # E: Revealed type is '__main__.C'
reveal_type(obj.f(B()))  # E: Revealed type is '__main__.B'
reveal_type(obj.f(x))    # E: Revealed type is 'Union[__main__.C, __main__.B]'

[case testOverloadingInferUnionReturnWithFunctionTypevarReturn]
from typing import overload, Union, TypeVar, Generic

T = TypeVar('T')

class W1(Generic[T]): pass
class W2(Generic[T]): pass
class A: pass
class B: pass

@overload
def foo(x: W1[T]) -> T: ...
@overload
def foo(x: W2[T]) -> T: ...
def foo(x): ...

def bar(x: Union[W1[T], W2[T]]) -> T: ...

def wrapper() -> None:
    obj1: Union[W1[A], W2[A]]

    a1: A = foo(obj1)
    a2 = foo(obj1)
    reveal_type(a1)  # E: Revealed type is '__main__.A'
    reveal_type(a2)  # E: Revealed type is '__main__.A*'

    obj2: Union[W1[A], W2[B]]

    reveal_type(foo(obj2))  # E: Revealed type is 'Union[__main__.A*, __main__.B*]'
    bar(obj2)  # E: Cannot infer type argument 1 of "bar"

    b1_overload: A = foo(obj2)  # E: Incompatible types in assignment (expression has type "Union[A, B]", variable has type "A")
    b1_union: A    = bar(obj2)  # E: Cannot infer type argument 1 of "bar"

[case testOverloadingInferUnionReturnWithObjectTypevarReturn]
from typing import overload, Union, TypeVar, Generic

T = TypeVar('T')

class W1(Generic[T]): pass
class W2(Generic[T]): pass
class A: pass
class B: pass

class SomeType(Generic[T]):
    @overload
    def foo(self, x: W1[T]) -> T: ...
    @overload
    def foo(self, x: W2[T]) -> T: ...
    def foo(self, x): ...

    def bar(self, x: Union[W1[T], W2[T]]) -> T: ...

def wrapper() -> None:
    obj1: Union[W1[A], W2[A]]

    a1 = SomeType[A]().foo(obj1)
    reveal_type(a1)  # E: Revealed type is '__main__.A*'

    # Note: These should be fine, but mypy has an unrelated bug
    #       that makes them error out?
    a2_overload: A = SomeType().foo(obj1)  # E: Argument 1 to "foo" of "SomeType" has incompatible type "Union[W1[A], W2[A]]"; expected "W1[<nothing>]"
    a2_union: A    = SomeType().bar(obj1)  # E: Argument 1 to "bar" of "SomeType" has incompatible type "Union[W1[A], W2[A]]"; expected "Union[W1[<nothing>], W2[<nothing>]]"

    SomeType().foo(obj1)  # E: Argument 1 to "foo" of "SomeType" has incompatible type "Union[W1[A], W2[A]]"; expected "W1[<nothing>]"
    SomeType().bar(obj1)  # E: Argument 1 to "bar" of "SomeType" has incompatible type "Union[W1[A], W2[A]]"; expected "Union[W1[<nothing>], W2[<nothing>]]"

[case testOverloadingInferUnionReturnWithBadObjectTypevarReturn]
from typing import overload, Union, TypeVar, Generic

T = TypeVar('T')

class W1(Generic[T]): pass
class W2(Generic[T]): pass
class A: pass
class B: pass

class SomeType(Generic[T]):
    @overload
    def foo(self, x: W1[T]) -> T: ...
    @overload
    def foo(self, x: W2[T]) -> T: ...
    def foo(self, x): ...

    def bar(self, x: Union[W1[T], W2[T]]) -> T: ...

def wrapper(mysterious: T) -> T:
    obj1: Union[W1[A], W2[B]]

    SomeType().foo(obj1)  # E: Argument 1 to "foo" of "SomeType" has incompatible type "Union[W1[A], W2[B]]"; expected "W1[<nothing>]"
    SomeType().bar(obj1)  # E: Argument 1 to "bar" of "SomeType" has incompatible type "Union[W1[A], W2[B]]"; expected "Union[W1[<nothing>], W2[<nothing>]]"

    SomeType[A]().foo(obj1)  # E: Argument 1 to "foo" of "SomeType" has incompatible type "Union[W1[A], W2[B]]"; expected "W1[A]"
    SomeType[A]().bar(obj1)  # E: Argument 1 to "bar" of "SomeType" has incompatible type "Union[W1[A], W2[B]]"; expected "Union[W1[A], W2[A]]"

    SomeType[T]().foo(obj1)  # E: Argument 1 to "foo" of "SomeType" has incompatible type "Union[W1[A], W2[B]]"; expected "W1[T]"
    SomeType[T]().bar(obj1)  # E: Argument 1 to "bar" of "SomeType" has incompatible type "Union[W1[A], W2[B]]"; expected "Union[W1[T], W2[T]]"

    return mysterious

[case testOverloadingInferUnionReturnWithMixedTypevars]
from typing import overload, Generic, TypeVar, List, Tuple, Union

class A: pass
class B(A): pass
class C(A): pass

T = TypeVar('T', bound=A)
S = TypeVar('S')

class Dummy(Generic[T]):
    @overload
    def foo(self, x: List[Tuple[T, S]], y: S) -> T: ...
    @overload
    def foo(self, x: List[S], y: S) -> S: ...
    def foo(self, x: Union[List[Tuple[T, S]], List[S]], y: S) -> Union[T, S]: ...

T1 = TypeVar('T1', bound=A)

def t_is_same_bound(arg1: T1, arg2: S) -> Tuple[T1, S]:
    x1: Union[List[S], List[Tuple[T1, S]]]
    y1: S
    reveal_type(Dummy[T1]().foo(x1, y1))  # E: Revealed type is 'Union[S`-2, T1`-1]'

    x2: Union[List[T1], List[Tuple[T1, T1]]]
    y2: T1
    reveal_type(Dummy[T1]().foo(x2, y2))  # E: Revealed type is 'T1`-1'

    return arg1, arg2

[builtins fixtures/list.pyi]

[case testOverloadingInferUnionReturnWithMixedTypevarsInnerMismatch]
from typing import overload, Generic, TypeVar, List, Tuple, Union

class A: pass
class B(A): pass
class C(A): pass

T = TypeVar('T', bound=A)
S = TypeVar('S')

class Dummy(Generic[T]):
    @overload
    def foo(self, x: List[Tuple[T, S]], y: S) -> T: ...
    @overload
    def foo(self, x: List[S], y: S) -> S: ...
    def foo(self, x: Union[List[Tuple[T, S]], List[S]], y: S) -> Union[T, S]: ...

T1 = TypeVar('T1', bound=A)

def t_is_same_bound(arg1: T1, arg2: S) -> Tuple[T1, S]:
    # The arguments in the tuple are swapped
    x3: Union[List[S], List[Tuple[S, T1]]]
    y3: S
    Dummy[T1]().foo(x3, y3)  # E: Cannot infer type argument 1 of "foo" of "Dummy" \
                             # E: Argument 1 to "foo" of "Dummy" has incompatible type "Union[List[S], List[Tuple[S, T1]]]"; expected "List[Tuple[T1, Any]]"

    x4: Union[List[int], List[Tuple[C, int]]]
    y4: int
    reveal_type(Dummy[C]().foo(x4, y4))  # E: Revealed type is 'Union[builtins.int*, __main__.C]'
    Dummy[A]().foo(x4, y4)               # E: Argument 1 to "foo" of "Dummy" has incompatible type "Union[List[int], List[Tuple[C, int]]]"; expected "List[Tuple[A, int]]"

    return arg1, arg2

[builtins fixtures/list.pyi]

[case testOverloadingInferUnionReturnWithMixedTypevarsTighterBound]
from typing import overload, Generic, TypeVar, List, Tuple, Union

class A: pass
class B(A): pass
class C(A): pass

T = TypeVar('T', bound=A)
S = TypeVar('S')

class Dummy(Generic[T]):
    @overload
    def foo(self, x: List[Tuple[T, S]], y: S) -> T: ...
    @overload
    def foo(self, x: List[S], y: S) -> S: ...
    def foo(self, x: Union[List[Tuple[T, S]], List[S]], y: S) -> Union[T, S]: ...

T1 = TypeVar('T1', bound=B)

def t_is_tighter_bound(arg1: T1, arg2: S) -> Tuple[T1, S]:
    x1: Union[List[S], List[Tuple[T1, S]]]
    y1: S
    reveal_type(Dummy[T1]().foo(x1, y1))  # E: Revealed type is 'Union[S`-2, T1`-1]'

    x2: Union[List[T1], List[Tuple[T1, T1]]]
    y2: T1
    reveal_type(Dummy[T1]().foo(x2, y2))  # E: Revealed type is 'T1`-1'

    return arg1, arg2

[builtins fixtures/list.pyi]

[case testOverloadingInferUnionReturnWithTypevarsAndValueRestrictions]
from typing import overload, Generic, TypeVar, List, Tuple, Union

class A: pass
class B(A): pass
class C(A): pass

T = TypeVar('T', bound=A)
S = TypeVar('S')

class Dummy(Generic[T]):
    @overload
    def foo(self, x: List[Tuple[T, S]], y: S) -> T: ...
    @overload
    def foo(self, x: List[S], y: S) -> S: ...
    def foo(self, x: Union[List[Tuple[T, S]], List[S]], y: S) -> Union[T, S]: ...

T3 = TypeVar('T3', B, C)

def t_is_compatible_bound(arg1: T3, arg2: S) -> Tuple[T3, S]:
    x1: Union[List[S], List[Tuple[T3, S]]]
    y1: S
    reveal_type(Dummy[T3]().foo(x1, y1))

    x2: Union[List[T3], List[Tuple[T3, T3]]]
    y2: T3
    reveal_type(Dummy[T3]().foo(x2, y2))

    return arg1, arg2

[builtins fixtures/list.pyi]
[out]
main:22: error: Revealed type is 'Union[S`-2, __main__.B]'
main:22: error: Revealed type is 'Union[S`-2, __main__.C]'
main:26: error: Revealed type is '__main__.B*'
main:26: error: Revealed type is '__main__.C*'

[case testOverloadInferUnionReturnWithInconsistentTypevarNames]
from typing import overload, TypeVar, Union

T = TypeVar('T')
S = TypeVar('S')

@overload
def consistent(x: T, y: str) -> T: ...
@overload
def consistent(x: T, y: int) -> T: ...
def consistent(x: T, y: Union[str, int]) -> T:
    return x

@overload
def inconsistent(x: T, y: str) -> T: ...
@overload
def inconsistent(x: S, y: int) -> S: ...
def inconsistent(x: T, y: Union[str, int]) -> T:
    return x

def test(x: T) -> T:
    y: Union[str, int]

    reveal_type(consistent(x, y))  # E: Revealed type is 'T`-1'

    # On one hand, this overload is defined in a weird way; on the other, there's technically nothing wrong with it.
    inconsistent(x, y)

    return x

[case testOverloadsAndNoneWithoutStrictOptional]
# flags: --no-strict-optional
from typing import overload, Optional

@overload
def f(x: None) -> int: ...  # E: Overloaded function signatures 1 and 2 overlap with incompatible return types
@overload
def f(x: object) -> str: ...
def f(x): ...

# We pretend strict-optional is enabled for overload definitions,
# even in non-strict optional mode
@overload
def g(x: None) -> int: ...
@overload
def g(x: int) -> str: ...
def g(x): ...

# Calls are still checked normally though
a: None
b: int
c: Optional[int]
reveal_type(g(a))  # E: Revealed type is 'builtins.int'
reveal_type(g(b))  # E: Revealed type is 'builtins.str'
reveal_type(g(c))  # E: Revealed type is 'builtins.str'

[case testOverloadsAndNoneWithStrictOptional]
# flags: --strict-optional
from typing import overload, Optional

@overload
def f(x: None) -> int: ...  # E: Overloaded function signatures 1 and 2 overlap with incompatible return types
@overload
def f(x: object) -> str: ...
def f(x): ...

@overload
def g(x: None) -> int: ...
@overload
def g(x: int) -> str: ...
def g(x): ...

a: None
b: int
c: Optional[int]
reveal_type(g(a))  # E: Revealed type is 'builtins.int'
reveal_type(g(b))  # E: Revealed type is 'builtins.str'
reveal_type(g(c))  # E: Revealed type is 'Union[builtins.str, builtins.int]'

[case testOverloadsNoneAndTypeVarsWithNoStrictOptional]
# flags: --no-strict-optional
from typing import Callable, Iterable, TypeVar, overload, Optional

T = TypeVar('T')
S = TypeVar('S')

@overload
def mymap(func: None, seq: Iterable[T]) -> Iterable[T]: ...
@overload
def mymap(func: Callable[[T], S], seq: Iterable[T]) -> Iterable[S]: ...
def mymap(*args): ...

seq = [1, 2, 3]
f1: Callable[[int], str]
f2: None
f3: Optional[Callable[[int], str]]

reveal_type(mymap(f1, seq))  # E: Revealed type is 'typing.Iterable[builtins.str*]'
reveal_type(mymap(f2, seq))  # E: Revealed type is 'typing.Iterable[builtins.int*]'
reveal_type(mymap(f3, seq))  # E: Revealed type is 'typing.Iterable[builtins.str*]'

[builtins fixtures/list.pyi]
[typing fixtures/typing-full.pyi]

[case testOverloadsNoneAndTypeVarsWithStrictOptional]
# flags: --strict-optional
from typing import Callable, Iterable, TypeVar, overload, Optional

T = TypeVar('T')
S = TypeVar('S')

@overload
def mymap(func: None, seq: Iterable[T]) -> Iterable[T]: ...
@overload
def mymap(func: Callable[[T], S], seq: Iterable[T]) -> Iterable[S]: ...
def mymap(*args): ...

seq = [1, 2, 3]
f1: Callable[[int], str]
f2: None
f3: Optional[Callable[[int], str]]

reveal_type(mymap(f1, seq))  # E: Revealed type is 'typing.Iterable[builtins.str*]'
reveal_type(mymap(f2, seq))  # E: Revealed type is 'typing.Iterable[builtins.int*]'
reveal_type(mymap(f3, seq))  # E: Revealed type is 'Union[typing.Iterable[builtins.str*], typing.Iterable[builtins.int*]]'

[builtins fixtures/list.pyi]
[typing fixtures/typing-full.pyi]

[case testOverloadsAndNoReturnNarrowTypeNoStrictOptional1]
# flags: --no-strict-optional
from typing import overload, Union, NoReturn

@overload
def narrow_int(x: str) -> NoReturn: ...
@overload
def narrow_int(x: int) -> int: ...
def narrow_int(x: Union[int, str]) -> Union[int, NoReturn]:
    assert isinstance(x, int)
    return x

def test_narrow_int() -> None:
    a: Union[int, str]
    a = narrow_int(a)
    reveal_type(a)  # E: Revealed type is 'builtins.int'

    b: int
    b = narrow_int(b)
    reveal_type(b)  # E: Revealed type is 'builtins.int'

    c: str
    c = narrow_int(c)
    reveal_type(c)  # Note: branch is now dead, so no type is revealed
                    # TODO: maybe we should make mypy report a warning instead?

[builtins fixtures/isinstance.pyi]
[typing fixtures/typing-full.pyi]

[case testOverloadsAndNoReturnNarrowTypeWithStrictOptional1]
# flags: --strict-optional
from typing import overload, Union, NoReturn

@overload
def narrow_int(x: str) -> NoReturn: ...
@overload
def narrow_int(x: int) -> int: ...
def narrow_int(x: Union[int, str]) -> Union[int, NoReturn]:
    assert isinstance(x, int)
    return x

def test_narrow_int() -> None:
    a: Union[int, str]
    a = narrow_int(a)
    reveal_type(a)  # E: Revealed type is 'builtins.int'

    b: int
    b = narrow_int(b)
    reveal_type(b)  # E: Revealed type is 'builtins.int'

    c: str
    c = narrow_int(c)
    reveal_type(c)  # Note: branch is now dead, so no type is revealed
                    # TODO: maybe we should make mypy report a warning instead?

[builtins fixtures/isinstance.pyi]
[typing fixtures/typing-full.pyi]

[case testOverloadsAndNoReturnNarrowTypeNoStrictOptional2]
# flags: --no-strict-optional
from typing import overload, Union, TypeVar, NoReturn, Optional

T = TypeVar('T')
@overload
def narrow_none(x: None) -> NoReturn: ...
@overload
def narrow_none(x: T) -> T: ...
def narrow_none(x: Optional[T]) -> Union[NoReturn, T]:
    assert x is not None
    return x

def test_narrow_none() -> None:
    a: Optional[int]
    a = narrow_none(a)
    reveal_type(a)  # E: Revealed type is 'Union[builtins.int, None]'

    b: int
    b = narrow_none(b)
    reveal_type(b)  # E: Revealed type is 'builtins.int'

    c: None
    c = narrow_none(c)
    reveal_type(c)  # Note: branch is now dead, so no type is revealed

[builtins fixtures/isinstance.pyi]
[typing fixtures/typing-full.pyi]

[case testOverloadsAndNoReturnNarrowTypeWithStrictOptional2]
# flags: --strict-optional
from typing import overload, Union, TypeVar, NoReturn, Optional

T = TypeVar('T')
@overload
def narrow_none(x: None) -> NoReturn: ...
@overload
def narrow_none(x: T) -> T: ...
def narrow_none(x: Optional[T]) -> Union[NoReturn, T]:
    assert x is not None
    return x

def test_narrow_none() -> None:
    a: Optional[int]
    a = narrow_none(a)
    reveal_type(a)  # E: Revealed type is 'builtins.int'

    b: int
    b = narrow_none(b)
    reveal_type(b)  # E: Revealed type is 'builtins.int'

    c: None
    c = narrow_none(c)
    reveal_type(c)  # Branch is now dead

[builtins fixtures/isinstance.pyi]
[typing fixtures/typing-full.pyi]


[case testOverloadsAndNoReturnNarrowTypeNoStrictOptional3]
# flags: --no-strict-optional
from typing import overload, TypeVar, NoReturn, Optional

@overload
def narrow_none_v2(x: None) -> NoReturn: ...
@overload
def narrow_none_v2(x: T) -> T: ...
def narrow_none_v2(x: Optional[T]) -> T:
    assert x is not None
    return x

def test_narrow_none_v2() -> None:
    a: Optional[int]
    a = narrow_none_v2(a)
    reveal_type(a)  # E: Revealed type is 'Union[builtins.int, None]'

    b: int
    b = narrow_none_v2(b)
    reveal_type(b)  # E: Revealed type is 'builtins.int'

    c: None
    c = narrow_none_v2(c)
    reveal_type(c)  # Note: branch is now dead, so no type is revealed

[builtins fixtures/isinstance.pyi]
[typing fixtures/typing-full.pyi]

[case testOverloadsAndNoReturnNarrowTypeWithStrictOptional3]
# flags: --strict-optional
from typing import overload, TypeVar, NoReturn, Optional

@overload
def narrow_none_v2(x: None) -> NoReturn: ...
@overload
def narrow_none_v2(x: T) -> T: ...
def narrow_none_v2(x: Optional[T]) -> T:
    assert x is not None
    return x

def test_narrow_none_v2() -> None:
    a: Optional[int]
    a = narrow_none_v2(a)
    reveal_type(a)  # E: Revealed type is 'builtins.int'

    b: int
    b = narrow_none_v2(b)
    reveal_type(b)  # E: Revealed type is 'builtins.int'

    c: None
    c = narrow_none_v2(c)
    reveal_type(c)  # Note: branch is now dead, so no type is revealed

[builtins fixtures/isinstance.pyi]
[typing fixtures/typing-full.pyi]

[case testOverloadsAndNoReturnNarrowWhenBlacklistingSubtype]
from typing import TypeVar, NoReturn, Union, overload

class Parent: ...
class A(Parent): ...
class B(Parent): ...
T = TypeVar('T', bound=Parent)

@overload
def narrow_to_not_a(x: A) -> NoReturn: ...
@overload
def narrow_to_not_a(x: T) -> T: ...
def narrow_to_not_a(x: T) -> Union[NoReturn, T]:
    assert not isinstance(x, A)
    return x

def test() -> None:
    val: Union[A, B]
    val = narrow_to_not_a(val)
    reveal_type(val)   # E: Revealed type is '__main__.B'

    val2: A
    val2 = narrow_to_not_a(val2)
    reveal_type(val2)  # Branch now dead

[builtins fixtures/isinstance.pyi]
[typing fixtures/typing-full.pyi]

[case testOverloadsAndNoReturnNarrowWhenBlacklistingSubtype2]
from typing import TypeVar, NoReturn, Union, overload

class Parent: ...
class A(Parent): ...
class B(Parent): ...
T = TypeVar('T', bound=Parent)

@overload
def narrow_to_not_a_v2(x: A) -> NoReturn: ...
@overload
def narrow_to_not_a_v2(x: T) -> T: ...
def narrow_to_not_a_v2(x: T) -> T:
    assert not isinstance(x, A)
    return x

def test_v2() -> None:
    val: Union[A, B]
    val = narrow_to_not_a_v2(val)
    reveal_type(val)   # E: Revealed type is '__main__.B'

    val2: A
    val2 = narrow_to_not_a_v2(val2)
    reveal_type(val2)  # Branch now dead

[builtins fixtures/isinstance.pyi]
[typing fixtures/typing-full.pyi]

[case testOverloadWithNonGenericDescriptor]
from typing import overload, Any, Optional, Union

class NumberAttribute:
    @overload
    def __get__(self, instance: None, owner: Any) -> 'NumberAttribute': ...
    @overload
    def __get__(self, instance: object, owner: Any) -> int: ...
    def __get__(self, instance: Optional[object], owner: Any) -> Union['NumberAttribute', int]:
        if instance is None:
            return self
        else:
            return 3

    def foo(self) -> str: ...

class MyModel:
    my_number = NumberAttribute()

reveal_type(MyModel().my_number)  # E: Revealed type is 'builtins.int'
MyModel().my_number.foo()         # E: "int" has no attribute "foo"

reveal_type(MyModel.my_number)        # E: Revealed type is '__main__.NumberAttribute'
reveal_type(MyModel.my_number.foo())  # E: Revealed type is 'builtins.str'

[builtins fixtures/isinstance.pyi]
[typing fixtures/typing-full.pyi]

[case testOverloadWithNonGenericDescriptorLookalike]
from typing import overload, Any, Optional, Union

class FakeAttribute:
    @overload
    def dummy(self, instance: None, owner: Any) -> 'FakeAttribute': ...  # E: Overloaded function signatures 1 and 2 overlap with incompatible return types
    @overload
    def dummy(self, instance: object, owner: Any) -> int: ...
    def dummy(self, instance: Optional[object], owner: Any) -> Union['FakeAttribute', int]: ...

[case testOverloadWithGenericDescriptor]
from typing import overload, Any, Optional, TypeVar, Type, Union, Generic

T = TypeVar('T')

class NumberAttribute(Generic[T]):
    @overload
    def __get__(self, instance: None, owner: Type[T]) -> 'NumberAttribute[T]': ...
    @overload
    def __get__(self, instance: T, owner: Type[T]) -> int: ...
    def __get__(self, instance: Optional[T], owner: Type[T]) -> Union['NumberAttribute[T]', int]:
        if instance is None:
            return self
        else:
            return 3

    def foo(self) -> str: ...

class MyModel:
    my_number = NumberAttribute[MyModel]()

reveal_type(MyModel().my_number)  # E: Revealed type is 'builtins.int'
MyModel().my_number.foo()         # E: "int" has no attribute "foo"

reveal_type(MyModel.my_number)        # E: Revealed type is '__main__.NumberAttribute[__main__.MyModel*]'
reveal_type(MyModel.my_number.foo())  # E: Revealed type is 'builtins.str'

reveal_type(NumberAttribute[MyModel]().__get__(None, MyModel))  # E: Revealed type is '__main__.NumberAttribute[__main__.MyModel*]'
reveal_type(NumberAttribute[str]().__get__(None, str))      # E: Revealed type is '__main__.NumberAttribute[builtins.str*]'

[builtins fixtures/isinstance.pyi]
[typing fixtures/typing-full.pyi]

[case testOverloadWithGenericDescriptorLookalike]
from typing import overload, Any, Optional, TypeVar, Type, Union, Generic

T = TypeVar('T')

class FakeAttribute(Generic[T]):
    @overload
    def dummy(self, instance: None, owner: Type[T]) -> 'FakeAttribute[T]': ...  # E: Overloaded function signatures 1 and 2 overlap with incompatible return types
    @overload
    def dummy(self, instance: T, owner: Type[T]) -> int: ...
    def dummy(self, instance: Optional[T], owner: Type[T]) -> Union['FakeAttribute[T]', int]: ...

[case testOverloadLambdaUnpackingInference]
# flags: --py2
from typing import Callable, TypeVar, overload

T = TypeVar('T')
S = TypeVar('S')

@overload
def foo(func, item):
    # type: (Callable[[T], S], T) -> S
    pass

@overload
def foo():
    # type: () -> None
    pass

def foo(*args):
    pass

def add_proxy(x, y):
    # type: (int, str) -> str
    pass

# The lambda definition is a syntax error in Python 3
tup = (1, '2')
reveal_type(foo(lambda (x, y): add_proxy(x, y), tup))  # E: Revealed type is 'builtins.str*'
[builtins fixtures/primitives.pyi]

[case testOverloadWithClassMethods]
from typing import overload

class Wrapper:
    @overload
    @classmethod
    def foo(cls, x: int) -> int: ...
    @overload
    @classmethod
    def foo(cls, x: str) -> str: ...
    @classmethod
    def foo(cls, x): pass

reveal_type(Wrapper.foo(3))      # E: Revealed type is 'builtins.int'
reveal_type(Wrapper.foo("foo"))  # E: Revealed type is 'builtins.str'

[builtins fixtures/classmethod.pyi]

[case testOverloadWithInconsistentClassMethods]
from typing import overload

class Wrapper1:
    @overload   # E: Overload does not consistently use the "@classmethod" decorator on all function signatures.
    @classmethod
    def foo(cls, x: int) -> int: ...
    @overload
    @classmethod
    def foo(cls, x: str) -> str: ...
    def foo(cls, x): pass

class Wrapper2:
    @overload   # E: Overload does not consistently use the "@classmethod" decorator on all function signatures.
    @classmethod
    def foo(cls, x: int) -> int: ...
    @overload
    def foo(cls, x: str) -> str: ...
    @classmethod
    def foo(cls, x): pass

class Wrapper3:
    @overload   # E: Overload does not consistently use the "@classmethod" decorator on all function signatures.
    def foo(cls, x: int) -> int: ...
    @overload
    def foo(cls, x: str) -> str: ...
    @classmethod
    def foo(cls, x): pass

[builtins fixtures/classmethod.pyi]

[case testOverloadWithSwappedDecorators]
from typing import overload

class Wrapper1:
    @classmethod
    @overload
    def foo(cls, x: int) -> int: ...

    @classmethod
    @overload
    def foo(cls, x: str) -> str: ...

    @classmethod
    def foo(cls, x): pass

class Wrapper2:
    @classmethod
    @overload
    def foo(cls, x: int) -> int: ...

    @overload
    @classmethod
    def foo(cls, x: str) -> str: ...

    @classmethod
    def foo(cls, x): pass

class Wrapper3:
    @classmethod   # E: Overload does not consistently use the "@classmethod" decorator on all function signatures.
    @overload
    def foo(cls, x: int) -> int: ...

    @overload
    def foo(cls, x: str) -> str: ...

    def foo(cls, x): pass

reveal_type(Wrapper1.foo(3))  # E: Revealed type is 'builtins.int'
reveal_type(Wrapper2.foo(3))  # E: Revealed type is 'builtins.int'

[builtins fixtures/classmethod.pyi]

[case testOverloadFaultyClassMethodInheritance]
from typing import overload

class A: pass
class B(A): pass
class C(B): pass

class Parent:
    @overload
    @classmethod
    def foo(cls, x: B) -> int: ...

    @overload
    @classmethod
    def foo(cls, x: str) -> str: ...

    @classmethod
    def foo(cls, x): pass

class BadChild(Parent):
    @overload  # E: Signature of "foo" incompatible with supertype "Parent"
    @classmethod
    def foo(cls, x: C) -> int: ...

    @overload
    @classmethod
    def foo(cls, x: str) -> str: ...

    @classmethod
    def foo(cls, x): pass

class GoodChild(Parent):
    @overload
    @classmethod
    def foo(cls, x: A) -> int: ...

    @overload
    @classmethod
    def foo(cls, x: str) -> str: ...

    @classmethod
    def foo(cls, x): pass

[builtins fixtures/classmethod.pyi]

[case testOverloadClassMethodMixingInheritance]
from typing import overload

class BadParent:
    @overload
    @classmethod
    def foo(cls, x: int) -> int: ...

    @overload
    @classmethod
    def foo(cls, x: str) -> str: ...

    @classmethod
    def foo(cls, x): pass

class BadChild(BadParent):
    @overload                           # E: Signature of "foo" incompatible with supertype "BadParent"
    def foo(cls, x: int) -> int: ...

    @overload
    def foo(cls, x: str) -> str: ...

    def foo(cls, x): pass

class GoodParent:
    @overload
    def foo(cls, x: int) -> int: ...

    @overload
    def foo(cls, x: str) -> str: ...

    def foo(cls, x): pass

class GoodChild(GoodParent):
    @overload
    @classmethod
    def foo(cls, x: int) -> int: ...

    @overload
    @classmethod
    def foo(cls, x: str) -> str: ...

    @classmethod
    def foo(cls, x): pass

[builtins fixtures/classmethod.pyi]

[case testOverloadClassMethodImplementation]
from typing import overload, Union

class Wrapper:
    @classmethod
    def other(cls) -> str:
        return "..."

    @overload
    @classmethod
    def foo(cls, x: int) -> int: ...

    @overload
    @classmethod
    def foo(cls, x: str) -> str: ...

    @classmethod    # E: Overloaded function implementation cannot produce return type of signature 1
    def foo(cls, x: Union[int, str]) -> str:
        reveal_type(cls)          # E: Revealed type is 'def () -> __main__.Wrapper'
        reveal_type(cls.other())  # E: Revealed type is 'builtins.str'
        return "..."

[builtins fixtures/classmethod.pyi]

[case testOverloadWithStaticMethods]
from typing import overload

class Wrapper:
    @overload
    @staticmethod
    def foo(x: int) -> int: ...
    @overload
    @staticmethod
    def foo(x: str) -> str: ...
    @staticmethod
    def foo(x): pass

reveal_type(Wrapper.foo(3))      # E: Revealed type is 'builtins.int'
reveal_type(Wrapper.foo("foo"))  # E: Revealed type is 'builtins.str'

[builtins fixtures/staticmethod.pyi]

[case testOverloadWithInconsistentStaticMethods]
from typing import overload, Union

class Wrapper1:
    @overload   # E: Overload does not consistently use the "@staticmethod" decorator on all function signatures.
    @staticmethod
    def foo(x: int) -> int: ...
    @overload
    @staticmethod
    def foo(x: str) -> str: ...
    def foo(x): pass

class Wrapper2:
    @overload   # E: Overload does not consistently use the "@staticmethod" decorator on all function signatures.
    @staticmethod
    def foo(x: int) -> int: ...
    @overload
    def foo(x: str) -> str: ...  # E: Self argument missing for a non-static method (or an invalid type for self)
    @staticmethod
    def foo(x): pass

class Wrapper3:
    @overload   # E: Overload does not consistently use the "@staticmethod" decorator on all function signatures.
    @staticmethod
    def foo(x: int) -> int: ...
    @overload
    @staticmethod
    def foo(x: str) -> str: ...
    def foo(x: Union[int, str]): pass  # E: Self argument missing for a non-static method (or an invalid type for self)
[builtins fixtures/staticmethod.pyi]

[case testOverloadWithSwappedDecorators]
from typing import overload

class Wrapper1:
    @staticmethod
    @overload
    def foo(x: int) -> int: ...

    @staticmethod
    @overload
    def foo(x: str) -> str: ...

    @staticmethod
    def foo(x): pass

class Wrapper2:
    @staticmethod
    @overload
    def foo(x: int) -> int: ...

    @overload
    @staticmethod
    def foo(x: str) -> str: ...

    @staticmethod
    def foo(x): pass

class Wrapper3:
    @staticmethod   # E: Overload does not consistently use the "@staticmethod" decorator on all function signatures.
    @overload
    def foo(x: int) -> int: ...

    @overload
    def foo(x: str) -> str: ...  # E: Self argument missing for a non-static method (or an invalid type for self)

    @staticmethod
    def foo(x): pass

reveal_type(Wrapper1.foo(3))  # E: Revealed type is 'builtins.int'
reveal_type(Wrapper2.foo(3))  # E: Revealed type is 'builtins.int'

[builtins fixtures/staticmethod.pyi]

[case testOverloadFaultyStaticMethodInheritance]
from typing import overload

class A: pass
class B(A): pass
class C(B): pass

class Parent:
    @overload
    @staticmethod
    def foo(x: B) -> int: ...

    @overload
    @staticmethod
    def foo(x: str) -> str: ...

    @staticmethod
    def foo(x): pass

class BadChild(Parent):
    @overload  # E: Signature of "foo" incompatible with supertype "Parent"
    @staticmethod
    def foo(x: C) -> int: ...

    @overload
    @staticmethod
    def foo(x: str) -> str: ...

    @staticmethod
    def foo(x): pass

class GoodChild(Parent):
    @overload
    @staticmethod
    def foo(x: A) -> int: ...

    @overload
    @staticmethod
    def foo(x: str) -> str: ...

    @staticmethod
    def foo(x): pass

[builtins fixtures/staticmethod.pyi]

[case testOverloadStaticMethodMixingInheritance]
from typing import overload

class BadParent:
    @overload
    @staticmethod
    def foo(x: int) -> int: ...

    @overload
    @staticmethod
    def foo(x: str) -> str: ...

    @staticmethod
    def foo(x): pass

class BadChild(BadParent):
    @overload                            # E: Signature of "foo" incompatible with supertype "BadParent"
    def foo(self, x: int) -> int: ...

    @overload
    def foo(self, x: str) -> str: ...

    def foo(self, x): pass

class GoodParent:
    @overload
    def foo(self, x: int) -> int: ...

    @overload
    def foo(self, x: str) -> str: ...

    def foo(self, x): pass

class GoodChild(GoodParent):
    @overload
    @staticmethod
    def foo(x: int) -> int: ...

    @overload
    @staticmethod
    def foo(x: str) -> str: ...

    @staticmethod
    def foo(x): pass

[builtins fixtures/staticmethod.pyi]

[case testOverloadStaticMethodImplementation]
from typing import overload, Union

class Wrapper:
    @staticmethod
    def other() -> str:
        return "..."

    @overload
    @staticmethod
    def foo(x: int) -> int: ...

    @overload
    @staticmethod
    def foo(x: str) -> str: ...

    @staticmethod    # E: Overloaded function implementation cannot produce return type of signature 1
    def foo(x: Union[int, str]) -> str:
        return 3  # E: Incompatible return value type (got "int", expected "str")

[builtins fixtures/staticmethod.pyi]

[case testUnionMathOverloadingReturnsBestType]
from typing import Union, overload

@overload
def f(x: Union[int, str]) -> int: ...
@overload
def f(x: object) -> object: ...
def f(x):
    pass

x: Union[int, str]
reveal_type(f(x))  # E: Revealed type is 'builtins.int'
[out]

[case testOverloadAndSelfTypes]
from typing import overload, Union, TypeVar, Type

T = TypeVar('T', bound='Parent')
class Parent:
    @overload
    def foo(self: T, x: int) -> T: pass

    @overload
    def foo(self, x: str) -> str: pass

    def foo(self: T, x: Union[int, str]) -> Union[T, str]:
        reveal_type(self.bar())    # E: Revealed type is 'builtins.str'
        return self

    def bar(self) -> str: pass

class Child(Parent):
    def child_only(self) -> int: pass

x: Union[int, str]
reveal_type(Parent().foo(3))                  # E: Revealed type is '__main__.Parent*'
reveal_type(Child().foo(3))                   # E: Revealed type is '__main__.Child*'
reveal_type(Child().foo("..."))               # E: Revealed type is 'builtins.str'
reveal_type(Child().foo(x))                   # E: Revealed type is 'Union[__main__.Child*, builtins.str]'
reveal_type(Child().foo(3).child_only())      # E: Revealed type is 'builtins.int'

[case testOverloadAndClassTypes]
from typing import overload, Union, TypeVar, Type

T = TypeVar('T', bound='Parent')
class Parent:
    @overload
    @classmethod
    def foo(cls: Type[T], x: int) -> Type[T]: pass

    @overload
    @classmethod
    def foo(cls, x: str) -> str: pass

    @classmethod
    def foo(cls: Type[T], x: Union[int, str]) -> Union[Type[T], str]:
        reveal_type(cls.bar())    # E: Revealed type is 'builtins.str'
        return cls

    @classmethod
    def bar(cls) -> str: pass

class Child(Parent):
    def child_only(self) -> int: pass

x: Union[int, str]
reveal_type(Parent.foo(3))                  # E: Revealed type is 'Type[__main__.Parent*]'
reveal_type(Child.foo(3))                   # E: Revealed type is 'Type[__main__.Child*]'
reveal_type(Child.foo("..."))               # E: Revealed type is 'builtins.str'
reveal_type(Child.foo(x))                   # E: Revealed type is 'Union[Type[__main__.Child*], builtins.str]'
reveal_type(Child.foo(3)().child_only())    # E: Revealed type is 'builtins.int'
[builtins fixtures/classmethod.pyi]

[case testOptionalIsNotAUnionIfNoStrictOverload]
# flags: --no-strict-optional
from typing import Optional, overload

class B: pass
class C(B): pass

@overload
def rp(x: C) -> C: ...
@overload
def rp(x: B) -> B: ...
def rp(x):
    pass

x: Optional[C]
reveal_type(rp(x))  # E: Revealed type is '__main__.C'
[out]

[case testOptionalIsNotAUnionIfNoStrictOverloadStr]
# flags: -2 --no-strict-optional

from typing import Optional
from m import relpath
a = '' # type: Optional[str]
reveal_type(relpath(a))  # E: Revealed type is 'builtins.str'

[file m.pyi]
from typing import overload
@overload
def relpath(path: str) -> str: ...
@overload
def relpath(path: unicode) -> unicode: ...
[out]

[case testUnionMathTrickyOverload1]
from typing import Union, overload

@overload
def f(x: int, y: int) -> int: ...
@overload
def f(x: object, y: str) -> str: ...
def f(x):
    pass

x: Union[int, str]
y: Union[int, str]
f(x, y)
[out]
main:12: error: Argument 1 to "f" has incompatible type "Union[int, str]"; expected "int"
main:12: error: Argument 2 to "f" has incompatible type "Union[int, str]"; expected "int"

[case testUnionMathTrickyOverload2]
from typing import overload, Union, Any

class C:
    def f(self, other: C) -> C: ...

class D(C):
    @overload
    def f(self, other: D) -> D: ...
    @overload
    def f(self, other: C) -> C: ...
    def f(self, other): ...

x: D
y: Union[D, Any]
reveal_type(x.f(y))  # E: Revealed type is 'Union[__main__.D, Any]'
[out]

[case testManyUnionsInOverload]
from typing import overload, TypeVar, Union

T = TypeVar('T')

@overload
def f(x: int, y: object, z: object, t: object, u: object, w: object, v: object, s: object) -> int: ...
@overload
def f(x: str, y: object, z: object, t: object, u: object, w: object, v: object, s: object) -> str: ...
@overload
def f(x: T, y: object, z: object, t: object, u: object, w: object, v: object, s: object) -> T: ...
def f(*args, **kwargs):
    pass

class A: pass
class B: pass
x: Union[int, str, A, B]
y = f(x, x, x, x, x, x, x, x) # 8 args

reveal_type(y)  # E: Revealed type is 'Union[builtins.int, builtins.str, __main__.A, __main__.B]'
[builtins fixtures/dict.pyi]
[out]

[case testOverloadsWithNoneComingSecondAreAlwaysFlaggedInNoStrictOptional]
# flags: --no-strict-optional
from typing import overload

@overload
def none_first(x: None) -> None: ...
@overload
def none_first(x: int) -> int: ...
def none_first(x: int) -> int:
    return x

@overload
def none_second(x: int) -> int: ...
@overload
def none_second(x: None) -> None: ...  # E: Overloaded function signature 2 will never be matched: signature 1's parameter type(s) are the same or broader
def none_second(x: int) -> int:
    return x

[case testOverloadsWithNoneComingSecondIsOkInStrictOptional]
# flags: --strict-optional
from typing import overload, Optional

@overload
def none_first(x: None) -> None: ...
@overload
def none_first(x: int) -> int: ...
def none_first(x: Optional[int]) -> Optional[int]:
    return x

@overload
def none_second(x: int) -> int: ...
@overload
def none_second(x: None) -> None: ...
def none_second(x: Optional[int]) -> Optional[int]:
    return x

@overload
def none_loose_impl(x: None) -> None: ...
@overload
def none_loose_impl(x: int) -> int: ...
def none_loose_impl(x: int) -> int:
    return x
[out]
main:22: error: Overloaded function implementation does not accept all possible arguments of signature 1
main:22: error: Overloaded function implementation cannot produce return type of signature 1

[case testTooManyUnionsException]
from typing import overload, Union

@overload
def f(*args: int) -> int: ...
@overload
def f(*args: str) -> str: ...
def f(*args):
    pass

x: Union[int, str]
f(x, x, x, x, x, x, x, x)
[out]
main:11: error: Argument 1 to "f" has incompatible type "Union[int, str]"; expected "int"
main:11: error: Argument 2 to "f" has incompatible type "Union[int, str]"; expected "int"
main:11: error: Argument 3 to "f" has incompatible type "Union[int, str]"; expected "int"
main:11: error: Argument 4 to "f" has incompatible type "Union[int, str]"; expected "int"
main:11: error: Argument 5 to "f" has incompatible type "Union[int, str]"; expected "int"
main:11: error: Argument 6 to "f" has incompatible type "Union[int, str]"; expected "int"
main:11: error: Argument 7 to "f" has incompatible type "Union[int, str]"; expected "int"
main:11: error: Argument 8 to "f" has incompatible type "Union[int, str]"; expected "int"
main:11: note: Not all union combinations were tried because there are too many unions

[case testSafeDunderOverlapInSubclass]
from typing import overload

class A:
    def __add__(self, x : 'A') -> 'A': ...

class B(A):
    @overload
    def __add__(self, x : 'B') -> 'B': ...
    @overload
    def __add__(self, x : 'A') -> 'A' : ...
    def __add__(self, x):
        pass
[out]

[case testUnsafeDunderOverlapInSubclass]
from typing import overload

class A:
    def __add__(self, x : 'A') -> 'A':
        if isinstance(x, A):
            return A()
        else:
            return NotImplemented

# This is unsafe override because of the problem below
class B(A):
     @overload  # E: Signature of "__add__" incompatible with supertype "A" \
                # N: Overloaded operator methods can't have wider argument types in overrides
     def __add__(self, x : 'Other') -> 'B' : ...
     @overload
     def __add__(self, x : 'A') -> 'A': ...
     def __add__(self, x):
        if isinstance(x, Other):
            return B()
        elif isinstance(x, A):
            return A()
        else:
            return NotImplemented

class Other:
    def __radd__(self, x: 'A') -> 'Other':
        if isinstance(x, A):
            return Other()
        else:
            return NotImplemented

actually_b: A = B()
reveal_type(actually_b + Other())  # E: Revealed type is '__main__.Other'
# Runtime type is B, this is why we report the error on overriding.
[builtins fixtures/isinstance.pyi]
[out]

[case testOverloadErrorMessageManyMatches]
from typing import overload

class A: pass
class B: pass
class C: pass
class D: pass

@overload
def f(x: A) -> None: ...
@overload
def f(x: B) -> None: ...
@overload
def f(x: C) -> None: ...
@overload
def f(x: D) -> None: ...
@overload
def f(x: int, y: int) -> None: ...
def f(*args): pass

f(3)  # E: No overload variant of "f" matches argument type "int" \
      # N: Possible overload variants: \
      # N:     def f(x: A) -> None \
      # N:     def f(x: B) -> None \
      # N:     <2 more similar overloads not shown, out of 5 total overloads>

@overload
def g(x: A) -> None: ...
@overload
def g(x: B) -> None: ...
@overload
def g(x: C) -> None: ...
def g(*args): pass

g(3)  # E: No overload variant of "g" matches argument type "int" \
      # N: Possible overload variants: \
      # N:     def g(x: A) -> None \
      # N:     def g(x: B) -> None \
      # N:     def g(x: C) -> None

[case testOverloadedInIter]
from lib import f, g

for fun in [f, g]:
    reveal_type(fun)  # E: Revealed type is 'Overload(def (x: builtins.int) -> builtins.str, def (x: builtins.str) -> builtins.int)'
[file lib.pyi]
from typing import overload

@overload
def f(x: int) -> str: ...
@overload
def f(x: str) -> int: ...

@overload
def g(x: int) -> str: ...
@overload
def g(x: str) -> int: ...

[builtins fixtures/list.pyi]
[typing fixtures/typing-full.pyi]
[out]

[case testNestedOverloadsNoCrash]
from typing import overload

def f() -> None:
    @overload
    def g(x: str) -> str: ...
    @overload
    def g(x: int) -> int: ...
    def g(x):
        pass
    g(str())
[out]

[case testNestedOverloadsTypeVar]
from typing import overload, TypeVar

T = TypeVar('T')

def f() -> None:
    @overload
    def g(x: str) -> str: ...
    @overload
    def g(x: T, y: int) -> T: ...
    def g(x):
        pass

    g(str(), str())  # E: No overload variant of "g" matches argument types "str", "str" \
                     # N: Possible overload variant: \
                     # N:     def [T] g(x: T, y: int) -> T \
                     # N:     <1 more non-matching overload not shown>
    reveal_type(g(str(), int()))  # E: Revealed type is 'builtins.str*'
[out]

[case testNestedOverloadsTypeVarOverlap]
from typing import overload, TypeVar

T = TypeVar('T')

def f() -> None:
    @overload
    def g(x: str) -> int: ...  # E: Overloaded function signatures 1 and 2 overlap with incompatible return types
    @overload
    def g(x: T) -> T: ...
    def g(x):
        pass
[out]

[case testNestedOverloadsMutuallyRecursive]
from typing import overload, TypeVar, Dict, Any

class C: ...
T = TypeVar('T')

def f() -> None:
    @overload
    def g() -> None: ...
    @overload
    def g(x: T) -> Dict[int, T]: ...
    def g(*args, **kwargs) -> Any:
        reveal_type(h(C()))  # E: Revealed type is 'builtins.dict[builtins.str, __main__.C*]'

    @overload
    def h() -> None: ...
    @overload
    def h(x: T) -> Dict[str, T]: ...
    def h(*args, **kwargs) -> Any:
        reveal_type(g(C()))  # E: Revealed type is 'builtins.dict[builtins.int, __main__.C*]'

[builtins fixtures/dict.pyi]
[out]

<<<<<<< HEAD
[case testOverloadsIgnorePromotions]
from typing import overload, List, Union, _promote

class Parent: pass
class Child(Parent): pass

children: List[Child]
parents: List[Parent]

@overload
def f(x: Child) -> List[Child]: pass    # E: Overloaded function signatures 1 and 2 overlap with incompatible return types
@overload
def f(x: Parent) -> List[Parent]: pass
def f(x: Union[Child, Parent]) -> Union[List[Child], List[Parent]]:
    if isinstance(x, Child):
        reveal_type(x)      # E: Revealed type is '__main__.Child'
        return children
    else:
        reveal_type(x)      # E: Revealed type is '__main__.Parent'
        return parents

ints: List[int]
floats: List[float]

@overload
def g(x: int) -> List[int]: pass
@overload
def g(x: float) -> List[float]: pass
def g(x: Union[int, float]) -> Union[List[int], List[float]]:
    if isinstance(x, int):
        reveal_type(x)      # E: Revealed type is 'builtins.int'
        return ints
    else:
        reveal_type(x)      # E: Revealed type is 'builtins.float'
        return floats

[builtins fixtures/isinstancelist.pyi]

[case testOverloadsTypesAndUnions]
from typing import overload, Type, Union

class A: pass
class B: pass

@overload
def f(x: Type[A]) -> int: ...  # E: Overloaded function signatures 1 and 2 overlap with incompatible return types
@overload
def f(x: Union[Type[A], Type[B]]) -> str: ...
def f(x: Union[Type[A], Type[B]]) -> Union[int, str]:
    return 1
=======
[case testOverloadConstrainedTypevarNotShadowingAny]
from lib import attr
from typing import Any

reveal_type(attr(1))  # E: Revealed type is 'builtins.int*'
reveal_type(attr("hi"))  # E: Revealed type is 'builtins.int'
x: Any
reveal_type(attr(x)) # E: Revealed type is 'Any'
attr("hi", 1)  # E: No overload variant of "attr" matches argument types "str", "int" \
               # N: Possible overload variant: \
               # N:     def [T in (int, float)] attr(default: T = ..., blah: int = ...) -> T \
               # N:     <1 more non-matching overload not shown>
[file lib.pyi]
from typing import overload, Any, TypeVar

T = TypeVar('T', int, float)

@overload
def attr(default: T = ..., blah: int = ...) -> T: ...
@overload
def attr(default: Any = ...) -> int: ...
[out]

[case testOverloadBoundedTypevarNotShadowingAny]
from lib import attr
from typing import Any

reveal_type(attr(1))  # E: Revealed type is 'builtins.int*'
reveal_type(attr("hi"))  # E: Revealed type is 'builtins.int'
x: Any
reveal_type(attr(x)) # E: Revealed type is 'Any'
attr("hi", 1)  # E: No overload variant of "attr" matches argument types "str", "int" \
               # N: Possible overload variant: \
               # N:     def [T <: int] attr(default: T = ..., blah: int = ...) -> T \
               # N:     <1 more non-matching overload not shown>
[file lib.pyi]
from typing import overload, TypeVar, Any

T = TypeVar('T', bound=int)

@overload
def attr(default: T = ..., blah: int = ...) -> T: ...
@overload
def attr(default: Any = ...) -> int: ...
[out]

[case testAnyIsOKAsFallbackInOverloads]
import stub
[file stub.pyi]
from typing import TypeVar, Any, overload

T = TypeVar('T')

@overload
def foo(x: T) -> T: ...
@overload
def foo(x: Any) -> Any: ...

@overload
def bar(x: T) -> T: ...
@overload
def bar(x: Any) -> int: ...
[out]
>>>>>>> 1d06efaa
<|MERGE_RESOLUTION|>--- conflicted
+++ resolved
@@ -4704,58 +4704,6 @@
 [builtins fixtures/dict.pyi]
 [out]
 
-<<<<<<< HEAD
-[case testOverloadsIgnorePromotions]
-from typing import overload, List, Union, _promote
-
-class Parent: pass
-class Child(Parent): pass
-
-children: List[Child]
-parents: List[Parent]
-
-@overload
-def f(x: Child) -> List[Child]: pass    # E: Overloaded function signatures 1 and 2 overlap with incompatible return types
-@overload
-def f(x: Parent) -> List[Parent]: pass
-def f(x: Union[Child, Parent]) -> Union[List[Child], List[Parent]]:
-    if isinstance(x, Child):
-        reveal_type(x)      # E: Revealed type is '__main__.Child'
-        return children
-    else:
-        reveal_type(x)      # E: Revealed type is '__main__.Parent'
-        return parents
-
-ints: List[int]
-floats: List[float]
-
-@overload
-def g(x: int) -> List[int]: pass
-@overload
-def g(x: float) -> List[float]: pass
-def g(x: Union[int, float]) -> Union[List[int], List[float]]:
-    if isinstance(x, int):
-        reveal_type(x)      # E: Revealed type is 'builtins.int'
-        return ints
-    else:
-        reveal_type(x)      # E: Revealed type is 'builtins.float'
-        return floats
-
-[builtins fixtures/isinstancelist.pyi]
-
-[case testOverloadsTypesAndUnions]
-from typing import overload, Type, Union
-
-class A: pass
-class B: pass
-
-@overload
-def f(x: Type[A]) -> int: ...  # E: Overloaded function signatures 1 and 2 overlap with incompatible return types
-@overload
-def f(x: Union[Type[A], Type[B]]) -> str: ...
-def f(x: Union[Type[A], Type[B]]) -> Union[int, str]:
-    return 1
-=======
 [case testOverloadConstrainedTypevarNotShadowingAny]
 from lib import attr
 from typing import Any
@@ -4819,4 +4767,54 @@
 @overload
 def bar(x: Any) -> int: ...
 [out]
->>>>>>> 1d06efaa
+
+[case testOverloadsIgnorePromotions]
+from typing import overload, List, Union, _promote
+
+class Parent: pass
+class Child(Parent): pass
+
+children: List[Child]
+parents: List[Parent]
+
+@overload
+def f(x: Child) -> List[Child]: pass    # E: Overloaded function signatures 1 and 2 overlap with incompatible return types
+@overload
+def f(x: Parent) -> List[Parent]: pass
+def f(x: Union[Child, Parent]) -> Union[List[Child], List[Parent]]:
+    if isinstance(x, Child):
+        reveal_type(x)      # E: Revealed type is '__main__.Child'
+        return children
+    else:
+        reveal_type(x)      # E: Revealed type is '__main__.Parent'
+        return parents
+
+ints: List[int]
+floats: List[float]
+
+@overload
+def g(x: int) -> List[int]: pass
+@overload
+def g(x: float) -> List[float]: pass
+def g(x: Union[int, float]) -> Union[List[int], List[float]]:
+    if isinstance(x, int):
+        reveal_type(x)      # E: Revealed type is 'builtins.int'
+        return ints
+    else:
+        reveal_type(x)      # E: Revealed type is 'builtins.float'
+        return floats
+
+[builtins fixtures/isinstancelist.pyi]
+
+[case testOverloadsTypesAndUnions]
+from typing import overload, Type, Union
+
+class A: pass
+class B: pass
+
+@overload
+def f(x: Type[A]) -> int: ...  # E: Overloaded function signatures 1 and 2 overlap with incompatible return types
+@overload
+def f(x: Union[Type[A], Type[B]]) -> str: ...
+def f(x: Union[Type[A], Type[B]]) -> Union[int, str]:
+    return 1