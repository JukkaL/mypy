--- conflicted
+++ resolved
@@ -6494,7 +6494,6 @@
 def foo(x: Sequence[int]) -> int: ...
 [builtins fixtures/list.pyi]
 
-<<<<<<< HEAD
 [case testOverloadPositionalOnlyErrorMessage]
 from typing import overload
 
@@ -6571,7 +6570,7 @@
 main:16: note:     def foo(cls, int, /) -> Any
 main:16: note:     def foo(cls, float, /) -> Any
 main:16: note:     def foo(cls, a: str) -> Any
-=======
+
 [case testOverloadUnionGenericBounds]
 from typing import overload, TypeVar, Sequence, Union
 
@@ -6587,5 +6586,4 @@
     @overload
     def foo(self, arg: Sequence[A]) -> None: ...
     def foo(self, arg: Union[Sequence[E], Sequence[A]]) -> None:
-        ...
->>>>>>> 08ddf1c2
+        ...