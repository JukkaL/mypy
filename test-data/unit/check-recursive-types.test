--- conflicted
+++ resolved
@@ -431,7 +431,12 @@
 U = Type[Union[int, U]]  # E: Type[...] cannot contain another Type[...]
 x: U
 reveal_type(x)  # N: Revealed type is "Type[Any]"
-<<<<<<< HEAD
+
+D = List[F[List[T]]]  # E: Invalid recursive alias: type variable nesting on right hand side
+F = D[T]  # Error reported above
+E = List[E[E[T]]]  # E: Invalid recursive alias: type variable nesting on right hand side
+d: D
+reveal_type(d)  # N: Revealed type is "Any"
 [builtins fixtures/isinstancelist.pyi]
 
 [case testBasicRecursiveNamedTuple]
@@ -606,13 +611,4 @@
     reveal_type(b)  # N: Revealed type is "Tuple[Any, builtins.int, fallback=__main__.B@4]"
 [builtins fixtures/tuple.pyi]
 
--- TODO: Add more fine-grained tests for various kinds of recursive types
-=======
-
-D = List[F[List[T]]]  # E: Invalid recursive alias: type variable nesting on right hand side
-F = D[T]  # Error reported above
-E = List[E[E[T]]]  # E: Invalid recursive alias: type variable nesting on right hand side
-d: D
-reveal_type(d)  # N: Revealed type is "Any"
-[builtins fixtures/isinstancelist.pyi]
->>>>>>> cef452db
+-- TODO: Add more fine-grained tests for various kinds of recursive types