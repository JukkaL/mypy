--- conflicted
+++ resolved
@@ -123,9 +123,8 @@
     @overload
     def get(self, k: T) -> Optional[T_co]: pass
     @overload
-<<<<<<< HEAD
     def get(self, k: T, default: Union[T_co, V]) -> Union[T_co, V]: pass
-
+    def values(self) -> Iterable[T_co]: pass  # Approximate return type
 
 @runtime
 class MutableMapping(Mapping[T, U], Protocol):
@@ -133,10 +132,6 @@
 
 class SupportsInt(Protocol):
     def __int__(self) -> int: pass
-=======
-    def get(self, k: T, default: Union[U, V]) -> Union[U, V]: ...
-    def values(self) -> Iterable[U]: pass  # Approximate return type
->>>>>>> 5928551e
 
 def runtime(cls: T) -> T:
     return cls
