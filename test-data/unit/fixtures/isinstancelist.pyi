<<<<<<< HEAD
from typing import Iterable, Iterator, TypeVar, List, Mapping, overload, Tuple, Set, Union, Generic, Any
=======
from typing import Iterable, Iterator, TypeVar, List, Mapping, overload, Tuple, Set, Union, Generic
>>>>>>> 9104d55e

class object:
    def __init__(self) -> None: pass

class type:
    def __init__(self, x) -> None: pass

<<<<<<< HEAD
T = TypeVar('T')
KT = TypeVar('KT')
VT = TypeVar('VT')

class tuple(Generic[T]):
    def __len__(self) -> int: pass
=======
>>>>>>> 9104d55e
class function: pass
class ellipsis: pass

def isinstance(x: object, t: Union[type, Tuple]) -> bool: pass
def issubclass(x: object, t: Union[type, Tuple]) -> bool: pass

class int:
    def __add__(self, x: int) -> int: pass
class bool(int): pass
class str:
    def __add__(self, x: str) -> str: pass
    def __getitem__(self, x: int) -> str: pass

<<<<<<< HEAD
class list(Generic[T]):
=======
T = TypeVar('T')
KT = TypeVar('KT')
VT = TypeVar('VT')

class tuple(Generic[T]): pass

class list(Iterable[T]):
>>>>>>> 9104d55e
    def __iter__(self) -> Iterator[T]: pass
    def __mul__(self, x: int) -> list[T]: pass
    def __setitem__(self, x: int, v: T) -> None: pass
    def __getitem__(self, x: int) -> T: pass
    def __add__(self, x: List[T]) -> T: pass

class dict(Mapping[KT, VT]):
    @overload
    def __init__(self, **kwargs: VT) -> None: pass
    @overload
    def __init__(self, arg: Iterable[Tuple[KT, VT]], **kwargs: VT) -> None: pass
    def __setitem__(self, k: KT, v: VT) -> None: pass
    def __iter__(self) -> Iterator[KT]: pass
    def update(self, a: Mapping[KT, VT]) -> None: pass

class set(Generic[T]):
    def __iter__(self) -> Iterator[T]: pass
    def add(self, x: T) -> None: pass
    def discard(self, x: T) -> None: pass
    def update(self, x: Set[T]) -> None: pass<|MERGE_RESOLUTION|>--- conflicted
+++ resolved
@@ -1,8 +1,4 @@
-<<<<<<< HEAD
-from typing import Iterable, Iterator, TypeVar, List, Mapping, overload, Tuple, Set, Union, Generic, Any
-=======
 from typing import Iterable, Iterator, TypeVar, List, Mapping, overload, Tuple, Set, Union, Generic
->>>>>>> 9104d55e
 
 class object:
     def __init__(self) -> None: pass
@@ -10,15 +6,6 @@
 class type:
     def __init__(self, x) -> None: pass
 
-<<<<<<< HEAD
-T = TypeVar('T')
-KT = TypeVar('KT')
-VT = TypeVar('VT')
-
-class tuple(Generic[T]):
-    def __len__(self) -> int: pass
-=======
->>>>>>> 9104d55e
 class function: pass
 class ellipsis: pass
 
@@ -32,17 +19,14 @@
     def __add__(self, x: str) -> str: pass
     def __getitem__(self, x: int) -> str: pass
 
-<<<<<<< HEAD
-class list(Generic[T]):
-=======
 T = TypeVar('T')
 KT = TypeVar('KT')
 VT = TypeVar('VT')
 
 class tuple(Generic[T]): pass
+    def __len__(self) -> int: pass
 
-class list(Iterable[T]):
->>>>>>> 9104d55e
+class list(Generic[T]):
     def __iter__(self) -> Iterator[T]: pass
     def __mul__(self, x: int) -> list[T]: pass
     def __setitem__(self, x: int, v: T) -> None: pass
