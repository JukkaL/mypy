--- conflicted
+++ resolved
@@ -1,8 +1,4 @@
-<<<<<<< HEAD
-from typing import builtinclass, Iterable, Iterator, TypeVar, List, Mapping, overload, Tuple, Set, Union, Generic, Any
-=======
-from typing import Iterable, Iterator, TypeVar, List, Mapping, overload, Tuple, Set, Union
->>>>>>> 53879ef0
+from typing import Iterable, Iterator, TypeVar, List, Mapping, overload, Tuple, Set, Union, Generic, Any
 
 class object:
     def __init__(self) -> None: pass
