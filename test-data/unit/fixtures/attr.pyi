# Builtins stub used to support @attr.s tests.
from typing import Union, overload, Mapping, TypeVar

_KT = TypeVar('_KT')
_VT = TypeVar('_VT')

class object:
    def __init__(self) -> None: pass
    def __eq__(self, o: object) -> bool: pass
    def __ne__(self, o: object) -> bool: pass

class type: pass
class bytes: pass
class function: pass
class bool: pass
class float: pass
class int:
    @overload
    def __init__(self, x: Union[str, bytes, int] = ...) -> None: ...
    @overload
    def __init__(self, x: Union[str, bytes], base: int) -> None: ...
class complex:
    @overload
    def __init__(self, real: float = ..., im: float = ...) -> None: ...
    @overload
    def __init__(self, real: str = ...) -> None: ...

class str: pass
class unicode: pass
class ellipsis: pass
<<<<<<< HEAD
class dict(Mapping[_KT, _VT]): pass
=======
class tuple: pass
>>>>>>> 3ec02845
<|MERGE_RESOLUTION|>--- conflicted
+++ resolved
@@ -28,8 +28,5 @@
 class str: pass
 class unicode: pass
 class ellipsis: pass
-<<<<<<< HEAD
 class dict(Mapping[_KT, _VT]): pass
-=======
-class tuple: pass
->>>>>>> 3ec02845
+class tuple: pass