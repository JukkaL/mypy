--- conflicted
+++ resolved
@@ -25,8 +25,5 @@
 class str: pass
 class ellipsis: pass
 class tuple: pass
-<<<<<<< HEAD
-=======
 class list: pass
->>>>>>> b2cf9d10
 class dict: pass