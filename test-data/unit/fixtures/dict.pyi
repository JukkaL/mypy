--- conflicted
+++ resolved
@@ -31,12 +31,8 @@
 class str: pass # for keyword argument key type
 class unicode: pass # needed for py2 docstrings
 
-<<<<<<< HEAD
 class list(Generic[T]): # needed by some test cases
-=======
-class list(Iterable[T], Generic[T]): # needed by some test cases
     def __getitem__(self, x: int) -> T: pass
->>>>>>> 5928551e
     def __iter__(self) -> Iterator[T]: pass
     def __mul__(self, x: int) -> list[T]: pass
 
