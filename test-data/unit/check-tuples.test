--- conflicted
+++ resolved
@@ -1471,7 +1471,6 @@
 () = 1  # E: "Literal[1]?" object is not iterable
 [builtins fixtures/tuple.pyi]
 
-<<<<<<< HEAD
 [case testMultiplyTupleByIntegerLiteral]
 from typing import Tuple
 t = ('',) * 2
@@ -1496,7 +1495,8 @@
 def f() -> Tuple[str, ...]:
     return ('', )
 reveal_type(2 * f())  # N: Revealed type is "builtins.tuple[builtins.str*]"
-=======
+[builtins fixtures/tuple.pyi]
+
 [case testSingleUndefinedTypeAndTuple]
 from typing import Tuple
 
@@ -1521,5 +1521,4 @@
 
 class FooBarTuple(Tuple[Foo, Bar]):
     ...
->>>>>>> 8642b351
 [builtins fixtures/tuple.pyi]