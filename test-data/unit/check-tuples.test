-- Normal assignment and subtyping
-- -------------------------------


[case testTupleAssignmentWithTupleTypes]
from typing import Tuple
t1 = None # type: Tuple[A]
t2 = None # type: Tuple[B]
t3 = None # type: Tuple[A, A]
t4 = None # type: Tuple[A, B]
t5 = None # type: Tuple[B, A]

t1 = t2 # E: Incompatible types in assignment (expression has type "Tuple[B]", variable has type "Tuple[A]")
t1 = t3 # E: Incompatible types in assignment (expression has type "Tuple[A, A]", variable has type "Tuple[A]")
t3 = t1 # E: Incompatible types in assignment (expression has type "Tuple[A]", variable has type "Tuple[A, A]")
t3 = t4 # E: Incompatible types in assignment (expression has type "Tuple[A, B]", variable has type "Tuple[A, A]")
t3 = t5 # E: Incompatible types in assignment (expression has type "Tuple[B, A]", variable has type "Tuple[A, A]")

# Ok
t1 = t1
t2 = t2
t3 = t3
t4 = t4
t5 = t5

class A: pass
class B: pass
[builtins fixtures/tuple.pyi]

[case testTupleSubtyping]
from typing import Tuple
t1 = None # type: Tuple[A, A]
t2 = None # type: Tuple[A, B]
t3 = None # type: Tuple[B, A]

t2 = t1  # E: Incompatible types in assignment (expression has type "Tuple[A, A]", variable has type "Tuple[A, B]")
t2 = t3  # E: Incompatible types in assignment (expression has type "Tuple[B, A]", variable has type "Tuple[A, B]")
t3 = t1  # E: Incompatible types in assignment (expression has type "Tuple[A, A]", variable has type "Tuple[B, A]")
t3 = t2  # E: Incompatible types in assignment (expression has type "Tuple[A, B]", variable has type "Tuple[B, A]")

t1 = t2
t1 = t3

class A: pass
class B(A): pass
[builtins fixtures/tuple.pyi]

[case testTupleCompatibilityWithOtherTypes]
from typing import Tuple
a, o = None, None # type: (A, object)
t = None # type: Tuple[A, A]

a = t # E: Incompatible types in assignment (expression has type "Tuple[A, A]", variable has type "A")
t = o # E: Incompatible types in assignment (expression has type "object", variable has type "Tuple[A, A]")
t = a # E: Incompatible types in assignment (expression has type "A", variable has type "Tuple[A, A]")
# TODO: callable types + tuples

# Ok
o = t
t = None

class A: pass
[builtins fixtures/tuple.pyi]

[case testNestedTupleTypes]
from typing import Tuple
t1 = None # type: Tuple[A, Tuple[A, A]]
t2 = None # type: Tuple[B, Tuple[B, B]]

t2 = t1 # E: Incompatible types in assignment (expression has type "Tuple[A, Tuple[A, A]]", variable has type "Tuple[B, Tuple[B, B]]")
t1 = t2

class A: pass
class B(A): pass
[builtins fixtures/tuple.pyi]

[case testNestedTupleTypes2]
from typing import Tuple
t1 = None # type: Tuple[A, Tuple[A, A]]
t2 = None # type: Tuple[B, Tuple[B, B]]

t2 = t1 # E: Incompatible types in assignment (expression has type "Tuple[A, Tuple[A, A]]", variable has type "Tuple[B, Tuple[B, B]]")
t1 = t2

class A: pass
class B(A): pass
[builtins fixtures/tuple.pyi]

[case testSubtypingWithNamedTupleType]
from typing import Tuple
t1 = None # type: Tuple[A, A]
t2 = None # type: tuple

t1 = t2 # E: Incompatible types in assignment (expression has type "Tuple[Any, ...]", variable has type "Tuple[A, A]")
t2 = t1

class A: pass
[builtins fixtures/tuple.pyi]

[case testTupleInitializationWithNone]
from typing import Tuple
t = None # type: Tuple[A, A]
t = None
class A: pass
[builtins fixtures/tuple.pyi]


-- Tuple expressions
-- -----------------


[case testTupleExpressions]
from typing import Tuple
t1 = None # type: tuple
t2 = None # type: Tuple[A]
t3 = None # type: Tuple[A, B]

a, b, c = None, None, None # type: (A, B, C)

t2 = ()        # E: Incompatible types in assignment (expression has type "Tuple[]", variable has type "Tuple[A]")
t2 = (a, a)    # E: Incompatible types in assignment (expression has type "Tuple[A, A]", variable has type "Tuple[A]")
t3 = (a, a)    # E: Incompatible types in assignment (expression has type "Tuple[A, A]", variable has type "Tuple[A, B]")
t3 = (b, b)    # E: Incompatible types in assignment (expression has type "Tuple[B, B]", variable has type "Tuple[A, B]")
t3 = (a, b, a) # E: Incompatible types in assignment (expression has type "Tuple[A, B, A]", variable has type "Tuple[A, B]")

t1 = ()
t1 = (a,)
t2 = (a,)
t3 = (a, b)
t3 = (a, c)
t3 = (None, None)

class A: pass
class B: pass
class C(B): pass
[builtins fixtures/tuple.pyi]

[case testVoidValueInTuple]
import typing
(None, f()) # E: "f" does not return a value
(f(), None) # E: "f" does not return a value

def f() -> None: pass
[builtins fixtures/tuple.pyi]


-- Indexing
-- --------


[case testIndexingTuples]
from typing import Tuple
t1 = None # type: Tuple[A, B]
t2 = None # type: Tuple[A]
t3 = None # type: Tuple[A, B, C, D, E]
a, b = None, None # type: (A, B)
x = None # type: Tuple[A, B, C]
y = None # type: Tuple[A, C, E]
n = 0

a = t1[1] # E: Incompatible types in assignment (expression has type "B", variable has type "A")
b = t1[0] # E: Incompatible types in assignment (expression has type "A", variable has type "B")
t1[2]     # E: Tuple index out of range
t1[3]     # E: Tuple index out of range
t2[1]     # E: Tuple index out of range
reveal_type(t1[n])     # E: Revealed type is 'Union[__main__.A, __main__.B]'
reveal_type(t3[n:])    # E: Revealed type is 'Union[__main__.A, __main__.B, __main__.C, __main__.D, __main__.E]'
b = t1[(0)] # E: Incompatible types in assignment (expression has type "A", variable has type "B")

a = t1[0]
b = t1[1]
b = t1[-1]
a = t1[(0)]
x = t3[0:3] # type (A, B, C)
y = t3[0:5:2] # type (A, C, E)
x = t3[:-2] # type (A, B, C)

class A: pass
class B: pass
class C: pass
class D: pass
class E: pass
[builtins fixtures/tuple.pyi]

[case testIndexingTuplesWithNegativeIntegers]
from typing import Tuple
t1 = None  # type: Tuple[A, B]
t2 = None  # type: Tuple[A]
a, b = None, None  # type: A, B

a = t1[-1] # E: Incompatible types in assignment (expression has type "B", variable has type "A")
b = t1[-2] # E: Incompatible types in assignment (expression has type "A", variable has type "B")
t1[-3]     # E: Tuple index out of range
t1[-4]     # E: Tuple index out of range
b = t2[(-1)] # E: Incompatible types in assignment (expression has type "A", variable has type "B")

a = t1[-2]
b = t1[-1]
a = t2[(-1)]

class A: pass
class B: pass
[builtins fixtures/tuple.pyi]

[case testAssigningToTupleItems]
from typing import Tuple
t = None # type: Tuple[A, B]
n = 0

t[0] = A() # E: Unsupported target for indexed assignment
t[2] = A() # E: Unsupported target for indexed assignment
t[n] = A() # E: Unsupported target for indexed assignment

class A: pass
class B: pass
[builtins fixtures/tuple.pyi]


-- Multiple assignment
-- -------------------


[case testMultipleAssignmentWithTuples]
from typing import Tuple
t1 = None # type: Tuple[A, B]
t2 = None # type: Tuple[A, B, A]
a, b = None, None # type: (A, B)

a, a = t1 # E: Incompatible types in assignment (expression has type "B", variable has type "A")
b, b = t1 # E: Incompatible types in assignment (expression has type "A", variable has type "B")
a, b, b = t2 # E: Incompatible types in assignment (expression has type "A", variable has type "B")

a, b = t1
a, b, a = t2

class A: pass
class B: pass
[builtins fixtures/tuple.pyi]

[case testMultipleAssignmentWithInvalidNumberOfValues]
from typing import Tuple
t1 = None # type: Tuple[A, A, A]
a = None # type: A

a, a = t1       # E: Too many values to unpack (2 expected, 3 provided)
a, a, a, a = t1 # E: Need more than 3 values to unpack (4 expected)

a, a, a = t1

class A: pass
[builtins fixtures/tuple.pyi]

[case testMultipleAssignmentWithTupleExpressionRvalue]

a, b = None, None # type: (A, B)

a, b = a, a # Fail
a, b = b, a # Fail

a, b = a, b
a, a = a, a

class A: pass
class B: pass
[builtins fixtures/tuple.pyi]
[out]
main:4: error: Incompatible types in assignment (expression has type "A", variable has type "B")
main:5: error: Incompatible types in assignment (expression has type "B", variable has type "A")
main:5: error: Incompatible types in assignment (expression has type "A", variable has type "B")

[case testSubtypingInMultipleAssignment]

a, b = None, None # type: (A, B)

b, b = a, b # E: Incompatible types in assignment (expression has type "A", variable has type "B")
b, b = b, a # E: Incompatible types in assignment (expression has type "A", variable has type "B")

a, b = b, b
b, a = b, b

class A: pass
class B(A): pass
[builtins fixtures/tuple.pyi]

[case testInitializationWithMultipleValues]

a, b = None, None # type: (A, B)

a1, b1 = a, a # type: (A, B)  # E: Incompatible types in assignment (expression has type "A", variable has type "B")
a2, b2 = b, b # type: (A, B)  # E: Incompatible types in assignment (expression has type "B", variable has type "A")
a3, b3 = a # type: (A, B)     # E: '__main__.A' object is not iterable
a4, b4 = None # type: (A, B)  # E: 'builtins.None' object is not iterable
a5, b5 = a, b, a # type: (A, B)  # E: Too many values to unpack (2 expected, 3 provided)

ax, bx = a, b # type: (A, B)

class A: pass
class B: pass
[builtins fixtures/tuple.pyi]

[case testMultipleAssignmentWithNonTupleRvalue]

a, b = None, None # type: (A, B)
def f(): pass

a, b = None # E: 'builtins.None' object is not iterable
a, b = a   # E: '__main__.A' object is not iterable
a, b = f   # E: 'def () -> Any' object is not iterable

class A: pass
class B: pass
[builtins fixtures/tuple.pyi]

[case testMultipleAssignmentWithIndexedLvalues]

a, b = None, None # type: (A, B)
aa, bb = None, None # type: (AA, BB)

a[a], b[b] = a, bb   # E: Incompatible types in assignment (expression has type "A", target has type "AA")
a[a], b[b] = aa, b   # E: Incompatible types in assignment (expression has type "B", target has type "BB")
a[aa], b[b] = aa, bb # E: Invalid index type "AA" for "A"; expected type "A"
a[a], b[bb] = aa, bb # E: Invalid index type "BB" for "B"; expected type "B"
a[a], b[b] = aa, bb

class A:
    def __setitem__(self, x: 'A', y: 'AA') -> None: pass
class B:
    def __setitem__(self, x: 'B', y: 'BB') -> None: pass

class AA: pass
class BB: pass
[builtins fixtures/tuple.pyi]

[case testMultipleDeclarationWithParentheses]

(a, b) = (None, None) # type: int, str
a = '' # E: Incompatible types in assignment (expression has type "str", variable has type "int")
b = 1  # E: Incompatible types in assignment (expression has type "int", variable has type "str")
a = 1
b = ''

[case testMultipleAssignmentWithExtraParentheses]

a, b = None, None # type: (A, B)

(a, b) = (a, a) # E: Incompatible types in assignment (expression has type "A", variable has type "B")
(a, b) = (b, b) # E: Incompatible types in assignment (expression has type "B", variable has type "A")
((a), (b)) = ((a), (a))  # E: Incompatible types in assignment (expression has type "A", variable has type "B")
((a), (b)) = ((b), (b))  # E: Incompatible types in assignment (expression has type "B", variable has type "A")
[a, b] = a, a  # E: Incompatible types in assignment (expression has type "A", variable has type "B")
[a, b] = b, b  # E: Incompatible types in assignment (expression has type "B", variable has type "A")

(a, b) = (a, b)
((a), (b)) = ((a), (b))
[a, b] = a, b

class A: pass
class B: pass
[builtins fixtures/tuple.pyi]

[case testMultipleAssignmentUsingSingleTupleType]
from typing import Tuple
a, b = None, None  # type: Tuple[int, str]
a = 1
b = ''
a = '' # E: Incompatible types in assignment (expression has type "str", variable has type "int")
b = 1  # E: Incompatible types in assignment (expression has type "int", variable has type "str")

[case testMultipleAssignmentWithMixedVariables]
a = b, c = 1, 1
x, y = p, q = 1, 1
u, v, w = r, s = 1, 1 # E: Need more than 2 values to unpack (3 expected)
d, e = f, g, h = 1, 1 # E: Need more than 2 values to unpack (3 expected)


-- Assignment to starred expressions
-- ---------------------------------


[case testAssignmentToStarMissingAnnotation]
from typing import List
t = 1, 2
a, b, *c = 1, 2  # E: Need type annotation for variable
aa, bb, *cc = t  # E: Need type annotation for variable
[builtins fixtures/list.pyi]

[case testAssignmentToStarAnnotation]
from typing import List
li, lo = None, None # type: List[int], List[object]
a, b, *c = 1, 2  # type: int, int, List[int]
c = lo  # E: Incompatible types in assignment (expression has type "List[object]", variable has type "List[int]")
c = li
[builtins fixtures/list.pyi]

[case testAssignmentToStarCount1]
from typing import List
ca = None # type: List[int]
c = [1]
a, b, *c = 1,  # E: Need more than 1 value to unpack (2 expected)
a, b, *c = 1, 2
a, b, *c = 1, 2, 3
a, b, *c = 1, 2, 3, 4
[builtins fixtures/list.pyi]

[case testAssignmentToStarCount2]
from typing import List
ca = None # type: List[int]
t1 = 1,
t2 = 1, 2
t3 = 1, 2, 3
t4 = 1, 2, 3, 4
c = [1]
a, b, *c = t1  # E: Need more than 1 value to unpack (2 expected)
a, b, *c = t2
a, b, *c = t3
a, b, *c = t4
[builtins fixtures/list.pyi]

[case testAssignmentToStarFromAny]
from typing import Any, cast
a, c = cast(Any, 1), C()
p, *q = a
c = a
c = q

class C: pass

[case testAssignmentToComplexStar]
from typing import List
li = None # type: List[int]
a, *(li) = 1,
a, *(b, c) = 1, 2  # E: Need more than 1 value to unpack (2 expected)
a, *(b, c) = 1, 2, 3
a, *(b, c) = 1, 2, 3, 4  # E: Too many values to unpack (2 expected, 3 provided)
[builtins fixtures/list.pyi]

[case testAssignmentToStarFromTupleType]
from typing import List, Tuple
li = None # type: List[int]
la = None # type: List[A]
ta = None # type: Tuple[A, A, A]
a, *la = ta
a, *li = ta  # E
a, *na = ta
na = la
na = a  # E

class A: pass
[builtins fixtures/list.pyi]
[out]
<<<<<<< HEAD
main:6: error: List item 0 has incompatible type "A"
main:6: error: List item 1 has incompatible type "A"
main:9: error: Incompatible types in assignment (expression has type "A", variable has type "List[A]")
=======
main:6: error: List item 0 has incompatible type "A"; expected "int"
main:6: error: List item 1 has incompatible type "A"; expected "int"
main:9: error: Incompatible types in assignment (expression has type "A", variable has type List[A])
>>>>>>> 23a81aba

[case testAssignmentToStarFromTupleInference]
from typing import List
li = None # type: List[int]
la = None # type: List[A]
a, *l = A(), A()
l = li  # E: Incompatible types in assignment (expression has type "List[int]", variable has type "List[A]")
l = la

class A: pass
[builtins fixtures/list.pyi]
[out]

[case testAssignmentToStarFromListInference]
from typing import List
li = None # type: List[int]
la = None # type: List[A]
a, *l = [A(), A()]
l = li  # E: Incompatible types in assignment (expression has type "List[int]", variable has type "List[A]")
l = la

class A: pass
[builtins fixtures/list.pyi]
[out]

[case testAssignmentToStarFromTupleTypeInference]
from typing import List, Tuple
li = None # type: List[int]
la = None # type: List[A]
ta = None # type: Tuple[A, A, A]
a, *l = ta
l = li  # E: Incompatible types in assignment (expression has type "List[int]", variable has type "List[A]")
l = la

class A: pass
[builtins fixtures/list.pyi]
[out]

[case testAssignmentToStarFromListTypeInference]
from typing import List
li = None # type: List[int]
la = None # type: List[A]
a, *l = la
l = li  # E: Incompatible types in assignment (expression has type "List[int]", variable has type "List[A]")
l = la

class A: pass
[builtins fixtures/list.pyi]
[out]


-- Nested tuple assignment
-- ----------------------------


[case testNestedTupleAssignment1]

a1, b1, c1 = None, None, None # type: (A, B, C)
a2, b2, c2 = None, None, None # type: (A, B, C)

a1, (b1, c1) = a2, (b2, c2)
a1, (a1, (b1, c1)) = a2, (a2, (b2, c2))
a1, (a1, (a1, b1)) = a1, (a1, (a1, c1))  # Fail

class A: pass
class B: pass
class C: pass
[out]
main:7: error: Incompatible types in assignment (expression has type "C", variable has type "B")

[case testNestedTupleAssignment2]

a1, b1, c1 = None, None, None # type: (A, B, C)
a2, b2, c2 = None, None, None # type: (A, B, C)
t = a1, b1

a2, b2 = t
(a2, b2), c2 = t, c1
(a2, c2), c2 = t, c1  # Fail
t, c2 = (a2, b2), c2
t, c2 = (a2, a2), c2  # Fail
t = a1, a1, a1  # Fail
t = a1  # Fail
a2, a2, a2 = t  # Fail
a2, = t  # Fail
a2 = t  # Fail

class A: pass
class B: pass
class C: pass
[out]
main:8: error: Incompatible types in assignment (expression has type "B", variable has type "C")
main:10: error: Incompatible types in assignment (expression has type "Tuple[A, A]", variable has type "Tuple[A, B]")
main:11: error: Incompatible types in assignment (expression has type "Tuple[A, A, A]", variable has type "Tuple[A, B]")
main:12: error: Incompatible types in assignment (expression has type "A", variable has type "Tuple[A, B]")
main:13: error: Need more than 2 values to unpack (3 expected)
main:14: error: Too many values to unpack (1 expected, 2 provided)
main:15: error: Incompatible types in assignment (expression has type "Tuple[A, B]", variable has type "A")


-- Error messages
-- --------------


[case testTupleErrorMessages]

a = None # type: A

(a, a) + a  # E: Unsupported left operand type for + ("Tuple[A, A]")
a + (a, a)  # E: Unsupported operand types for + ("A" and "Tuple[A, A]")
f((a, a))   # E: Argument 1 to "f" has incompatible type "Tuple[A, A]"; expected "A"
(a, a).foo  # E: "Tuple[A, A]" has no attribute "foo"

def f(x: 'A') -> None: pass

class A:
    def __add__(self, x: 'A') -> 'A': pass
[builtins fixtures/tuple.pyi]

[case testLargeTuplesInErrorMessages]

a = None # type: LongTypeName
a + (a, a, a, a, a, a, a, a, a, a, a, a, a, a, a, a, a, a, a, a, a, a, a, a, a, a, a, a, a, a, a, a, a, a, a, a, a, a, a, a, a, a, a, a, a, a, a, a, a, a) # Fail

class LongTypeName:
    def __add__(self, x: 'LongTypeName') -> 'LongTypeName': pass
[builtins fixtures/tuple.pyi]
[out]
main:3: error: Unsupported operand types for + ("LongTypeName" and "tuple(length 50)")


-- Tuple methods
-- -------------


[case testTupleMethods]
from typing import Tuple
t = None # type: Tuple[int, str]
i = 0
s = ''
b = bool()

s = t.__len__()  # E: Incompatible types in assignment (expression has type "int", variable has type "str")
i = t.__str__()  # E: Incompatible types in assignment (expression has type "str", variable has type "int")
i = s in t       # E: Incompatible types in assignment (expression has type "bool", variable has type "int")
t.foo            # E: "Tuple[int, str]" has no attribute "foo"

i = t.__len__()
s = t.__str__()
b = s in t

[file builtins.py]
from typing import TypeVar, Generic
_T = TypeVar('_T')
class object:
    def __init__(self) -> None: pass
class tuple(Generic[_T]):
    def __len__(self) -> int: pass
    def __str__(self) -> str: pass
    def __contains__(self, o: object) -> bool: pass
class int: pass
class str: pass
class bool: pass
class type: pass
class function: pass


-- For loop over tuple
-- -------------------


[case testForLoopOverTuple]
import typing
t = 1, 2
for x in t:
    x = 1
    x = '' # E: Incompatible types in assignment (expression has type "str", variable has type "int")
[builtins fixtures/for.pyi]

[case testForLoopOverEmptyTuple]
import typing
t = ()
for x in t: pass
[builtins fixtures/for.pyi]

[case testForLoopOverNoneValuedTuple]
import typing
t = ()
for x in None, None: pass
[builtins fixtures/for.pyi]

[case testForLoopOverTupleAndSubtyping]
import typing
class A: pass
class B(A): pass
for x in B(), A():
    x = A()
    x = B()
    x = '' # E: Incompatible types in assignment (expression has type "str", variable has type "A")
[builtins fixtures/for.pyi]

[case testTupleIterable]
y = 'a'
x = sum((1,2))
y = x # E: Incompatible types in assignment (expression has type "int", variable has type "str")
[builtins fixtures/tuple.pyi]


-- Tuple as a base type
-- --------------------


[case testTupleBaseClass]
import m
[file m.pyi]
from typing import Tuple
class A(Tuple[int, str]):
    def f(self, x: int) -> None:
        a, b = 1, ''
        a, b = self
        b, a = self  # Error
        self.f('')   # Error
[builtins fixtures/tuple.pyi]
[out]
tmp/m.pyi:6: error: Incompatible types in assignment (expression has type "int", variable has type "str")
tmp/m.pyi:6: error: Incompatible types in assignment (expression has type "str", variable has type "int")
tmp/m.pyi:7: error: Argument 1 to "f" of "A" has incompatible type "str"; expected "int"

[case testValidTupleBaseClass2]
from typing import Tuple
class A(Tuple[int, str]): pass

x, y = A()
reveal_type(x) # E: Revealed type is 'builtins.int'
reveal_type(y) # E: Revealed type is 'builtins.str'

x1 = A()[0] # type: int
x2 = A()[1] # type: int # E: Incompatible types in assignment (expression has type "str", variable has type "int")
A()[2] # E: Tuple index out of range

class B(Tuple[int, ...]): pass

z1 = B()[0] # type: int
z2 = B()[1] # type: str # E: Incompatible types in assignment (expression has type "int", variable has type "str")
B()[100]
[builtins fixtures/tuple.pyi]
[out]

[case testValidTupleBaseClass]
from typing import Tuple
class A(tuple): pass
[out]

[case testTupleBaseClass2-skip]
import m
[file m.pyi]
# This doesn't work correctly -- no errors are reported (#867)
from typing import Tuple
a = None # type: A
class A(Tuple[int, str]): pass
x, y = a
x() # Expected: "int" not callable
y() # Expected: "str" not callable
[out]
(should fail)

[case testGenericClassWithTupleBaseClass]
from typing import TypeVar, Generic, Tuple
T = TypeVar('T')
class Test(Generic[T], Tuple[T]): pass
x = Test() # type: Test[int]
[builtins fixtures/tuple.pyi]
[out]
main:4: error: Generic tuple types not supported


-- Variable-length tuples (Tuple[t, ...] with literal '...')
-- ---------------------------------------------------------


[case testIndexingVariableLengthTuple]
from typing import Tuple
x = () # type: Tuple[str, ...]
n = 5
x[n]() # E: "str" not callable
x[3]() # E: "str" not callable
[builtins fixtures/tuple.pyi]

[case testSubtypingVariableLengthTuple]
from typing import Tuple
class A: pass
class B(A): pass
def fa(t: Tuple[A, ...]) -> None: pass
def fb(t: Tuple[B, ...]) -> None: pass
ta = () # type: Tuple[A, ...]
tb = () # type: Tuple[B, ...]
fa(ta)
fa(tb)
fb(tb)
fb(ta) # E: Argument 1 to "fb" has incompatible type "Tuple[A, ...]"; expected "Tuple[B, ...]"
[builtins fixtures/tuple.pyi]

[case testSubtypingFixedAndVariableLengthTuples]
from typing import Tuple
class A: pass
class B(A): pass
def fa(t: Tuple[A, ...]) -> None: pass
def fb(t: Tuple[B, ...]) -> None: pass
aa = (A(), A())
ab = (A(), B())
bb = (B(), B())
fa(aa)
fa(ab)
fa(bb)
fb(bb)
fb(ab) # E: Argument 1 to "fb" has incompatible type "Tuple[A, B]"; expected "Tuple[B, ...]"
fb(aa) # E: Argument 1 to "fb" has incompatible type "Tuple[A, A]"; expected "Tuple[B, ...]"
[builtins fixtures/tuple.pyi]

[case testSubtypingTupleIsContainer]
from typing import Container
a = None  # type: Container[str]
a = ()

[case testSubtypingTupleIsSized]
from typing import Sized
a = None  # type: Sized
a = ()

[case testTupleWithStarExpr1]

a = (1, 2)
b = (*a, '')
reveal_type(b)  # E: Revealed type is 'Tuple[builtins.int, builtins.int, builtins.str]'

[case testTupleWithStarExpr2]
a = [1]
b = (0, *a)
reveal_type(b)  # E: Revealed type is 'builtins.tuple[builtins.int*]'
[builtins fixtures/tuple.pyi]

[case testTupleWithStarExpr3]
a = ['']
b = (0, *a)
reveal_type(b)  # E: Revealed type is 'builtins.tuple[builtins.object*]'
c = (*a, '')
reveal_type(c)  # E: Revealed type is 'builtins.tuple[builtins.str*]'
[builtins fixtures/tuple.pyi]

[case testTupleWithStarExpr4]
a = (1, 1, 'x', 'x')
b = (1, 'x')
a = (0, *b, '')
[builtins fixtures/tuple.pyi]

[case testTupleMeetTupleAny]
from typing import Union, Tuple
class A: pass
class B: pass

def f(x: Union[B, Tuple[A, A]]) -> None:
    if isinstance(x, tuple):
        reveal_type(x) # E: Revealed type is 'Tuple[__main__.A, __main__.A]'
    else:
        reveal_type(x) # E: Revealed type is '__main__.B'

def g(x: Union[str, Tuple[str, str]]) -> None:
    if isinstance(x, tuple):
        reveal_type(x) # E: Revealed type is 'Tuple[builtins.str, builtins.str]'
    else:
        reveal_type(x) # E: Revealed type is 'builtins.str'

[builtins fixtures/tuple.pyi]
[out]

[case testTupleMeetTupleAnyComplex]
from typing import Tuple, Union

Pair = Tuple[int, int]
Variant = Union[int, Pair]
def tuplify(v: Variant) -> None:
    reveal_type(v) # E: Revealed type is 'Union[builtins.int, Tuple[builtins.int, builtins.int]]'
    if not isinstance(v, tuple):
        reveal_type(v) # E: Revealed type is 'builtins.int'
        v = (v, v)
        reveal_type(v) # E: Revealed type is 'Tuple[builtins.int, builtins.int]'
    reveal_type(v) # E: Revealed type is 'Tuple[builtins.int, builtins.int]'
    reveal_type(v[0]) # E: Revealed type is 'builtins.int'

Pair2 = Tuple[int, str]
Variant2 = Union[int, Pair2]
def tuplify2(v: Variant2) -> None:
    if isinstance(v, tuple):
        reveal_type(v) # E: Revealed type is 'Tuple[builtins.int, builtins.str]'
    else:
        reveal_type(v) # E: Revealed type is 'builtins.int'
[builtins fixtures/tuple.pyi]
[out]

[case testTupleMeetTupleAnyAfter]
from typing import Tuple, Union

def good(blah: Union[Tuple[int, int], int]) -> None:
    reveal_type(blah) # E: Revealed type is 'Union[Tuple[builtins.int, builtins.int], builtins.int]'
    if isinstance(blah, tuple):
        reveal_type(blah) # E: Revealed type is 'Tuple[builtins.int, builtins.int]'
    reveal_type(blah) # E: Revealed type is 'Union[Tuple[builtins.int, builtins.int], builtins.int]'
[builtins fixtures/tuple.pyi]
[out]

[case testTupleMeetTupleVariable]
from typing import Tuple, TypeVar, Generic, Union
T = TypeVar('T')

class A: pass
class B1(A): pass
class B2(A): pass
class C: pass

x = None # type: Tuple[A, ...]
y = None # type: Tuple[Union[B1, C], Union[B2, C]]

def g(x: T) -> Tuple[T, T]:
    return (x, x)

z = 1
x, y = g(z) # E: Argument 1 to "g" has incompatible type "int"; expected "Tuple[B1, B2]"
[builtins fixtures/tuple.pyi]
[out]

[case testTupleWithUndersizedContext]
a = ([1], 'x')
a = ([], 'x', 1)  # E: Incompatible types in assignment (expression has type "Tuple[List[int], str, int]", variable has type "Tuple[List[int], str]")
[builtins fixtures/tuple.pyi]

[case testTupleWithOversizedContext]
a = (1, [1], 'x')
a = (1, [])  # E: Incompatible types in assignment (expression has type "Tuple[int, List[int]]", variable has type "Tuple[int, List[int], str]")
[builtins fixtures/tuple.pyi]

[case testTupleWithoutContext]
a = (1, [])  # E: Need type annotation for variable
[builtins fixtures/tuple.pyi]

[case testTupleWithUnionContext]
from typing import List, Union, Tuple
def f() -> Union[int, Tuple[List[str]]]:
    return ([],)
[builtins fixtures/tuple.pyi]

[case testTupleWithVariableSizedTupleContext]
from typing import List, Tuple
def f() -> Tuple[List[str], ...]:
    return ([],)
[builtins fixtures/tuple.pyi]

[case testTupleWithoutArgs]
from typing import Tuple
def f(a: Tuple) -> None: pass
f(())
f((1,))
f(('', ''))
f(0)  # E: Argument 1 to "f" has incompatible type "int"; expected "Tuple[Any, ...]"
[builtins fixtures/tuple.pyi]

[case testTupleSingleton]

from typing import Tuple
def f(a: Tuple[()]) -> None: pass
f(())
f((1,))  # E: Argument 1 to "f" has incompatible type "Tuple[int]"; expected "Tuple[]"
f(('', ''))  # E: Argument 1 to "f" has incompatible type "Tuple[str, str]"; expected "Tuple[]"
f(0)  # E: Argument 1 to "f" has incompatible type "int"; expected "Tuple[]"
[builtins fixtures/tuple.pyi]

[case testNonliteralTupleIndex]
t = (0, "")
x = 0
y = ""
reveal_type(t[x])  # E: Revealed type is 'Union[builtins.int, builtins.str]'
t[y]  # E: Invalid tuple index type (actual type "str", expected type "Union[int, slice]")
[builtins fixtures/tuple.pyi]

[case testNonliteralTupleSlice]
t = (0, "")
x = 0
y = ""
reveal_type(t[x:])  # E: Revealed type is 'Union[builtins.int, builtins.str]'
t[y:]  # E: Slice index must be an integer or None
[builtins fixtures/tuple.pyi]<|MERGE_RESOLUTION|>--- conflicted
+++ resolved
@@ -448,15 +448,9 @@
 class A: pass
 [builtins fixtures/list.pyi]
 [out]
-<<<<<<< HEAD
-main:6: error: List item 0 has incompatible type "A"
-main:6: error: List item 1 has incompatible type "A"
-main:9: error: Incompatible types in assignment (expression has type "A", variable has type "List[A]")
-=======
 main:6: error: List item 0 has incompatible type "A"; expected "int"
 main:6: error: List item 1 has incompatible type "A"; expected "int"
-main:9: error: Incompatible types in assignment (expression has type "A", variable has type List[A])
->>>>>>> 23a81aba
+main:9: error: Incompatible types in assignment (expression has type "A", variable has type "List[A]")
 
 [case testAssignmentToStarFromTupleInference]
 from typing import List
