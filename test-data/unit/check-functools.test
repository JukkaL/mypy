[case testTotalOrderingEqLt]
from functools import total_ordering

@total_ordering
class Ord:
    def __eq__(self, other: object) -> bool:
        return False

    def __lt__(self, other: "Ord") -> bool:
        return False

reveal_type(Ord() < Ord())  # N: Revealed type is "builtins.bool"
reveal_type(Ord() <= Ord())  # N: Revealed type is "builtins.bool"
reveal_type(Ord() == Ord())  # N: Revealed type is "builtins.bool"
reveal_type(Ord() > Ord())  # N: Revealed type is "builtins.bool"
reveal_type(Ord() >= Ord())  # N: Revealed type is "builtins.bool"

Ord() < 1  # E: Unsupported operand types for < ("Ord" and "int")
Ord() <= 1  # E: Unsupported operand types for <= ("Ord" and "int")
Ord() == 1
Ord() > 1  # E: Unsupported operand types for > ("Ord" and "int")
Ord() >= 1  # E: Unsupported operand types for >= ("Ord" and "int")
[builtins fixtures/dict.pyi]

[case testTotalOrderingLambda]
from functools import total_ordering
from typing import Any, Callable, ClassVar

@total_ordering
class Ord:
    __eq__: Callable[[Any, object], bool] = lambda self, other: False
    __lt__: Callable[[Any, "Ord"], bool] = lambda self, other: False

reveal_type(Ord() < Ord())  # N: Revealed type is "builtins.bool"
reveal_type(Ord() <= Ord())  # N: Revealed type is "builtins.bool"
reveal_type(Ord() == Ord())  # N: Revealed type is "builtins.bool"
reveal_type(Ord() > Ord())  # N: Revealed type is "builtins.bool"
reveal_type(Ord() >= Ord())  # N: Revealed type is "builtins.bool"

Ord() < 1  # E: Argument 1 has incompatible type "int"; expected "Ord"
Ord() <= 1  # E: Unsupported operand types for <= ("Ord" and "int")
Ord() == 1
Ord() > 1  # E: Unsupported operand types for > ("Ord" and "int")
Ord() >= 1  # E: Unsupported operand types for >= ("Ord" and "int")
[builtins fixtures/dict.pyi]

[case testTotalOrderingNonCallable]
from functools import total_ordering

@total_ordering
class Ord(object):
    def __eq__(self, other: object) -> bool:
        return False

    __lt__ = 5

Ord() <= Ord()  # E: Unsupported left operand type for <= ("Ord")
Ord() > Ord()  # E: "int" not callable
Ord() >= Ord()  # E: Unsupported left operand type for >= ("Ord")
[builtins fixtures/dict.pyi]

[case testTotalOrderingReturnNotBool]
from functools import total_ordering

@total_ordering
class Ord:
    def __eq__(self, other: object) -> bool:
        return False

    def __lt__(self, other: "Ord") -> str:
        return "blah"

reveal_type(Ord() < Ord())  # N: Revealed type is "builtins.str"
reveal_type(Ord() <= Ord())  # N: Revealed type is "Any"
reveal_type(Ord() == Ord())  # N: Revealed type is "builtins.bool"
reveal_type(Ord() > Ord())  # N: Revealed type is "Any"
reveal_type(Ord() >= Ord())  # N: Revealed type is "Any"
[builtins fixtures/dict.pyi]

[case testTotalOrderingAllowsAny]
from functools import total_ordering

@total_ordering
class Ord:
    def __eq__(self, other):
        return False

    def __gt__(self, other):
        return False

reveal_type(Ord() < Ord())  # N: Revealed type is "Any"
Ord() <= Ord()  # E: Unsupported left operand type for <= ("Ord")
reveal_type(Ord() == Ord())  # N: Revealed type is "Any"
reveal_type(Ord() > Ord())  # N: Revealed type is "Any"
Ord() >= Ord()  # E: Unsupported left operand type for >= ("Ord")

Ord() < 1  # E: Unsupported left operand type for < ("Ord")
Ord() <= 1  # E: Unsupported left operand type for <= ("Ord")
Ord() == 1
Ord() > 1
Ord() >= 1  # E: Unsupported left operand type for >= ("Ord")
[builtins fixtures/dict.pyi]

[case testCachedProperty]
from functools import cached_property
class Parent:
    @property
    def f(self) -> str: pass
class Child(Parent):
    @cached_property
    def f(self) -> str: pass
    @cached_property
    def g(self) -> int: pass
    @cached_property  # E: Too many arguments for property
    def h(self, arg) -> int: pass
reveal_type(Parent().f)  # N: Revealed type is "builtins.str"
reveal_type(Child().f)  # N: Revealed type is "builtins.str"
reveal_type(Child().g)  # N: Revealed type is "builtins.int"
Child().f = "Hello World"
Child().g = "invalid"  # E: Incompatible types in assignment (expression has type "str", variable has type "int")
[file functools.pyi]
import sys
from typing import TypeVar, Generic
_T = TypeVar('_T')
class cached_property(Generic[_T]): ...
[builtins fixtures/property.pyi]

[case testTotalOrderingWithForwardReference]
from typing import Generic, Any, TypeVar
import functools

T = TypeVar("T", bound="C")

@functools.total_ordering
class D(Generic[T]):
    def __lt__(self, other: Any) -> bool:
        ...

class C:
    pass

def f(d: D[C]) -> None:
    reveal_type(d.__gt__)  # N: Revealed type is "def (other: Any) -> builtins.bool"

d: D[int]  # E: Type argument "int" of "D" must be a subtype of "C"
[builtins fixtures/dict.pyi]

[case testFunctoolsPartialBasic]
from typing import Callable
import functools

def foo(a: int, b: str, c: int = 5) -> int: ...  # N: "foo" defined here

p1 = functools.partial(foo)
p1(1, "a", 3)  # OK
p1(1, "a", c=3)  # OK
p1(1, b="a", c=3)  # OK

reveal_type(p1)  # N: Revealed type is "functools.partial[builtins.int]"

def takes_callable_int(f: Callable[..., int]) -> None: ...
def takes_callable_str(f: Callable[..., str]) -> None: ...
takes_callable_int(p1)
takes_callable_str(p1)  # E: Argument 1 to "takes_callable_str" has incompatible type "partial[int]"; expected "Callable[..., str]" \
                        # N: "partial[int].__call__" has type "Callable[[VarArg(Any), KwArg(Any)], int]"

p2 = functools.partial(foo, 1)
p2("a")  # OK
p2("a", 3)  # OK
p2("a", c=3)  # OK
p2(1, 3)  # E: Argument 1 to "foo" has incompatible type "int"; expected "str"
p2(1, "a", 3)  # E: Too many arguments for "foo" \
               # E: Argument 1 to "foo" has incompatible type "int"; expected "str" \
               # E: Argument 2 to "foo" has incompatible type "str"; expected "int"
p2(a=1, b="a", c=3)  # E: Unexpected keyword argument "a" for "foo"

p3 = functools.partial(foo, b="a")
p3(1)  # OK
p3(1, c=3)  # OK
p3(a=1)  # OK
p3(1, b="a", c=3)  # OK, keywords can be clobbered
p3(1, 3)  # E: Too many positional arguments for "foo" \
          # E: Argument 2 to "foo" has incompatible type "int"; expected "str"

functools.partial(foo, "a")  # E: Argument 1 to "foo" has incompatible type "str"; expected "int"
functools.partial(foo, b=1)  # E: Argument "b" to "foo" has incompatible type "int"; expected "str"
functools.partial(foo, a=1, b=2, c=3)  # E: Argument "b" to "foo" has incompatible type "int"; expected "str"
functools.partial(1)  # E: "int" not callable \
                      # E: Argument 1 to "partial" has incompatible type "int"; expected "Callable[..., Never]"
[builtins fixtures/dict.pyi]

[case testFunctoolsPartialStar]
import functools
from typing import List

def foo(a: int, b: str, *args: int, d: str, **kwargs: int) -> int: ...

p1 = functools.partial(foo, 1, d="a", x=9)
p1("a", 2, 3, 4)  # OK
p1("a", 2, 3, 4, d="a")  # OK
p1("a", 2, 3, 4, "a")  # E: Argument 5 to "foo" has incompatible type "str"; expected "int"
p1("a", 2, 3, 4, x="a")  # E: Argument "x" to "foo" has incompatible type "str"; expected "int"

p2 = functools.partial(foo, 1, "a")
p2(2, 3, 4, d="a")  # OK
p2("a")  # E: Missing named argument "d" for "foo" \
         # E: Argument 1 to "foo" has incompatible type "str"; expected "int"
p2(2, 3, 4)  # E: Missing named argument "d" for "foo"

functools.partial(foo, 1, "a", "b", "c", d="a")  # E: Argument 3 to "foo" has incompatible type "str"; expected "int" \
                                                 # E: Argument 4 to "foo" has incompatible type "str"; expected "int"

def bar(*a: bytes, **k: int):
    p1("a", 2, 3, 4, d="a", **k)
    p1("a", d="a", **k)
    p1("a", **k)  # E: Argument 2 to "foo" has incompatible type "**Dict[str, int]"; expected "str"
    p1(**k)  # E: Argument 1 to "foo" has incompatible type "**Dict[str, int]"; expected "str"
    p1(*a)  # E: List or tuple expected as variadic arguments


def baz(a: int, b: int) -> int: ...
def test_baz(xs: List[int]):
    p3 = functools.partial(baz, *xs)
    p3()
    p3(1)  # E: Too many arguments for "baz"
[builtins fixtures/dict.pyi]

[case testFunctoolsPartialGeneric]
from typing import TypeVar
import functools

T = TypeVar("T")
U = TypeVar("U")

def foo(a: T, b: T) -> T: ...

p1 = functools.partial(foo, 1)
reveal_type(p1(2))  # N: Revealed type is "builtins.int"
p1("a")  # E: Argument 1 to "foo" has incompatible type "str"; expected "int"

p2 = functools.partial(foo, "a")
p2(1)  # E: Argument 1 to "foo" has incompatible type "int"; expected "str"
reveal_type(p2("a"))  # N: Revealed type is "builtins.str"

def bar(a: T, b: U) -> U: ...

p3 = functools.partial(bar, 1)
reveal_type(p3(2))  # N: Revealed type is "builtins.int"
reveal_type(p3("a"))  # N: Revealed type is "builtins.str"
[builtins fixtures/dict.pyi]

[case testFunctoolsPartialCallable]
from typing import Callable
import functools

def main1(f: Callable[[int, str], int]) -> None:
    p = functools.partial(f, 1)
    p("a")  # OK
    p(1)  # E: Argument 1 has incompatible type "int"; expected "str"

    functools.partial(f, a=1)  # E: Unexpected keyword argument "a"

class CallbackProto:
    def __call__(self, a: int, b: str) -> int: ...

def main2(f: CallbackProto) -> None:
    p = functools.partial(f, b="a")
    p(1)  # OK
    p("a")  # E: Argument 1 to "__call__" of "CallbackProto" has incompatible type "str"; expected "int"
[builtins fixtures/dict.pyi]

[case testFunctoolsPartialOverload]
from typing import overload
import functools

@overload
def foo(a: int, b: str) -> int: ...
@overload
def foo(a: str, b: int) -> str: ...
def foo(*a, **k): ...

p1 = functools.partial(foo)
reveal_type(p1(1, "a"))  # N: Revealed type is "builtins.int"
reveal_type(p1("a", 1))  # N: Revealed type is "builtins.int"
p1(1, 2)  # TODO: false negative
p1("a", "b")  # TODO: false negative
[builtins fixtures/dict.pyi]

[case testFunctoolsPartialTypeGuard]
import functools
from typing_extensions import TypeGuard

def is_str_list(val: list[object]) -> TypeGuard[list[str]]: ...  # E: "list" is not subscriptable, use "typing.List" instead

reveal_type(functools.partial(is_str_list, [1, 2, 3]))  # N: Revealed type is "functools.partial[builtins.bool]"
reveal_type(functools.partial(is_str_list, [1, 2, 3])())  # N: Revealed type is "builtins.bool"
[builtins fixtures/dict.pyi]

[case testFunctoolsPartialType]
import functools
from typing import Type

class A:
    def __init__(self, a: int, b: str) -> None: ...  # N: "A" defined here

p = functools.partial(A, 1)
reveal_type(p)  # N: Revealed type is "functools.partial[__main__.A]"

p("a")  # OK
p(1)  # E: Argument 1 to "A" has incompatible type "int"; expected "str"
p(z=1)  # E: Unexpected keyword argument "z" for "A"

def main(t: Type[A]) -> None:
    p = functools.partial(t, 1)
    reveal_type(p)  # N: Revealed type is "functools.partial[__main__.A]"

    p("a")  # OK
    p(1)  # E: Argument 1 to "A" has incompatible type "int"; expected "str"
    p(z=1)  # E: Unexpected keyword argument "z" for "A"

[builtins fixtures/dict.pyi]

[case testFunctoolsPartialTypeVarTuple]
import functools
import typing
Ts = typing.TypeVarTuple("Ts")
def foo(fn: typing.Callable[[typing.Unpack[Ts]], None], /, *arg: typing.Unpack[Ts], kwarg: str) -> None: ...
p = functools.partial(foo, kwarg="asdf")

def bar(a: int, b: str, c: float) -> None: ...
p(bar, 1, "a", 3.0)  # OK
p(bar, 1, "a", 3.0, kwarg="asdf")  # OK
p(bar, 1, "a", "b")  # E: Argument 1 to "foo" has incompatible type "Callable[[int, str, float], None]"; expected "Callable[[int, str, str], None]"
[builtins fixtures/dict.pyi]

[case testFunctoolsPartialUnion]
import functools
from typing import Any, Callable, Union

cls1: Any
cls2: Union[Any, Any]
reveal_type(functools.partial(cls1, 2)())  # N: Revealed type is "Any"
reveal_type(functools.partial(cls2, 2)())  # N: Revealed type is "Any"

fn1: Union[Callable[[int], int], Callable[[int], int]]
reveal_type(functools.partial(fn1, 2)())  # N: Revealed type is "builtins.int"

fn2: Union[Callable[[int], int], Callable[[int], str]]
reveal_type(functools.partial(fn2, 2)())  # N: Revealed type is "builtins.object"

fn3: Union[Callable[[int], int], str]
reveal_type(functools.partial(fn3, 2)())  # E: "str" not callable \
                                          # E: "Union[Callable[[int], int], str]" not callable \
                                          # N: Revealed type is "builtins.int" \
                                          # E: Argument 1 to "partial" has incompatible type "Union[Callable[[int], int], str]"; expected "Callable[..., int]"
[builtins fixtures/tuple.pyi]

[case testFunctoolsPartialExplicitType]
from functools import partial
from typing import Type, TypeVar, Callable

T = TypeVar("T")
def generic(string: str, integer: int, resulting_type: Type[T]) -> T: ...

p: partial[str] = partial(generic, resulting_type=str)
q: partial[bool] = partial(generic, resulting_type=str)  # E: Argument "resulting_type" to "generic" has incompatible type "Type[str]"; expected "Type[bool]"

pc: Callable[..., str] = partial(generic, resulting_type=str)
qc: Callable[..., bool] = partial(generic, resulting_type=str)  # E: Incompatible types in assignment (expression has type "partial[str]", variable has type "Callable[..., bool]") \
                                                                # N: "partial[str].__call__" has type "Callable[[VarArg(Any), KwArg(Any)], str]"
[builtins fixtures/tuple.pyi]

[case testFunctoolsPartialNestedPartial]
from functools import partial
from typing import Any

def foo(x: int) -> int: ...
p = partial(partial, foo)
reveal_type(p()(1))  # N: Revealed type is "builtins.int"
p()("no")  # E: Argument 1 to "foo" has incompatible type "str"; expected "int"

q = partial(partial, partial, foo)
q()()("no")  # E: Argument 1 to "foo" has incompatible type "str"; expected "int"

r = partial(partial, foo, 1)
reveal_type(r()())  # N: Revealed type is "builtins.int"
[builtins fixtures/tuple.pyi]

[case testFunctoolsPartialTypeObject]
import functools
from typing import Type, Generic, TypeVar

class A:
    def __init__(self, val: int) -> None: ...

cls1: Type[A]
reveal_type(functools.partial(cls1, 2)())  # N: Revealed type is "__main__.A"
functools.partial(cls1, "asdf")  # E: Argument 1 to "A" has incompatible type "str"; expected "int"

T = TypeVar("T")
class B(Generic[T]):
    def __init__(self, val: T) -> None: ...

cls2: Type[B[int]]
reveal_type(functools.partial(cls2, 2)())  # N: Revealed type is "__main__.B[builtins.int]"
functools.partial(cls2, "asdf")  # E: Argument 1 to "B" has incompatible type "str"; expected "int"

def foo(cls3: Type[B[T]]):
    reveal_type(functools.partial(cls3, "asdf"))  # N: Revealed type is "functools.partial[__main__.B[T`-1]]" \
                                                  # E: Argument 1 to "B" has incompatible type "str"; expected "T"
    reveal_type(functools.partial(cls3, 2)())  # N: Revealed type is "__main__.B[T`-1]" \
                                               # E: Argument 1 to "B" has incompatible type "int"; expected "T"
[builtins fixtures/tuple.pyi]

[case testFunctoolsPartialTypedDictUnpack]
from typing_extensions import TypedDict, Unpack
from functools import partial

class D1(TypedDict, total=False):
    a1: int

def fn1(a1: int) -> None: ...  # N: "fn1" defined here
def main1(**d1: Unpack[D1]) -> None:
    partial(fn1, **d1)()
    partial(fn1, **d1)(**d1)
    partial(fn1, **d1)(a1=1)
    partial(fn1, **d1)(a1="asdf")  # E: Argument "a1" to "fn1" has incompatible type "str"; expected "int"
    partial(fn1, **d1)(oops=1)  # E: Unexpected keyword argument "oops" for "fn1"

def fn2(**kwargs: Unpack[D1]) -> None: ...  # N: "fn2" defined here
def main2(**d1: Unpack[D1]) -> None:
    partial(fn2, **d1)()
    partial(fn2, **d1)(**d1)
    partial(fn2, **d1)(a1=1)
    partial(fn2, **d1)(a1="asdf")  # E: Argument "a1" to "fn2" has incompatible type "str"; expected "int"
    partial(fn2, **d1)(oops=1)  # E: Unexpected keyword argument "oops" for "fn2"

class D2(TypedDict, total=False):
    a1: int
    a2: str

class A2Good(TypedDict, total=False):
    a2: str
class A2Bad(TypedDict, total=False):
    a2: int

def fn3(a1: int, a2: str) -> None: ...  # N: "fn3" defined here
def main3(a2good: A2Good, a2bad: A2Bad, **d2: Unpack[D2]) -> None:
    partial(fn3, **d2)()
    partial(fn3, **d2)(a1=1, a2="asdf")

    partial(fn3, **d2)(**d2)

    partial(fn3, **d2)(a1="asdf")  # E: Argument "a1" to "fn3" has incompatible type "str"; expected "int"
    partial(fn3, **d2)(a1=1, a2="asdf", oops=1)  # E: Unexpected keyword argument "oops" for "fn3"

    partial(fn3, **d2)(**a2good)
    partial(fn3, **d2)(**a2bad)  # E: Argument "a2" to "fn3" has incompatible type "int"; expected "str"

def fn4(**kwargs: Unpack[D2]) -> None: ...  # N: "fn4" defined here
def main4(a2good: A2Good, a2bad: A2Bad, **d2: Unpack[D2]) -> None:
    partial(fn4, **d2)()
    partial(fn4, **d2)(a1=1, a2="asdf")

    partial(fn4, **d2)(**d2)

    partial(fn4, **d2)(a1="asdf")  # E: Argument "a1" to "fn4" has incompatible type "str"; expected "int"
    partial(fn4, **d2)(a1=1, a2="asdf", oops=1)  # E: Unexpected keyword argument "oops" for "fn4"

    partial(fn3, **d2)(**a2good)
    partial(fn3, **d2)(**a2bad)  # E: Argument "a2" to "fn3" has incompatible type "int"; expected "str"

def main5(**d2: Unpack[D2]) -> None:
    partial(fn1, **d2)()  # E: Extra argument "a2" from **args for "fn1"
    partial(fn2, **d2)()  # E: Extra argument "a2" from **args for "fn2"

def main6(a2good: A2Good, a2bad: A2Bad, **d1: Unpack[D1]) -> None:
    partial(fn3, **d1)()  # E: Missing positional argument "a1" in call to "fn3"
    partial(fn3, **d1)("asdf")  # E: Too many positional arguments for "fn3" \
                                # E: Too few arguments for "fn3" \
                                # E: Argument 1 to "fn3" has incompatible type "str"; expected "int"
    partial(fn3, **d1)(a2="asdf")
    partial(fn3, **d1)(**a2good)
    partial(fn3, **d1)(**a2bad)  # E: Argument "a2" to "fn3" has incompatible type "int"; expected "str"

    partial(fn4, **d1)()
    partial(fn4, **d1)("asdf")  # E: Too many positional arguments for "fn4" \
                                # E: Argument 1 to "fn4" has incompatible type "str"; expected "int"
    partial(fn4, **d1)(a2="asdf")
    partial(fn4, **d1)(**a2good)
    partial(fn4, **d1)(**a2bad)  # E: Argument "a2" to "fn4" has incompatible type "int"; expected "str"

[builtins fixtures/dict.pyi]


[case testFunctoolsPartialNestedGeneric]
from functools import partial
from typing import Generic, TypeVar, List

T = TypeVar("T")
def get(n: int, args: List[T]) -> T: ...
first = partial(get, 0)

x: List[str]
reveal_type(first(x))  # N: Revealed type is "builtins.str"
reveal_type(first([1]))  # N: Revealed type is "builtins.int"

first_kw = partial(get, n=0)
reveal_type(first_kw(args=[1]))  # N: Revealed type is "builtins.int"

# TODO: this is indeed invalid, but the error is incomprehensible.
first_kw([1])  # E: Too many positional arguments for "get" \
               # E: Too few arguments for "get" \
               # E: Argument 1 to "get" has incompatible type "List[int]"; expected "int"
[builtins fixtures/list.pyi]

<<<<<<< HEAD
[case testFunctoolsPartialHigherOrder]
from functools import partial
from typing import Callable

def fn(a: int, b: str, c: bytes) -> int: ...

def callback1(fn: Callable[[str, bytes], int]) -> None: ...
def callback2(fn: Callable[[str, int], int]) -> None: ...

callback1(partial(fn, 1))
# TODO: false negative
callback2(partial(fn, 1))
=======
[case testFunctoolsPartialClassObjectMatchingPartial]
from functools import partial

class A:
    def __init__(self, var: int, b: int, c: int) -> None: ...

p = partial(A, 1)
reveal_type(p)  # N: Revealed type is "functools.partial[__main__.A]"
p(1, "no")  # E: Argument 2 to "A" has incompatible type "str"; expected "int"

q: partial[A] = partial(A, 1)  # OK
>>>>>>> 98717718
[builtins fixtures/tuple.pyi]<|MERGE_RESOLUTION|>--- conflicted
+++ resolved
@@ -514,7 +514,6 @@
                # E: Argument 1 to "get" has incompatible type "List[int]"; expected "int"
 [builtins fixtures/list.pyi]
 
-<<<<<<< HEAD
 [case testFunctoolsPartialHigherOrder]
 from functools import partial
 from typing import Callable
@@ -527,7 +526,8 @@
 callback1(partial(fn, 1))
 # TODO: false negative
 callback2(partial(fn, 1))
-=======
+[builtins fixtures/tuple.pyi]
+
 [case testFunctoolsPartialClassObjectMatchingPartial]
 from functools import partial
 
@@ -539,5 +539,4 @@
 p(1, "no")  # E: Argument 2 to "A" has incompatible type "str"; expected "int"
 
 q: partial[A] = partial(A, 1)  # OK
->>>>>>> 98717718
 [builtins fixtures/tuple.pyi]