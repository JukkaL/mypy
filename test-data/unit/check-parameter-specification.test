[case testBasicParamSpec]
from typing_extensions import ParamSpec
P = ParamSpec('P')
[builtins fixtures/tuple.pyi]

[case testInvalidParamSpecDefinitions]
from typing import ParamSpec

P1 = ParamSpec("P1", covariant=True)  # E: The variance and bound arguments to ParamSpec do not have defined semantics yet
P2 = ParamSpec("P2", contravariant=True)  # E: The variance and bound arguments to ParamSpec do not have defined semantics yet
P3 = ParamSpec("P3", bound=int)  # E: The variance and bound arguments to ParamSpec do not have defined semantics yet
P4 = ParamSpec("P4", int, str)  # E: Too many positional arguments for "ParamSpec"
P5 = ParamSpec("P5", covariant=True, bound=int)  # E: The variance and bound arguments to ParamSpec do not have defined semantics yet
[builtins fixtures/paramspec.pyi]

[case testParamSpecLocations]
from typing import Callable, List
from typing_extensions import ParamSpec, Concatenate
P = ParamSpec('P')

x: P  # E: ParamSpec "P" is unbound

def foo1(x: Callable[P, int]) -> Callable[P, str]:  ...

def foo2(x: P) -> P: ...  # E: Invalid location for ParamSpec "P" \
                          # N: You can use ParamSpec as the first argument to Callable, e.g., "Callable[P, int]"

def foo3(x: Concatenate[int, P]) -> int: ...  # E: Invalid location for Concatenate \
                                              # N: You can use Concatenate as the first argument to Callable

def foo4(x: List[P]) -> None: ...  # E: Invalid location for ParamSpec "P" \
                                   # N: You can use ParamSpec as the first argument to Callable, e.g., "Callable[P, int]"

def foo5(x: Callable[[int, str], P]) -> None: ...  # E: Invalid location for ParamSpec "P" \
                                                   # N: You can use ParamSpec as the first argument to Callable, e.g., "Callable[P, int]"

def foo6(x: Callable[[P], int]) -> None: ...  # E: Invalid location for ParamSpec "P" \
                                              # N: You can use ParamSpec as the first argument to Callable, e.g., "Callable[P, int]"
[builtins fixtures/paramspec.pyi]

[case testParamSpecImports]
import lib
from lib import Base

class C(Base[[int]]):
    def test(self, x: int): ...

class D(lib.Base[[int]]):
    def test(self, x: int): ...

class E(lib.Base[...]): ...
reveal_type(E().test)  # N: Revealed type is "def (*Any, **Any)"

[file lib.py]
from typing import Generic
from typing_extensions import ParamSpec

P = ParamSpec("P")
class Base(Generic[P]):
    def test(self, *args: P.args, **kwargs: P.kwargs) -> None:
        ...
[builtins fixtures/paramspec.pyi]

[case testParamSpecEllipsisInAliases]
from typing import Any, Callable, Generic, TypeVar
from typing_extensions import ParamSpec

P = ParamSpec('P')
R = TypeVar('R')
Alias = Callable[P, R]

class B(Generic[P]): ...
Other = B[P]

T = TypeVar('T', bound=Alias[..., Any])
Alias[..., Any]  # E: Type application is only supported for generic classes
B[...]
Other[...]
[builtins fixtures/paramspec.pyi]

[case testParamSpecEllipsisInConcatenate]
from typing import Any, Callable, Generic, TypeVar
from typing_extensions import ParamSpec, Concatenate

P = ParamSpec('P')
R = TypeVar('R')
Alias = Callable[P, R]

IntFun = Callable[Concatenate[int, ...], None]
f: IntFun
reveal_type(f)  # N: Revealed type is "def (builtins.int, *Any, **Any)"

g: Callable[Concatenate[int, ...], None]
reveal_type(g)  # N: Revealed type is "def (builtins.int, *Any, **Any)"

class B(Generic[P]):
    def test(self, *args: P.args, **kwargs: P.kwargs) -> None:
        ...

x: B[Concatenate[int, ...]]
reveal_type(x.test)  # N: Revealed type is "def (builtins.int, *Any, **Any)"

Bad = Callable[Concatenate[int, [int, str]], None]  # E: The last parameter to Concatenate needs to be a ParamSpec \
                                                    # E: Bracketed expression "[...]" is not valid as a type
def bad(fn: Callable[Concatenate[P, int], None]):  # E: The last parameter to Concatenate needs to be a ParamSpec
    ...
[builtins fixtures/paramspec.pyi]

[case testParamSpecContextManagerLike]
from typing import Callable, List, Iterator, TypeVar
from typing_extensions import ParamSpec
P = ParamSpec('P')
T = TypeVar('T')

def tmpcontextmanagerlike(x: Callable[P, Iterator[T]]) -> Callable[P, List[T]]: ...

@tmpcontextmanagerlike
def whatever(x: int) -> Iterator[int]:
    yield x

reveal_type(whatever)  # N: Revealed type is "def (x: builtins.int) -> builtins.list[builtins.int]"
reveal_type(whatever(217))  # N: Revealed type is "builtins.list[builtins.int]"
[builtins fixtures/paramspec.pyi]

[case testInvalidParamSpecType]
# flags: --python-version 3.10
from typing import ParamSpec

P = ParamSpec("P")

class MyFunction(P):  # E: Invalid base class "P"
    ...

[case testParamSpecRevealType]
from typing import Callable
from typing_extensions import ParamSpec

P = ParamSpec('P')

def f(x: Callable[P, int]) -> None: ...
reveal_type(f)  # N: Revealed type is "def [P] (x: def (*P.args, **P.kwargs) -> builtins.int)"
[builtins fixtures/paramspec.pyi]

[case testParamSpecSimpleFunction]
from typing import Callable, TypeVar
from typing_extensions import ParamSpec

P = ParamSpec('P')

def changes_return_type_to_str(x: Callable[P, int]) -> Callable[P, str]: ...

def returns_int(a: str, b: bool) -> int: ...

reveal_type(changes_return_type_to_str(returns_int))  # N: Revealed type is "def (a: builtins.str, b: builtins.bool) -> builtins.str"
[builtins fixtures/paramspec.pyi]

[case testParamSpecSimpleClass]
from typing import Callable, TypeVar, Generic
from typing_extensions import ParamSpec

P = ParamSpec('P')

class C(Generic[P]):
    def __init__(self, x: Callable[P, None]) -> None: ...

    def m(self, *args: P.args, **kwargs: P.kwargs) -> int:
        return 1

def f(x: int, y: str) -> None: ...

reveal_type(C(f))  # N: Revealed type is "__main__.C[[x: builtins.int, y: builtins.str]]"
reveal_type(C(f).m)  # N: Revealed type is "def (x: builtins.int, y: builtins.str) -> builtins.int"
[builtins fixtures/dict.pyi]

[case testParamSpecClassWithPrefixArgument]
from typing import Callable, TypeVar, Generic
from typing_extensions import ParamSpec

P = ParamSpec('P')

class C(Generic[P]):
    def __init__(self, x: Callable[P, None]) -> None: ...

    def m(self, a: str, *args: P.args, **kwargs: P.kwargs) -> int:
        return 1

def f(x: int, y: str) -> None: ...

reveal_type(C(f).m)  # N: Revealed type is "def (a: builtins.str, x: builtins.int, y: builtins.str) -> builtins.int"
reveal_type(C(f).m('', 1, ''))  # N: Revealed type is "builtins.int"
[builtins fixtures/dict.pyi]

[case testParamSpecDecorator]
from typing import Callable, TypeVar, Generic
from typing_extensions import ParamSpec

P = ParamSpec('P')
R = TypeVar('R')

class W(Generic[P, R]):
    f: Callable[P, R]
    x: int
    def __call__(self, *args: P.args, **kwargs: P.kwargs) -> R:
        reveal_type(self.f(*args, **kwargs))  # N: Revealed type is "R`2"
        return self.f(*args, **kwargs)

def dec() -> Callable[[Callable[P, R]], W[P, R]]:
    pass

@dec()
def f(a: int, b: str) -> None: ...

reveal_type(f)  # N: Revealed type is "__main__.W[[a: builtins.int, b: builtins.str], None]"
reveal_type(f(1, ''))  # N: Revealed type is "None"
reveal_type(f.x)  # N: Revealed type is "builtins.int"

## TODO: How should this work?
#
# class C:
#     @dec()
#     def m(self, x: int) -> str: ...
#
# reveal_type(C().m(x=1))
[builtins fixtures/dict.pyi]

[case testParamSpecFunction]
from typing import Callable, TypeVar
from typing_extensions import ParamSpec

P = ParamSpec('P')
R = TypeVar('R')

def f(x: Callable[P, R], *args: P.args, **kwargs: P.kwargs) -> R:
    return x(*args, **kwargs)

def g(x: int, y: str) -> None: ...

reveal_type(f(g, 1, y='x'))  # N: Revealed type is "None"
f(g, 'x', y='x')  # E: Argument 2 to "f" has incompatible type "str"; expected "int"
f(g, 1, y=1)  # E: Argument "y" to "f" has incompatible type "int"; expected "str"
f(g)  # E: Missing positional arguments "x", "y" in call to "f"
[builtins fixtures/dict.pyi]

[case testParamSpecSpecialCase]
from typing import Callable, TypeVar
from typing_extensions import ParamSpec

P = ParamSpec('P')
T = TypeVar('T')

def register(func: Callable[P, T], *args: P.args, **kwargs: P.kwargs) -> Callable[P, T]: ...

def f(x: int, y: str, z: int, a: str) -> None: ...

x = register(f, 1, '', 1, '')
[builtins fixtures/dict.pyi]

[case testParamSpecInferredFromAny]
from typing import Callable, Any
from typing_extensions import ParamSpec

P = ParamSpec('P')

def f(x: Callable[P, int]) -> Callable[P, str]: ...

g: Any
reveal_type(f(g))  # N: Revealed type is "def (*Any, **Any) -> builtins.str"

f(g)(1, 3, x=1, y=2)
[builtins fixtures/paramspec.pyi]

[case testParamSpecDecoratorImplementation]
from typing import Callable, Any, TypeVar, List
from typing_extensions import ParamSpec

P = ParamSpec('P')
T = TypeVar('T')

def dec(f: Callable[P, T]) -> Callable[P, List[T]]:
    def wrapper(*args: P.args, **kwargs: P.kwargs) -> List[T]:
        return [f(*args, **kwargs)]
    return wrapper

@dec
def g(x: int, y: str = '') -> int: ...

reveal_type(g)  # N: Revealed type is "def (x: builtins.int, y: builtins.str =) -> builtins.list[builtins.int]"
[builtins fixtures/dict.pyi]

[case testParamSpecArgsAndKwargsTypes]
from typing import Callable, TypeVar, Generic
from typing_extensions import ParamSpec

P = ParamSpec('P')

class C(Generic[P]):
    def __init__(self, x: Callable[P, None]) -> None: ...

    def m(self, *args: P.args, **kwargs: P.kwargs) -> None:
        reveal_type(args)  # N: Revealed type is "P.args`1"
        reveal_type(kwargs)  # N: Revealed type is "P.kwargs`1"
[builtins fixtures/dict.pyi]

[case testParamSpecSubtypeChecking1]
from typing import Callable, TypeVar, Generic, Any
from typing_extensions import ParamSpec

P = ParamSpec('P')

class C(Generic[P]):
    def __init__(self, x: Callable[P, None]) -> None: ...

    def m(self, *args: P.args, **kwargs: P.kwargs) -> None:
        args = args
        kwargs = kwargs
        o: object
        o = args
        o = kwargs
        o2: object
        args = o2  # E: Incompatible types in assignment (expression has type "object", variable has type "P.args")
        kwargs = o2  # E: Incompatible types in assignment (expression has type "object", variable has type "P.kwargs")
        a: Any
        a = args
        a = kwargs
        args = kwargs  # E: Incompatible types in assignment (expression has type "P.kwargs", variable has type "P.args")
        kwargs = args  # E: Incompatible types in assignment (expression has type "P.args", variable has type "P.kwargs")
        args = a
        kwargs = a
[builtins fixtures/dict.pyi]

[case testParamSpecSubtypeChecking2]
from typing import Callable, Generic
from typing_extensions import ParamSpec

P = ParamSpec('P')
P2 = ParamSpec('P2')

class C(Generic[P]):
    pass

def f(c1: C[P], c2: C[P2]) -> None:
    c1 = c1
    c2 = c2
    c1 = c2  # E: Incompatible types in assignment (expression has type "C[P2]", variable has type "C[P]")
    c2 = c1  # E: Incompatible types in assignment (expression has type "C[P]", variable has type "C[P2]")

def g(f: Callable[P, None], g: Callable[P2, None]) -> None:
    f = f
    g = g
    f = g  # E: Incompatible types in assignment (expression has type "Callable[P2, None]", variable has type "Callable[P, None]")
    g = f  # E: Incompatible types in assignment (expression has type "Callable[P, None]", variable has type "Callable[P2, None]")
[builtins fixtures/dict.pyi]

[case testParamSpecJoin]
from typing import Callable, Generic, TypeVar
from typing_extensions import ParamSpec

P = ParamSpec('P')
P2 = ParamSpec('P2')
P3 = ParamSpec('P3')
T = TypeVar('T')

def join(x: T, y: T) -> T: ...

class C(Generic[P, P2]):
    def m(self, f: Callable[P, None], g: Callable[P2, None]) -> None:
        reveal_type(join(f, f))  # N: Revealed type is "def (*P.args, **P.kwargs)"
        reveal_type(join(f, g))  # N: Revealed type is "builtins.function"

    def m2(self, *args: P.args, **kwargs: P.kwargs) -> None:
        reveal_type(join(args, args))  # N: Revealed type is "P.args`1"
        reveal_type(join(kwargs, kwargs))  # N: Revealed type is "P.kwargs`1"
        reveal_type(join(args, kwargs))  # N: Revealed type is "builtins.object"
        def f(*args2: P2.args, **kwargs2: P2.kwargs) -> None:
            reveal_type(join(args, args2))  # N: Revealed type is "builtins.object"
            reveal_type(join(kwargs, kwargs2))  # N: Revealed type is "builtins.object"

    def m3(self, c: C[P, P3]) -> None:
        reveal_type(join(c, c))  # N: Revealed type is "__main__.C[P`1, P3`-1]"
        reveal_type(join(self, c))  # N: Revealed type is "builtins.object"
[builtins fixtures/dict.pyi]

[case testParamSpecClassWithAny]
from typing import Callable, Generic, Any
from typing_extensions import ParamSpec

P = ParamSpec('P')

class C(Generic[P]):
    def __init__(self, x: Callable[P, None]) -> None: ...

    def m(self, *args: P.args, **kwargs: P.kwargs) -> int:
        return 1

c: C[Any]
reveal_type(c)  # N: Revealed type is "__main__.C[Any]"
reveal_type(c.m)  # N: Revealed type is "def (*args: Any, **kwargs: Any) -> builtins.int"
c.m(4, 6, y='x')
c = c

def f() -> None: pass

c2 = C(f)
c2 = c
c3 = C(f)
c = c3
[builtins fixtures/dict.pyi]

[case testParamSpecInferredFromLambda]
from typing import Callable, TypeVar
from typing_extensions import ParamSpec

P = ParamSpec('P')
T = TypeVar('T')

# Similar to atexit.register
def register(f: Callable[P, T], *args: P.args, **kwargs: P.kwargs) -> Callable[P, T]: ...

def f(x: int) -> None: pass
def g(x: int, y: str) -> None: pass

reveal_type(register(lambda: f(1)))  # N: Revealed type is "def ()"
reveal_type(register(lambda x: f(x), x=1))  # N: Revealed type is "def (x: Literal[1]?)"
register(lambda x: f(x))  # E: Cannot infer type of lambda \
                          # E: Argument 1 to "register" has incompatible type "Callable[[Any], None]"; expected "Callable[[], None]"
register(lambda x: f(x), y=1)  # E: Argument 1 to "register" has incompatible type "Callable[[Arg(int, 'x')], None]"; expected "Callable[[Arg(int, 'y')], None]"
reveal_type(register(lambda x: f(x), 1))  # N: Revealed type is "def (Literal[1]?)"
reveal_type(register(lambda x, y: g(x, y), 1, "a"))  # N: Revealed type is "def (Literal[1]?, Literal['a']?)"
reveal_type(register(lambda x, y: g(x, y), 1, y="a"))  # N: Revealed type is "def (Literal[1]?, y: Literal['a']?)"
[builtins fixtures/dict.pyi]

[case testParamSpecInvalidCalls]
from typing import Callable, Generic
from typing_extensions import ParamSpec

P = ParamSpec('P')
P2 = ParamSpec('P2')

class C(Generic[P, P2]):
    def m1(self, *args: P.args, **kwargs: P.kwargs) -> None:
        self.m1(*args, **kwargs)
        self.m2(*args, **kwargs)  # E: Argument 1 to "m2" of "C" has incompatible type "*P.args"; expected "P2.args" \
            # E: Argument 2 to "m2" of "C" has incompatible type "**P.kwargs"; expected "P2.kwargs"
        self.m1(*kwargs, **args)  # E: Argument 1 to "m1" of "C" has incompatible type "*P.kwargs"; expected "P.args" \
            # E: Argument 2 to "m1" of "C" has incompatible type "**P.args"; expected "P.kwargs"
        self.m3(*args, **kwargs)  # E: Argument 1 to "m3" of "C" has incompatible type "*P.args"; expected "int" \
            # E: Argument 2 to "m3" of "C" has incompatible type "**P.kwargs"; expected "int"
        self.m4(*args, **kwargs)  # E: Argument 1 to "m4" of "C" has incompatible type "*P.args"; expected "int" \
            # E: Argument 2 to "m4" of "C" has incompatible type "**P.kwargs"; expected "int"

        self.m1(*args, **args)  # E: Argument 2 to "m1" of "C" has incompatible type "**P.args"; expected "P.kwargs"
        self.m1(*kwargs, **kwargs)  # E: Argument 1 to "m1" of "C" has incompatible type "*P.kwargs"; expected "P.args"

    def m2(self, *args: P2.args, **kwargs: P2.kwargs) -> None:
        pass

    def m3(self, *args: int, **kwargs: int) -> None:
        pass

    def m4(self, x: int) -> None:
        pass
[builtins fixtures/dict.pyi]

[case testParamSpecOverUnannotatedDecorator]
from typing import Callable, Iterator, TypeVar, ContextManager, Any
from typing_extensions import ParamSpec

from nonexistent import deco2  # type: ignore

T = TypeVar("T")
P = ParamSpec("P")
T_co = TypeVar("T_co", covariant=True)

class CM(ContextManager[T_co]):
    def __call__(self, func: T) -> T: ...

def deco1(
    func: Callable[P, Iterator[T]]) -> Callable[P, CM[T]]: ...

@deco1
@deco2
def f():
    pass

reveal_type(f)  # N: Revealed type is "def (*Any, **Any) -> __main__.CM[Any]"

with f() as x:
    pass
[builtins fixtures/dict.pyi]
[typing fixtures/typing-full.pyi]

[case testParamSpecLiterals]
from typing_extensions import ParamSpec, TypeAlias
from typing import Generic, TypeVar

P = ParamSpec("P")
T = TypeVar("T")

class Z(Generic[P]): ...

# literals can be applied
n: Z[[int]]

nt1 = Z[[int]]
nt2: TypeAlias = Z[[int]]

unt1: nt1
unt2: nt2

# literals actually keep types
reveal_type(n)  # N: Revealed type is "__main__.Z[[builtins.int]]"
reveal_type(unt1)  # N: Revealed type is "__main__.Z[[builtins.int]]"
reveal_type(unt2)  # N: Revealed type is "__main__.Z[[builtins.int]]"

# passing into a function keeps the type
def fT(a: T) -> T: ...
def fP(a: Z[P]) -> Z[P]: ...

reveal_type(fT(n))  # N: Revealed type is "__main__.Z[[builtins.int]]"
reveal_type(fP(n))  # N: Revealed type is "__main__.Z[[builtins.int]]"

# literals can be in function args and return type
def k(a: Z[[int]]) -> Z[[str]]: ...

# functions work
reveal_type(k(n))  # N: Revealed type is "__main__.Z[[builtins.str]]"

# literals can be matched in arguments
def kb(a: Z[[bytes]]) -> Z[[str]]: ...

reveal_type(kb(n))  # N: Revealed type is "__main__.Z[[builtins.str]]" \
                    # E: Argument 1 to "kb" has incompatible type "Z[[int]]"; expected "Z[[bytes]]"


n2: Z[bytes]

reveal_type(kb(n2))  # N: Revealed type is "__main__.Z[[builtins.str]]"
[builtins fixtures/tuple.pyi]

[case testParamSpecConcatenateFromPep]
from typing_extensions import ParamSpec, Concatenate
from typing import Callable, TypeVar, Generic

P = ParamSpec("P")
R = TypeVar("R")

# CASE 1
class Request:
    ...

def with_request(f: Callable[Concatenate[Request, P], R]) -> Callable[P, R]:
    def inner(*args: P.args, **kwargs: P.kwargs) -> R:
        return f(Request(), *args, **kwargs)
    return inner

@with_request
def takes_int_str(request: Request, x: int, y: str) -> int:
    # use request
    return x + 7

reveal_type(takes_int_str)  # N: Revealed type is "def (x: builtins.int, y: builtins.str) -> builtins.int"

takes_int_str(1, "A") # Accepted
takes_int_str("B", 2) # E: Argument 1 to "takes_int_str" has incompatible type "str"; expected "int" \
                      # E: Argument 2 to "takes_int_str" has incompatible type "int"; expected "str"

# CASE 2
T = TypeVar("T")
P_2 = ParamSpec("P_2")

class X(Generic[T, P]):
  f: Callable[P, int]
  x: T

def f1(x: X[int, P_2]) -> str: ...                    # Accepted
def f2(x: X[int, Concatenate[int, P_2]]) -> str: ...  # Accepted
def f3(x: X[int, [int, bool]]) -> str: ...            # Accepted
# ellipsis only show up here, but I can assume it works like Callable[..., R]
def f4(x: X[int, ...]) -> str: ...                    # Accepted
def f5(x: X[int, int]) -> str: ...  # E: Can only replace ParamSpec with a parameter types list or another ParamSpec, got "int"

# CASE 3
def bar(x: int, *args: bool) -> int: ...
def add(x: Callable[P, int]) -> Callable[Concatenate[str, P], bool]: ...

reveal_type(add(bar))       # N: Revealed type is "def (builtins.str, x: builtins.int, *args: builtins.bool) -> builtins.bool"

def remove(x: Callable[Concatenate[int, P], int]) -> Callable[P, bool]: ...

reveal_type(remove(bar))    # N: Revealed type is "def (*args: builtins.bool) -> builtins.bool"

def transform(
  x: Callable[Concatenate[int, P], int]
) -> Callable[Concatenate[str, P], bool]: ...

# In the PEP, "__a" appears. What is that? Autogenerated names? To what spec?
reveal_type(transform(bar)) # N: Revealed type is "def (builtins.str, *args: builtins.bool) -> builtins.bool"

# CASE 4
def expects_int_first(x: Callable[Concatenate[int, P], int]) -> None: ...

@expects_int_first  # E: Argument 1 to "expects_int_first" has incompatible type "Callable[[str], int]"; expected "Callable[[int], int]" \
                    # N: This is likely because "one" has named arguments: "x". Consider marking them positional-only
def one(x: str) -> int: ...

@expects_int_first  # E: Argument 1 to "expects_int_first" has incompatible type "Callable[[NamedArg(int, 'x')], int]"; expected "Callable[[int, NamedArg(int, 'x')], int]"
def two(*, x: int) -> int: ...

@expects_int_first  # E: Argument 1 to "expects_int_first" has incompatible type "Callable[[KwArg(int)], int]"; expected "Callable[[int, KwArg(int)], int]"
def three(**kwargs: int) -> int: ...

@expects_int_first # Accepted
def four(*args: int) -> int: ...
[builtins fixtures/dict.pyi]

[case testParamSpecTwiceSolving]
from typing_extensions import ParamSpec, Concatenate
from typing import Callable, TypeVar

P = ParamSpec("P")
R = TypeVar("R")

def f(one: Callable[Concatenate[int, P], R], two: Callable[Concatenate[str, P], R]) -> Callable[P, R]: ...

a: Callable[[int, bytes], str]
b: Callable[[str, bytes], str]

reveal_type(f(a, b))  # N: Revealed type is "def (builtins.bytes) -> builtins.str"
[builtins fixtures/paramspec.pyi]

[case testParamSpecConcatenateInReturn]
from typing_extensions import ParamSpec, Concatenate
from typing import Callable, Protocol

P = ParamSpec("P")

def f(i: Callable[Concatenate[int, P], str]) -> Callable[Concatenate[int, P], str]: ...

n: Callable[[int, bytes], str]

reveal_type(f(n))  # N: Revealed type is "def (builtins.int, builtins.bytes) -> builtins.str"
[builtins fixtures/paramspec.pyi]

[case testParamSpecConcatenateNamedArgs]
# flags: --extra-checks
# this is one noticeable deviation from PEP but I believe it is for the better
from typing_extensions import ParamSpec, Concatenate
from typing import Callable, TypeVar

P = ParamSpec("P")
R = TypeVar("R")

def f1(c: Callable[P, R]) -> Callable[Concatenate[int, P], R]:
    def result(x: int, /, *args: P.args, **kwargs: P.kwargs) -> R: ...

    return result  # Accepted

def f2(c: Callable[P, R]) -> Callable[Concatenate[int, P], R]:
    def result(x: int, *args: P.args, **kwargs: P.kwargs) -> R: ...

    return result  # Rejected

# reason for rejection:
f2(lambda x: 42)(42, x=42)
[builtins fixtures/paramspec.pyi]
[out]
main:17: error: Incompatible return value type (got "Callable[[Arg(int, 'x'), **P], R]", expected "Callable[[int, **P], R]")
main:17: note: This is likely because "result" has named arguments: "x". Consider marking them positional-only

[case testNonStrictParamSpecConcatenateNamedArgs]
# this is one noticeable deviation from PEP but I believe it is for the better
from typing_extensions import ParamSpec, Concatenate
from typing import Callable, TypeVar

P = ParamSpec("P")
R = TypeVar("R")

def f1(c: Callable[P, R]) -> Callable[Concatenate[int, P], R]:
    def result(x: int, /, *args: P.args, **kwargs: P.kwargs) -> R: ...

    return result  # Accepted

def f2(c: Callable[P, R]) -> Callable[Concatenate[int, P], R]:
    def result(x: int, *args: P.args, **kwargs: P.kwargs) -> R: ...

    return result  # Rejected -> Accepted

# reason for rejection:
f2(lambda x: 42)(42, x=42)
[builtins fixtures/paramspec.pyi]

[case testParamSpecConcatenateWithTypeVar]
from typing_extensions import ParamSpec, Concatenate
from typing import Callable, TypeVar

P = ParamSpec("P")
R = TypeVar("R")
S = TypeVar("S")

def f(c: Callable[Concatenate[S, P], R]) -> Callable[Concatenate[S, P], R]: ...

def a(n: int) -> None: ...

n = f(a)

reveal_type(n)  # N: Revealed type is "def (builtins.int)"
reveal_type(n(42))  # N: Revealed type is "None"
[builtins fixtures/paramspec.pyi]

[case testCallablesAsParameters]
# credits to https://github.com/microsoft/pyright/issues/2705
from typing_extensions import ParamSpec, Concatenate
from typing import Generic, Callable, Any

P = ParamSpec("P")

class Foo(Generic[P]):
    def __init__(self, func: Callable[P, Any]) -> None: ...
def bar(baz: Foo[Concatenate[int, P]]) -> Foo[P]: ...

def test(a: int, /, b: str) -> str: ...

abc = Foo(test)
reveal_type(abc)
bar(abc)
[builtins fixtures/paramspec.pyi]
[out]
main:14: note: Revealed type is "__main__.Foo[[builtins.int, b: builtins.str]]"

[case testSolveParamSpecWithSelfType]
from typing_extensions import ParamSpec, Concatenate
from typing import Callable, Generic

P = ParamSpec("P")

class Foo(Generic[P]):
    def foo(self: 'Foo[P]', other: Callable[P, None]) -> None: ...

n: Foo[[int]]
def f(x: int) -> None: ...

n.foo(f)
[builtins fixtures/paramspec.pyi]

[case testParamSpecLiteralsTypeApplication]
from typing_extensions import ParamSpec
from typing import Generic, Callable

P = ParamSpec("P")

class Z(Generic[P]):
    def __init__(self, c: Callable[P, None]) -> None:
        ...

# it allows valid functions
reveal_type(Z[[int]](lambda x: None))  # N: Revealed type is "__main__.Z[[builtins.int]]"
reveal_type(Z[[]](lambda: None))  # N: Revealed type is "__main__.Z[[]]"
reveal_type(Z[bytes, str](lambda b, s: None))  # N: Revealed type is "__main__.Z[[builtins.bytes, builtins.str]]"

# it disallows invalid functions
def f1(n: str) -> None: ...
def f2(b: bytes, i: int) -> None: ...

Z[[int]](lambda one, two: None)  # E: Cannot infer type of lambda \
                                 # E: Argument 1 to "Z" has incompatible type "Callable[[Any, Any], None]"; expected "Callable[[int], None]"
Z[[int]](f1)  # E: Argument 1 to "Z" has incompatible type "Callable[[str], None]"; expected "Callable[[int], None]"

Z[[]](lambda one: None)  # E: Cannot infer type of lambda \
                         # E: Argument 1 to "Z" has incompatible type "Callable[[Any], None]"; expected "Callable[[], None]"

Z[bytes, str](lambda one: None)  # E: Cannot infer type of lambda \
                                 # E: Argument 1 to "Z" has incompatible type "Callable[[Any], None]"; expected "Callable[[bytes, str], None]"
Z[bytes, str](f2)  # E: Argument 1 to "Z" has incompatible type "Callable[[bytes, int], None]"; expected "Callable[[bytes, str], None]"

[builtins fixtures/paramspec.pyi]

[case testParamSpecLiteralEllipsis]
from typing_extensions import ParamSpec
from typing import Generic, Callable

P = ParamSpec("P")

class Z(Generic[P]):
    def __init__(self: 'Z[P]', c: Callable[P, None]) -> None:
        ...

def f1() -> None: ...
def f2(*args: int) -> None: ...
def f3(a: int, *, b: bytes) -> None: ...

def f4(b: bytes) -> None: ...

argh: Callable[..., None] = f4

# check it works
Z[...](f1)
Z[...](f2)
Z[...](f3)

# check subtyping works
n: Z[...]
n = Z(f1)
n = Z(f2)
n = Z(f3)

[builtins fixtures/paramspec.pyi]

[case testParamSpecApplyConcatenateTwice]
from typing_extensions import ParamSpec, Concatenate
from typing import Generic, Callable, Optional

P = ParamSpec("P")

class C(Generic[P]):
    # think PhantomData<T> from rust
    phantom: Optional[Callable[P, None]]

    def add_str(self) -> C[Concatenate[str, P]]:
        return C[Concatenate[str, P]]()

    def add_int(self) -> C[Concatenate[int, P]]:
        return C[Concatenate[int, P]]()

def f(c: C[P]) -> None:
    reveal_type(c)  # N: Revealed type is "__main__.C[P`-1]"

    n1 = c.add_str()
    reveal_type(n1)  # N: Revealed type is "__main__.C[[builtins.str, **P`-1]]"
    n2 = n1.add_int()
    reveal_type(n2)  # N: Revealed type is "__main__.C[[builtins.int, builtins.str, **P`-1]]"

    p1 = c.add_int()
    reveal_type(p1)  # N: Revealed type is "__main__.C[[builtins.int, **P`-1]]"
    p2 = p1.add_str()
    reveal_type(p2)  # N: Revealed type is "__main__.C[[builtins.str, builtins.int, **P`-1]]"
[builtins fixtures/paramspec.pyi]

[case testParamSpecLiteralJoin]
from typing import Generic, Callable, Union
from typing_extensions import ParamSpec


_P = ParamSpec("_P")

class Job(Generic[_P]):
    def __init__(self, target: Callable[_P, None]) -> None:
        self.target = target

def func(
    action: Union[Job[int], Callable[[int], None]],
) -> None:
    job = action if isinstance(action, Job) else Job(action)
    reveal_type(job)  # N: Revealed type is "__main__.Job[[builtins.int]]"
[builtins fixtures/paramspec.pyi]

[case testApplyParamSpecToParamSpecLiterals]
from typing import TypeVar, Generic, Callable
from typing_extensions import ParamSpec

_P = ParamSpec("_P")
_R_co = TypeVar("_R_co", covariant=True)

class Job(Generic[_P, _R_co]):
    def __init__(self, target: Callable[_P, _R_co]) -> None:
        self.target = target

def run_job(job: Job[_P, None], *args: _P.args, **kwargs: _P.kwargs) -> None: # N: "run_job" defined here
    ...


def func(job: Job[[int, str], None]) -> None:
    run_job(job, 42, "Hello")
    run_job(job, "Hello", 42) # E: Argument 2 to "run_job" has incompatible type "str"; expected "int" \
                              # E: Argument 3 to "run_job" has incompatible type "int"; expected "str"
    run_job(job, 42, msg="Hello")  # E: Unexpected keyword argument "msg" for "run_job"
    run_job(job, "Hello") # E: Too few arguments for "run_job" \
                          # E: Argument 2 to "run_job" has incompatible type "str"; expected "int"

def func2(job: Job[..., None]) -> None:
    run_job(job, 42, "Hello")
    run_job(job, "Hello", 42)
    run_job(job, 42, msg="Hello")
    run_job(job, x=42, msg="Hello")
[builtins fixtures/paramspec.pyi]

[case testExpandNonBareParamSpecAgainstCallable]
from typing import Callable, TypeVar, Any
from typing_extensions import ParamSpec

CallableT = TypeVar("CallableT", bound=Callable[..., Any])
_P = ParamSpec("_P")
_R = TypeVar("_R")

def simple_decorator(callable: CallableT) -> CallableT:
    # set some attribute on 'callable'
    return callable


class A:
    @simple_decorator
    def func(self, action: Callable[_P, _R], *args: _P.args, **kwargs: _P.kwargs) -> _R:
        ...

reveal_type(A.func)  # N: Revealed type is "def [_P, _R] (self: __main__.A, action: def (*_P.args, **_P.kwargs) -> _R`6, *_P.args, **_P.kwargs) -> _R`6"
reveal_type(A().func)  # N: Revealed type is "def [_P, _R] (action: def (*_P.args, **_P.kwargs) -> _R`10, *_P.args, **_P.kwargs) -> _R`10"

def f(x: int) -> int:
    ...

reveal_type(A().func(f, 42))  # N: Revealed type is "builtins.int"

reveal_type(A().func(lambda x: x + x, 42))  # N: Revealed type is "builtins.int"
[builtins fixtures/paramspec.pyi]

[case testParamSpecConstraintOnOtherParamSpec]
from typing import Callable, TypeVar, Any, Generic
from typing_extensions import ParamSpec

CallableT = TypeVar("CallableT", bound=Callable[..., Any])
_P = ParamSpec("_P")
_R_co = TypeVar("_R_co", covariant=True)

def simple_decorator(callable: CallableT) -> CallableT:
    ...

class Job(Generic[_P, _R_co]):
    def __init__(self, target: Callable[_P, _R_co]) -> None:
        ...


class A:
    @simple_decorator
    def func(self, action: Job[_P, None]) -> Job[_P, None]:
        ...

reveal_type(A.func)  # N: Revealed type is "def [_P] (self: __main__.A, action: __main__.Job[_P`4, None]) -> __main__.Job[_P`4, None]"
reveal_type(A().func)  # N: Revealed type is "def [_P] (action: __main__.Job[_P`6, None]) -> __main__.Job[_P`6, None]"
reveal_type(A().func(Job(lambda x: x)))  # N: Revealed type is "__main__.Job[[x: Any], None]"

def f(x: int, y: int) -> None: ...
reveal_type(A().func(Job(f)))  # N: Revealed type is "__main__.Job[[x: builtins.int, y: builtins.int], None]"
[builtins fixtures/paramspec.pyi]

[case testConstraintBetweenParamSpecFunctions1]
from typing import Callable, TypeVar, Any, Generic
from typing_extensions import ParamSpec

_P = ParamSpec("_P")
_R_co = TypeVar("_R_co", covariant=True)

def simple_decorator(callable: Callable[_P, _R_co]) -> Callable[_P, _R_co]: ...
class Job(Generic[_P]): ...


@simple_decorator
def func(__action: Job[_P]) -> Callable[_P, None]:
    ...

reveal_type(func)  # N: Revealed type is "def [_P] (__main__.Job[_P`-1]) -> def (*_P.args, **_P.kwargs)"
[builtins fixtures/paramspec.pyi]

[case testConstraintBetweenParamSpecFunctions2]
from typing import Callable, TypeVar, Any, Generic
from typing_extensions import ParamSpec

CallableT = TypeVar("CallableT", bound=Callable[..., Any])
_P = ParamSpec("_P")

def simple_decorator(callable: CallableT) -> CallableT: ...
class Job(Generic[_P]): ...


@simple_decorator
def func(__action: Job[_P]) -> Callable[_P, None]:
    ...

reveal_type(func)  # N: Revealed type is "def [_P] (__main__.Job[_P`-1]) -> def (*_P.args, **_P.kwargs)"
[builtins fixtures/paramspec.pyi]

[case testConstraintsBetweenConcatenatePrefixes]
from typing import Any, Callable, Generic, TypeVar
from typing_extensions import Concatenate, ParamSpec

_P = ParamSpec("_P")
_T = TypeVar("_T")

class Awaitable(Generic[_T]): ...

def adds_await() -> Callable[
    [Callable[Concatenate[_T, _P], None]],
    Callable[Concatenate[_T, _P], Awaitable[None]],
]:
    def decorator(
        func: Callable[Concatenate[_T, _P], None],
    ) -> Callable[Concatenate[_T, _P], Awaitable[None]]:
        ...

    return decorator  # we want `_T` and `_P` to refer to the same things.
[builtins fixtures/paramspec.pyi]

[case testParamSpecVariance]
from typing import Callable, Generic
from typing_extensions import ParamSpec

_P = ParamSpec("_P")

class Job(Generic[_P]):
    def __init__(self, target: Callable[_P, None]) -> None: ...
    def into_callable(self) -> Callable[_P, None]: ...

class A:
    def func(self, var: int) -> None: ...
    def other_func(self, job: Job[[int]]) -> None: ...


job = Job(A().func)
reveal_type(job)  # N: Revealed type is "__main__.Job[[var: builtins.int]]"
A().other_func(job)  # This should NOT error (despite the keyword)

# and yet the keyword should remain
job.into_callable()(var=42)
job.into_callable()(x=42)  # E: Unexpected keyword argument "x"

# similar for other functions
def f1(n: object) -> None: ...
def f2(n: int) -> None: ...
def f3(n: bool) -> None: ...

# just like how this is legal...
a1: Callable[[bool], None]
a1 = f3
a1 = f2
a1 = f1

# ... this is also legal
a2: Job[[bool]]
a2 = Job(f3)
a2 = Job(f2)
a2 = Job(f1)

# and this is not legal
def f4(n: bytes) -> None: ...
a1 = f4  # E: Incompatible types in assignment (expression has type "Callable[[bytes], None]", variable has type "Callable[[bool], None]")
a2 = Job(f4)  # E: Argument 1 to "Job" has incompatible type "Callable[[bytes], None]"; expected "Callable[[bool], None]"

# nor is this:
a4: Job[[int]]
a4 = Job(f3)  # E: Argument 1 to "Job" has incompatible type "Callable[[bool], None]"; expected "Callable[[int], None]"
a4 = Job(f2)
a4 = Job(f1)

# just like this:
a3: Callable[[int], None]
a3 = f3  # E: Incompatible types in assignment (expression has type "Callable[[bool], None]", variable has type "Callable[[int], None]")
a3 = f2
a3 = f1
[builtins fixtures/paramspec.pyi]

[case testDecoratingClassesThatUseParamSpec]
from typing import Generic, TypeVar, Callable, Any
from typing_extensions import ParamSpec

_P = ParamSpec("_P")
_T = TypeVar("_T")
_F = TypeVar("_F", bound=Callable[..., Any])

def f(x: _F) -> _F: ...

@f  # Should be ok
class OnlyParamSpec(Generic[_P]):
    pass

@f  # Should be ok
class MixedWithTypeVar1(Generic[_P, _T]):
    pass

@f  # Should be ok
class MixedWithTypeVar2(Generic[_T, _P]):
    pass
[builtins fixtures/dict.pyi]

[case testGenericsInInferredParamspec]
from typing import Callable, TypeVar, Generic
from typing_extensions import ParamSpec

_P = ParamSpec("_P")
_T = TypeVar("_T")

class Job(Generic[_P]):
    def __init__(self, target: Callable[_P, None]) -> None: ...
    def into_callable(self) -> Callable[_P, None]: ...

def generic_f(x: _T) -> None: ...

j = Job(generic_f)
reveal_type(j)  # N: Revealed type is "__main__.Job[[x: _T`-1]]"

jf = j.into_callable()
reveal_type(jf)  # N: Revealed type is "def [_T] (x: _T`4)"
reveal_type(jf(1))  # N: Revealed type is "None"
[builtins fixtures/paramspec.pyi]

[case testGenericsInInferredParamspecReturn]
# flags: --new-type-inference
from typing import Callable, TypeVar, Generic
from typing_extensions import ParamSpec

_P = ParamSpec("_P")
_T = TypeVar("_T")

class Job(Generic[_P, _T]):
    def __init__(self, target: Callable[_P, _T]) -> None: ...
    def into_callable(self) -> Callable[_P, _T]: ...

def generic_f(x: _T) -> _T: ...

j = Job(generic_f)
reveal_type(j)  # N: Revealed type is "__main__.Job[[x: _T`3], _T`3]"

jf = j.into_callable()
reveal_type(jf)  # N: Revealed type is "def [_T] (x: _T`4) -> _T`4"
reveal_type(jf(1))  # N: Revealed type is "builtins.int"
[builtins fixtures/paramspec.pyi]

[case testStackedConcatenateIsIllegal]
from typing_extensions import Concatenate, ParamSpec
from typing import Callable

P = ParamSpec("P")

def x(f: Callable[Concatenate[int, Concatenate[int, P]], None]) -> None: ...  # E: Nested Concatenates are invalid
[builtins fixtures/paramspec.pyi]

[case testPropagatedAnyConstraintsAreOK]
from typing import Any, Callable, Generic, TypeVar
from typing_extensions import ParamSpec

T = TypeVar("T")
P = ParamSpec("P")

def callback(func: Callable[[Any], Any]) -> None: ...
class Job(Generic[P]): ...

@callback
def run_job(job: Job[...]) -> T: ... # E: A function returning TypeVar should receive at least one argument containing the same TypeVar
[builtins fixtures/tuple.pyi]

[case testTupleAndDictOperationsOnParamSpecArgsAndKwargs]
from typing import Callable, Iterator, Iterable, TypeVar, Tuple
from typing_extensions import ParamSpec

P = ParamSpec('P')
T = TypeVar('T')
def enumerate(x: Iterable[T]) -> Iterator[Tuple[int, T]]: ...

def func(callback: Callable[P, str]) -> Callable[P, str]:
    def inner(*args: P.args, **kwargs: P.kwargs) -> str:
        reveal_type(args[5])  # N: Revealed type is "builtins.object"
        for a in args:
            reveal_type(a)  # N: Revealed type is "builtins.object"
        for idx, a in enumerate(args):
            reveal_type(idx)  # N: Revealed type is "builtins.int"
            reveal_type(a)  # N: Revealed type is "builtins.object"
        b = 'foo' in args
        reveal_type(b)  # N: Revealed type is "builtins.bool"
        reveal_type(args.count(42))  # N: Revealed type is "builtins.int"
        reveal_type(len(args))  # N: Revealed type is "builtins.int"
        for c, d in kwargs.items():
            reveal_type(c)  # N: Revealed type is "builtins.str"
            reveal_type(d)  # N: Revealed type is "builtins.object"
        kwargs.pop('bar')
        return 'baz'
    return inner
[builtins fixtures/paramspec.pyi]

[case testUnpackingParamsSpecArgsAndKwargs]
from typing import Callable
from typing_extensions import ParamSpec

P = ParamSpec("P")

def func(callback: Callable[P, str]) -> Callable[P, str]:
    def inner(*args: P.args, **kwargs: P.kwargs) -> str:
        a, *b = args
        reveal_type(a)  # N: Revealed type is "builtins.object"
        reveal_type(b)  # N: Revealed type is "builtins.list[builtins.object]"
        c, *d = kwargs
        reveal_type(c)  # N: Revealed type is "builtins.str"
        reveal_type(d)  # N: Revealed type is "builtins.list[builtins.str]"
        e = {**kwargs}
        reveal_type(e)  # N: Revealed type is "builtins.dict[builtins.str, builtins.object]"
        return "foo"
    return inner
[builtins fixtures/paramspec.pyi]

[case testParamSpecArgsAndKwargsMissmatch]
from typing import Callable
from typing_extensions import ParamSpec

P1 = ParamSpec("P1")

def func(callback: Callable[P1, str]) -> Callable[P1, str]:
    def inner(
        *args: P1.kwargs,   # E: Use "P1.args" for variadic "*" parameter
        **kwargs: P1.args,  # E: Use "P1.kwargs" for variadic "**" parameter
    ) -> str:
        return "foo"
    return inner
[builtins fixtures/paramspec.pyi]

[case testParamSpecTestPropAccess]
from typing import Callable
from typing_extensions import ParamSpec

P1 = ParamSpec("P1")

def func1(callback: Callable[P1, str]) -> Callable[P1, str]:
    def inner(
        *args: P1.typo,  # E: Use "P1.args" for variadic "*" parameter \
                         # E: Name "P1.typo" is not defined
        **kwargs: P1.kwargs,
    ) -> str:
        return "foo"
    return inner

def func2(callback: Callable[P1, str]) -> Callable[P1, str]:
    def inner(
        *args: P1.args,
        **kwargs: P1.__bound__,  # E: Use "P1.kwargs" for variadic "**" parameter \
                                 # E: Name "P1.__bound__" is not defined
    ) -> str:
        return "foo"
    return inner

def func3(callback: Callable[P1, str]) -> Callable[P1, str]:
    def inner(
        *args: P1.__bound__,   # E: Use "P1.args" for variadic "*" parameter \
                               # E: Name "P1.__bound__" is not defined
        **kwargs: P1.invalid,  # E: Use "P1.kwargs" for variadic "**" parameter \
                               # E: Name "P1.invalid" is not defined
    ) -> str:
        return "foo"
    return inner
[builtins fixtures/paramspec.pyi]


[case testInvalidParamSpecDefinitionsWithArgsKwargs]
from typing import Callable, ParamSpec

P = ParamSpec('P')

def c1(f: Callable[P, int], *args: P.args, **kwargs: P.kwargs) -> int: ...
def c2(f: Callable[P, int]) -> int: ...
def c3(f: Callable[P, int], *args, **kwargs) -> int: ...

# It is ok to define,
def c4(f: Callable[P, int], *args: int, **kwargs: str) -> int:
    # but not ok to call:
    f(*args, **kwargs)  # E: Argument 1 has incompatible type "*Tuple[int, ...]"; expected "P.args" \
                        # E: Argument 2 has incompatible type "**Dict[str, str]"; expected "P.kwargs"
    return 1

def f1(f: Callable[P, int], *args, **kwargs: P.kwargs) -> int: ...  # E: ParamSpec must have "*args" typed as "P.args" and "**kwargs" typed as "P.kwargs"
def f2(f: Callable[P, int], *args: P.args, **kwargs) -> int: ...  # E: ParamSpec must have "*args" typed as "P.args" and "**kwargs" typed as "P.kwargs"
def f3(f: Callable[P, int], *args: P.args) -> int: ...  # E: ParamSpec must have "*args" typed as "P.args" and "**kwargs" typed as "P.kwargs"
def f4(f: Callable[P, int], **kwargs: P.kwargs) -> int: ...  # E: ParamSpec must have "*args" typed as "P.args" and "**kwargs" typed as "P.kwargs"
def f5(f: Callable[P, int], *args: P.args, extra_keyword_arg: int, **kwargs: P.kwargs) -> int: ...  # E: ParamSpec must have "*args" typed as "P.args" and "**kwargs" typed as "P.kwargs"

# Error message test:
P1 = ParamSpec('P1')

def m1(f: Callable[P1, int], *a, **k: P1.kwargs) -> int: ...  # E: ParamSpec must have "*args" typed as "P1.args" and "**kwargs" typed as "P1.kwargs"
[builtins fixtures/paramspec.pyi]


[case testInvalidParamSpecAndConcatenateDefinitionsWithArgsKwargs]
from typing import Callable, ParamSpec
from typing_extensions import Concatenate

P = ParamSpec('P')

def c1(f: Callable[Concatenate[int, P], int], *args: P.args, **kwargs: P.kwargs) -> int: ...
def c2(f: Callable[Concatenate[int, P], int]) -> int: ...
def c3(f: Callable[Concatenate[int, P], int], *args, **kwargs) -> int: ...

# It is ok to define,
def c4(f: Callable[Concatenate[int, P], int], *args: int, **kwargs: str) -> int:
    # but not ok to call:
    f(1, *args, **kwargs)  # E: Argument 2 has incompatible type "*Tuple[int, ...]"; expected "P.args" \
                           # E: Argument 3 has incompatible type "**Dict[str, str]"; expected "P.kwargs"
    return 1

def f1(f: Callable[Concatenate[int, P], int], *args, **kwargs: P.kwargs) -> int: ...  # E: ParamSpec must have "*args" typed as "P.args" and "**kwargs" typed as "P.kwargs"
def f2(f: Callable[Concatenate[int, P], int], *args: P.args, **kwargs) -> int: ...  # E: ParamSpec must have "*args" typed as "P.args" and "**kwargs" typed as "P.kwargs"
def f3(f: Callable[Concatenate[int, P], int], *args: P.args) -> int: ...  # E: ParamSpec must have "*args" typed as "P.args" and "**kwargs" typed as "P.kwargs"
def f4(f: Callable[Concatenate[int, P], int], **kwargs: P.kwargs) -> int: ...  # E: ParamSpec must have "*args" typed as "P.args" and "**kwargs" typed as "P.kwargs"
def f5(f: Callable[Concatenate[int, P], int], *args: P.args, extra_keyword_arg: int, **kwargs: P.kwargs) -> int: ...  # E: ParamSpec must have "*args" typed as "P.args" and "**kwargs" typed as "P.kwargs"
[builtins fixtures/paramspec.pyi]


[case testValidParamSpecInsideGenericWithoutArgsAndKwargs]
from typing import Callable, ParamSpec, Generic
from typing_extensions import Concatenate

P = ParamSpec('P')

class Some(Generic[P]): ...

def create(s: Some[P], *args: int): ...
def update(s: Some[P], **kwargs: int): ...
def delete(s: Some[P]): ...

def from_callable1(c: Callable[P, int], *args: int, **kwargs: int) -> Some[P]: ...
def from_callable2(c: Callable[P, int], **kwargs: int) -> Some[P]: ...
def from_callable3(c: Callable[P, int], *args: int) -> Some[P]: ...

def from_extra1(c: Callable[Concatenate[int, P], int], *args: int, **kwargs: int) -> Some[P]: ...
def from_extra2(c: Callable[Concatenate[int, P], int], **kwargs: int) -> Some[P]: ...
def from_extra3(c: Callable[Concatenate[int, P], int], *args: int) -> Some[P]: ...
[builtins fixtures/paramspec.pyi]


[case testUnboundParamSpec]
from typing import Callable, ParamSpec

P1 = ParamSpec('P1')
P2 = ParamSpec('P2')

def f0(f: Callable[P1, int], *args: P1.args, **kwargs: P2.kwargs): ...  # E: ParamSpec must have "*args" typed as "P1.args" and "**kwargs" typed as "P1.kwargs"

def f1(*args: P1.args): ...  # E: ParamSpec must have "*args" typed as "P1.args" and "**kwargs" typed as "P1.kwargs"
def f2(**kwargs: P1.kwargs): ...  # E: ParamSpec must have "*args" typed as "P1.args" and "**kwargs" typed as "P1.kwargs"
def f3(*args: P1.args, **kwargs: int): ...  # E: ParamSpec must have "*args" typed as "P1.args" and "**kwargs" typed as "P1.kwargs"
def f4(*args: int, **kwargs: P1.kwargs): ...  # E: ParamSpec must have "*args" typed as "P1.args" and "**kwargs" typed as "P1.kwargs"

# Error message is based on the `args` definition:
def f5(*args: P2.args, **kwargs: P1.kwargs): ...  # E: ParamSpec must have "*args" typed as "P2.args" and "**kwargs" typed as "P2.kwargs"
def f6(*args: P1.args, **kwargs: P2.kwargs): ...  # E: ParamSpec must have "*args" typed as "P1.args" and "**kwargs" typed as "P1.kwargs"

# Multiple `ParamSpec` variables can be found, they should not affect error message:
P3 = ParamSpec('P3')

def f7(first: Callable[P3, int], *args: P1.args, **kwargs: P2.kwargs): ...  # E: ParamSpec must have "*args" typed as "P1.args" and "**kwargs" typed as "P1.kwargs"
def f8(first: Callable[P3, int], *args: P2.args, **kwargs: P1.kwargs): ...  # E: ParamSpec must have "*args" typed as "P2.args" and "**kwargs" typed as "P2.kwargs"
[builtins fixtures/paramspec.pyi]


[case testArgsKwargsWithoutParamSpecVar]
from typing import Generic, Callable, ParamSpec

P = ParamSpec('P')

# This must be allowed:
class Some(Generic[P]):
    def call(self, *args: P.args, **kwargs: P.kwargs): ...

def call(*args: P.args, **kwargs: P.kwargs): ...
[builtins fixtures/paramspec.pyi]

[case testParamSpecInferenceCrash]
from typing import Callable, Generic, ParamSpec, TypeVar

def foo(x: int) -> int: ...
T = TypeVar("T")
def bar(x: T) -> T: ...

P = ParamSpec("P")

class C(Generic[P]):
    def __init__(self, fn: Callable[P, int], *args: P.args, **kwargs: P.kwargs): ...

reveal_type(bar(C(fn=foo, x=1)))  # N: Revealed type is "__main__.C[[x: builtins.int]]"
[builtins fixtures/paramspec.pyi]

[case testParamSpecClassConstructor]
from typing import ParamSpec, Callable, TypeVar

P = ParamSpec("P")

class SomeClass:
    def __init__(self, a: str) -> None:
        pass

def func(t: Callable[P, SomeClass], val: Callable[P, SomeClass]) -> Callable[P, SomeClass]:
    pass

def func_regular(t: Callable[[T], SomeClass], val: Callable[[T], SomeClass]) -> Callable[[T], SomeClass]:
    pass

def constructor(a: str) -> SomeClass:
    return SomeClass(a)

def wrong_constructor(a: bool) -> SomeClass:
    return SomeClass("a")

def wrong_name_constructor(b: bool) -> SomeClass:
    return SomeClass("a")

func(SomeClass, constructor)
reveal_type(func(SomeClass, wrong_constructor))  # N: Revealed type is "def (a: Never) -> __main__.SomeClass"
reveal_type(func_regular(SomeClass, wrong_constructor))  # N: Revealed type is "def (Never) -> __main__.SomeClass"
reveal_type(func(SomeClass, wrong_name_constructor))  # N: Revealed type is "def (Never) -> __main__.SomeClass"
[builtins fixtures/paramspec.pyi]

[case testParamSpecInTypeAliasBasic]
from typing import ParamSpec, Callable

P = ParamSpec("P")
C = Callable[P, int]
def f(n: C[P]) -> C[P]: ...

@f
def bar(x: int) -> int: ...
@f    # E: Argument 1 to "f" has incompatible type "Callable[[int], str]"; expected "Callable[[int], int]"
def foo(x: int) -> str: ...

x: C[[int, str]]
reveal_type(x)  # N: Revealed type is "def (builtins.int, builtins.str) -> builtins.int"
y: C[int, str]
reveal_type(y)  # N: Revealed type is "def (builtins.int, builtins.str) -> builtins.int"
[builtins fixtures/paramspec.pyi]

[case testParamSpecInTypeAliasConcatenate]
from typing import ParamSpec, Callable
from typing_extensions import Concatenate

P = ParamSpec("P")
C = Callable[Concatenate[int, P], int]
def f(n: C[P]) -> C[P]: ...

@f  # E: Argument 1 to "f" has incompatible type "Callable[[], int]"; expected "Callable[[int], int]"
def bad() -> int: ...

@f
def bar(x: int) -> int: ...

@f
def bar2(x: int, y: str) -> int: ...
reveal_type(bar2)  # N: Revealed type is "def (builtins.int, y: builtins.str) -> builtins.int"

@f  # E: Argument 1 to "f" has incompatible type "Callable[[int], str]"; expected "Callable[[int], int]" \
    # N: This is likely because "foo" has named arguments: "x". Consider marking them positional-only
def foo(x: int) -> str: ...

@f  # E: Argument 1 to "f" has incompatible type "Callable[[str, int], int]"; expected "Callable[[int, int], int]" \
    # N: This is likely because "foo2" has named arguments: "x". Consider marking them positional-only
def foo2(x: str, y: int) -> int: ...

x: C[[int, str]]
reveal_type(x)  # N: Revealed type is "def (builtins.int, builtins.int, builtins.str) -> builtins.int"
y: C[int, str]
reveal_type(y)  # N: Revealed type is "def (builtins.int, builtins.int, builtins.str) -> builtins.int"
[builtins fixtures/paramspec.pyi]

[case testParamSpecInTypeAliasRecursive]
from typing import ParamSpec, Callable, Union

P = ParamSpec("P")
C = Callable[P, Union[int, C[P]]]
def f(n: C[P]) -> C[P]: ...

@f
def bar(x: int) -> int: ...

@f
def bar2(__x: int) -> Callable[[int], int]: ...

@f  # E: Argument 1 to "f" has incompatible type "Callable[[int], str]"; expected "C[[int]]"
def foo(x: int) -> str: ...

@f  # E: Argument 1 to "f" has incompatible type "Callable[[int], Callable[[int], str]]"; expected "C[[int]]"
def foo2(__x: int) -> Callable[[int], str]: ...

x: C[[int, str]]
reveal_type(x)  # N: Revealed type is "def (builtins.int, builtins.str) -> Union[builtins.int, ...]"
y: C[int, str]
reveal_type(y)  # N: Revealed type is "def (builtins.int, builtins.str) -> Union[builtins.int, ...]"
[builtins fixtures/paramspec.pyi]

[case testParamSpecAliasInRuntimeContext]
from typing import ParamSpec, Generic

P = ParamSpec("P")
class C(Generic[P]): ...

c = C[int, str]()
reveal_type(c)  # N: Revealed type is "__main__.C[[builtins.int, builtins.str]]"

A = C[P]
a = A[int, str]()
reveal_type(a)  # N: Revealed type is "__main__.C[[builtins.int, builtins.str]]"
[builtins fixtures/paramspec.pyi]

[case testParamSpecAliasInvalidLocations]
from typing import ParamSpec, Generic, List, TypeVar, Callable

P = ParamSpec("P")
T = TypeVar("T")
A = List[T]
def f(x: A[[int, str]]) -> None: ...  # E: Bracketed expression "[...]" is not valid as a type
def g(x: A[P]) -> None: ...  # E: Invalid location for ParamSpec "P" \
                             # N: You can use ParamSpec as the first argument to Callable, e.g., "Callable[P, int]"

C = Callable[P, T]
x: C[int]  # E: Bad number of arguments for type alias, expected 2, given 1
y: C[int, str]  # E: Can only replace ParamSpec with a parameter types list or another ParamSpec, got "int"
z: C[int, str, bytes]  # E: Bad number of arguments for type alias, expected 2, given 3

[builtins fixtures/paramspec.pyi]

[case testTrivialParametersHandledCorrectly]
from typing import ParamSpec, Generic, TypeVar, Callable, Any
from typing_extensions import Concatenate

P = ParamSpec("P")
T = TypeVar("T")
S = TypeVar("S")

class C(Generic[S, P, T]): ...

def foo(f: Callable[P, int]) -> None:
    x: C[Any, ..., Any]
    x1: C[int, Concatenate[int, str, P], str]
    x = x1  # OK
[builtins fixtures/paramspec.pyi]

[case testParamSpecAliasNested]
from typing import ParamSpec, Callable, List, TypeVar, Generic
from typing_extensions import Concatenate

P = ParamSpec("P")
A = List[Callable[P, None]]
B = List[Callable[Concatenate[int, P], None]]

fs: A[int, str]
reveal_type(fs)  # N: Revealed type is "builtins.list[def (builtins.int, builtins.str)]"
gs: B[int, str]
reveal_type(gs)  # N: Revealed type is "builtins.list[def (builtins.int, builtins.int, builtins.str)]"

T = TypeVar("T")
class C(Generic[T]): ...
C[Callable[P, int]]()
[builtins fixtures/paramspec.pyi]

[case testConcatDeferralNoCrash]
from typing import Callable, TypeVar
from typing_extensions import Concatenate, ParamSpec

P = ParamSpec("P")
T = TypeVar("T", bound="Defer")

Alias = Callable[P, bool]
Concat = Alias[Concatenate[T, P]]

def test(f: Concat[T, ...]) -> None: ...

class Defer: ...
[builtins fixtures/paramspec.pyi]

[case testNoParamSpecDoubling]
# https://github.com/python/mypy/issues/12734
from typing import Callable, ParamSpec
from typing_extensions import Concatenate

P = ParamSpec("P")
Q = ParamSpec("Q")

def foo(f: Callable[P, int]) -> Callable[P, int]:
    return f

def bar(f: Callable[Concatenate[str, Q], int]) -> Callable[Concatenate[str, Q], int]:
    return foo(f)
[builtins fixtures/paramspec.pyi]

[case testAlreadyExpandedCallableWithParamSpecReplacement]
from typing import Callable, Any, overload
from typing_extensions import Concatenate, ParamSpec

P = ParamSpec("P")

@overload
def command() -> Callable[[Callable[Concatenate[object, object, P], object]], None]:
    ...

@overload
def command(
    cls: int = ...,
) -> Callable[[Callable[Concatenate[object, P], object]], None]:
    ...

def command(
    cls: int = 42,
) -> Any:
    ...
[builtins fixtures/paramspec.pyi]

[case testCopiedParamSpecComparison]
# minimized from https://github.com/python/mypy/issues/12909
from typing import Callable
from typing_extensions import ParamSpec

P = ParamSpec("P")

def identity(func: Callable[P, None]) -> Callable[P, None]: ...

@identity
def f(f: Callable[P, None], *args: P.args, **kwargs: P.kwargs) -> None: ...
[builtins fixtures/paramspec.pyi]

[case testParamSpecDecoratorAppliedToGeneric]
# flags: --new-type-inference
from typing import Callable, List, TypeVar
from typing_extensions import ParamSpec

P = ParamSpec("P")
T = TypeVar("T")
U = TypeVar("U")

def dec(f: Callable[P, T]) -> Callable[P, List[T]]: ...
def test(x: U) -> U: ...
reveal_type(dec)  # N: Revealed type is "def [P, T] (f: def (*P.args, **P.kwargs) -> T`-2) -> def (*P.args, **P.kwargs) -> builtins.list[T`-2]"
reveal_type(dec(test))  # N: Revealed type is "def [T] (x: T`3) -> builtins.list[T`3]"

class A: ...
TA = TypeVar("TA", bound=A)

def test_with_bound(x: TA) -> TA: ...
reveal_type(dec(test_with_bound))  # N: Revealed type is "def [T <: __main__.A] (x: T`5) -> builtins.list[T`5]"
dec(test_with_bound)(0)  # E: Value of type variable "T" of function cannot be "int"
dec(test_with_bound)(A())  # OK
[builtins fixtures/paramspec.pyi]

[case testParamSpecArgumentParamInferenceRegular]
from typing import TypeVar, Generic
from typing_extensions import ParamSpec

P = ParamSpec("P")
class Foo(Generic[P]):
    def call(self, *args: P.args, **kwargs: P.kwargs) -> None: ...
def test(*args: P.args, **kwargs: P.kwargs) -> Foo[P]: ...

reveal_type(test(1, 2))  # N: Revealed type is "__main__.Foo[[Literal[1]?, Literal[2]?]]"
reveal_type(test(x=1, y=2))  # N: Revealed type is "__main__.Foo[[x: Literal[1]?, y: Literal[2]?]]"
ints = [1, 2, 3]
reveal_type(test(*ints))  # N: Revealed type is "__main__.Foo[[*builtins.int]]"
[builtins fixtures/paramspec.pyi]

[case testParamSpecArgumentParamInferenceGeneric]
# flags: --new-type-inference
from typing import Callable, TypeVar
from typing_extensions import ParamSpec

P = ParamSpec("P")
R = TypeVar("R")
def call(f: Callable[P, R], *args: P.args, **kwargs: P.kwargs) -> R:
    return f(*args, **kwargs)

T = TypeVar("T")
def identity(x: T) -> T:
    return x

reveal_type(call(identity, 2))  # N: Revealed type is "builtins.int"
y: int = call(identity, 2)
[builtins fixtures/paramspec.pyi]

[case testParamSpecNestedApplyNoCrash]
# flags: --new-type-inference
from typing import Callable, TypeVar
from typing_extensions import ParamSpec

P = ParamSpec("P")
T = TypeVar("T")

def apply(fn: Callable[P, T], *args: P.args, **kwargs: P.kwargs) -> T: ...
def test() -> int: ...
reveal_type(apply(apply, test))  # N: Revealed type is "builtins.int"
[builtins fixtures/paramspec.pyi]

[case testParamSpecNestedApplyPosVsNamed]
from typing import Callable, TypeVar
from typing_extensions import ParamSpec

P = ParamSpec("P")
T = TypeVar("T")

def apply(fn: Callable[P, T], *args: P.args, **kwargs: P.kwargs) -> None: ...

def test(x: int) -> int: ...
apply(apply, test, x=42)  # OK
apply(apply, test, 42)  # Also OK (but requires some special casing)
apply(apply, test, "bad")  # E: Argument 1 to "apply" has incompatible type "Callable[[Callable[P, T], **P], None]"; expected "Callable[[Callable[[int], int], str], None]"

def test2(x: int, y: str) -> None: ...
apply(apply, test2, 42, "yes")
apply(apply, test2, "no", 42)  # E: Argument 1 to "apply" has incompatible type "Callable[[Callable[P, T], **P], None]"; expected "Callable[[Callable[[int, str], None], str, int], None]"
apply(apply, test2, x=42, y="yes")
apply(apply, test2, y="yes", x=42)
apply(apply, test2, y=42, x="no")  # E: Argument 1 to "apply" has incompatible type "Callable[[Callable[P, T], **P], None]"; expected "Callable[[Callable[[int, str], None], int, str], None]"
[builtins fixtures/paramspec.pyi]

[case testParamSpecApplyPosVsNamedOptional]
from typing import Callable, TypeVar
from typing_extensions import ParamSpec

P = ParamSpec("P")
T = TypeVar("T")

def apply(fn: Callable[P, T], *args: P.args, **kwargs: P.kwargs) -> None: ...
def test(x: str = ..., y: int = ...) -> int: ...
apply(test, y=42)  # OK
[builtins fixtures/paramspec.pyi]

[case testParamSpecPrefixSubtypingGenericInvalid]
from typing import Generic
from typing_extensions import ParamSpec, Concatenate

P = ParamSpec("P")

class A(Generic[P]):
    def foo(self, *args: P.args, **kwargs: P.kwargs):
        ...

def bar(b: A[P]) -> A[Concatenate[int, P]]:
    return b  # E: Incompatible return value type (got "A[P]", expected "A[[int, **P]]")
[builtins fixtures/paramspec.pyi]

[case testParamSpecPrefixSubtypingProtocolInvalid]
from typing import Protocol
from typing_extensions import ParamSpec, Concatenate

P = ParamSpec("P")

class A(Protocol[P]):
    def foo(self, *args: P.args, **kwargs: P.kwargs):
        ...

def bar(b: A[P]) -> A[Concatenate[int, P]]:
    return b  # E: Incompatible return value type (got "A[P]", expected "A[[int, **P]]") \
              # N: Following member(s) of "A[P]" have conflicts: \
              # N:     Expected: \
              # N:         def foo(self, int, /, *args: P.args, **kwargs: P.kwargs) -> Any \
              # N:     Got: \
              # N:         def foo(self, *args: P.args, **kwargs: P.kwargs) -> Any
[builtins fixtures/paramspec.pyi]

[case testParamSpecPrefixSubtypingValidNonStrict]
from typing import Protocol
from typing_extensions import ParamSpec, Concatenate

P = ParamSpec("P")

class A(Protocol[P]):
    def foo(self, a: int, *args: P.args, **kwargs: P.kwargs):
        ...

class B(Protocol[P]):
    def foo(self, a: int, b: int, *args: P.args, **kwargs: P.kwargs):
        ...

def bar(b: B[P]) -> A[Concatenate[int, P]]:
    return b
[builtins fixtures/paramspec.pyi]

[case testParamSpecPrefixSubtypingInvalidStrict]
# flags: --extra-checks
from typing import Protocol
from typing_extensions import ParamSpec, Concatenate

P = ParamSpec("P")

class A(Protocol[P]):
    def foo(self, a: int, *args: P.args, **kwargs: P.kwargs):
        ...

class B(Protocol[P]):
    def foo(self, a: int, b: int, *args: P.args, **kwargs: P.kwargs):
        ...

def bar(b: B[P]) -> A[Concatenate[int, P]]:
    return b  # E: Incompatible return value type (got "B[P]", expected "A[[int, **P]]") \
              # N: Following member(s) of "B[P]" have conflicts: \
              # N:     Expected: \
              # N:         def foo(self, a: int, int, /, *args: P.args, **kwargs: P.kwargs) -> Any \
              # N:     Got: \
              # N:         def foo(self, a: int, b: int, *args: P.args, **kwargs: P.kwargs) -> Any
[builtins fixtures/paramspec.pyi]

[case testParamSpecDecoratorOverload]
from typing import Callable, overload, TypeVar, List
from typing_extensions import ParamSpec

P = ParamSpec("P")
T = TypeVar("T")
def transform(func: Callable[P, List[T]]) -> Callable[P, T]: ...

@overload
def foo(x: int) -> List[float]: ...
@overload
def foo(x: str) -> List[str]: ...
def foo(x): ...

reveal_type(transform(foo))  # N: Revealed type is "Overload(def (x: builtins.int) -> builtins.float, def (x: builtins.str) -> builtins.str)"

@transform
@overload
def bar(x: int) -> List[float]: ...
@transform
@overload
def bar(x: str) -> List[str]: ...
@transform
def bar(x): ...

reveal_type(bar)  # N: Revealed type is "Overload(def (x: builtins.int) -> builtins.float, def (x: builtins.str) -> builtins.str)"
[builtins fixtures/paramspec.pyi]

[case testParamSpecDecoratorOverloadNoCrashOnInvalidTypeVar]
from typing import Any, Callable, List
from typing_extensions import ParamSpec

P = ParamSpec("P")
T = 1

Alias = Callable[P, List[T]]  # type: ignore
def dec(fn: Callable[P, T]) -> Alias[P, T]: ...  # type: ignore
f: Any
dec(f)  # No crash
[builtins fixtures/paramspec.pyi]

[case testParamSpecErrorNestedParams]
from typing import Generic
from typing_extensions import ParamSpec

P = ParamSpec("P")
class C(Generic[P]): ...
c: C[int, [int, str], str]  # E: Nested parameter specifications are not allowed
reveal_type(c)  # N: Revealed type is "__main__.C[Any]"
[builtins fixtures/paramspec.pyi]

[case testParamSpecInheritNoCrashOnNested]
from typing import Generic
from typing_extensions import ParamSpec

P = ParamSpec("P")
class C(Generic[P]): ...
class D(C[int, [int, str], str]): ... # E: Nested parameter specifications are not allowed
[builtins fixtures/paramspec.pyi]

[case testParamSpecConcatenateSelfType]
from typing import Callable
from typing_extensions import ParamSpec, Concatenate

P = ParamSpec("P")
class A:
    def __init__(self, a_param_1: str) -> None: ...

    @classmethod
    def add_params(cls: Callable[P, A]) -> Callable[Concatenate[float, P], A]:
        def new_constructor(i: float, *args: P.args, **kwargs: P.kwargs) -> A:
            return cls(*args, **kwargs)
        return new_constructor

    @classmethod
    def remove_params(cls: Callable[Concatenate[str, P], A]) -> Callable[P, A]:
        def new_constructor(*args: P.args, **kwargs: P.kwargs) -> A:
            return cls("my_special_str", *args, **kwargs)
        return new_constructor

reveal_type(A.add_params())  # N: Revealed type is "def (builtins.float, a_param_1: builtins.str) -> __main__.A"
reveal_type(A.remove_params())  # N: Revealed type is "def () -> __main__.A"
[builtins fixtures/paramspec.pyi]

[case testParamSpecConcatenateCallbackProtocol]
from typing import Protocol, TypeVar
from typing_extensions import ParamSpec, Concatenate

P = ParamSpec("P")
R = TypeVar("R", covariant=True)

class Path: ...

class Function(Protocol[P, R]):
    def __call__(self, *args: P.args, **kwargs: P.kwargs) -> R: ...

def file_cache(fn: Function[Concatenate[Path, P], R]) -> Function[P, R]:
    def wrapper(*args: P.args, **kw: P.kwargs) -> R:
        return fn(Path(), *args, **kw)
    return wrapper

@file_cache
def get_thing(path: Path, *, some_arg: int) -> int: ...
reveal_type(get_thing)  # N: Revealed type is "__main__.Function[[*, some_arg: builtins.int], builtins.int]"
get_thing(some_arg=1)  # OK
[builtins fixtures/paramspec.pyi]

[case testParamSpecConcatenateKeywordOnly]
from typing import Callable, TypeVar
from typing_extensions import ParamSpec, Concatenate

P = ParamSpec("P")
R = TypeVar("R")

class Path: ...

def file_cache(fn: Callable[Concatenate[Path, P], R]) -> Callable[P, R]:
    def wrapper(*args: P.args, **kw: P.kwargs) -> R:
        return fn(Path(), *args, **kw)
    return wrapper

@file_cache
def get_thing(path: Path, *, some_arg: int) -> int: ...
reveal_type(get_thing)  # N: Revealed type is "def (*, some_arg: builtins.int) -> builtins.int"
get_thing(some_arg=1)  # OK
[builtins fixtures/paramspec.pyi]

[case testParamSpecConcatenateCallbackApply]
from typing import Callable, Protocol
from typing_extensions import ParamSpec, Concatenate

P = ParamSpec("P")

class FuncType(Protocol[P]):
    def __call__(self, x: int, s: str, *args: P.args, **kw_args: P.kwargs) -> str: ...

def forwarder1(fp: FuncType[P], *args: P.args, **kw_args: P.kwargs) -> str:
    return fp(0, '', *args, **kw_args)

def forwarder2(fp: Callable[Concatenate[int, str, P], str], *args: P.args, **kw_args: P.kwargs) -> str:
    return fp(0, '', *args, **kw_args)

def my_f(x: int, s: str, d: bool) -> str: ...
forwarder1(my_f, True)  # OK
forwarder2(my_f, True)  # OK
forwarder1(my_f, 1.0)  # E: Argument 2 to "forwarder1" has incompatible type "float"; expected "bool"
forwarder2(my_f, 1.0)  # E: Argument 2 to "forwarder2" has incompatible type "float"; expected "bool"
[builtins fixtures/paramspec.pyi]

[case testParamSpecCallbackProtocolSelf]
from typing import Callable, Protocol, TypeVar
from typing_extensions import ParamSpec, Concatenate

Params = ParamSpec("Params")
Result = TypeVar("Result", covariant=True)

class FancyMethod(Protocol):
    def __call__(self, arg1: int, arg2: str) -> bool: ...
    def return_me(self: Callable[Params, Result]) -> Callable[Params, Result]: ...
    def return_part(self: Callable[Concatenate[int, Params], Result]) -> Callable[Params, Result]: ...

m: FancyMethod
reveal_type(m.return_me())  # N: Revealed type is "def (arg1: builtins.int, arg2: builtins.str) -> builtins.bool"
reveal_type(m.return_part())  # N: Revealed type is "def (arg2: builtins.str) -> builtins.bool"
[builtins fixtures/paramspec.pyi]

[case testParamSpecInferenceCallableAgainstAny]
from typing import Callable, TypeVar, Any
from typing_extensions import ParamSpec, Concatenate

_P = ParamSpec("_P")
_R = TypeVar("_R")

class A: ...
a = A()

def a_func(
    func: Callable[Concatenate[A, _P], _R],
) -> Callable[Concatenate[Any, _P], _R]:
    def wrapper(__a: Any, *args: _P.args, **kwargs: _P.kwargs) -> _R:
        return func(a, *args, **kwargs)
    return wrapper

def test(a, *args): ...
x: Any
y: object

a_func(test)
x = a_func(test)
y = a_func(test)
[builtins fixtures/paramspec.pyi]

[case testParamSpecInferenceWithCallbackProtocol]
from typing import Protocol, Callable, ParamSpec

class CB(Protocol):
    def __call__(self, x: str, y: int) -> None: ...

P = ParamSpec('P')
def g(fn: Callable[P, None], *args: P.args, **kwargs: P.kwargs) -> None: ...

cb: CB
g(cb, y=0, x='a')  # OK
g(cb, y='a', x=0)  # E: Argument "y" to "g" has incompatible type "str"; expected "int" \
                   # E: Argument "x" to "g" has incompatible type "int"; expected "str"
[builtins fixtures/paramspec.pyi]

[case testParamSpecBadRuntimeTypeApplication]
from typing import ParamSpec, TypeVar, Generic, Callable

R = TypeVar("R")
P = ParamSpec("P")
class C(Generic[P, R]):
    x: Callable[P, R]

bad = C[int, str]()  # E: Can only replace ParamSpec with a parameter types list or another ParamSpec, got "int"
reveal_type(bad)  # N: Revealed type is "__main__.C[Any, Any]"
reveal_type(bad.x)  # N: Revealed type is "def (*Any, **Any) -> Any"
[builtins fixtures/paramspec.pyi]

[case testParamSpecNoCrashOnUnificationAlias]
import mod
[file mod.pyi]
from typing import Callable, Protocol, TypeVar, overload
from typing_extensions import ParamSpec

P = ParamSpec("P")
R_co = TypeVar("R_co", covariant=True)
Handler = Callable[P, R_co]

class HandlerDecorator(Protocol):
    def __call__(self, handler: Handler[P, R_co]) -> Handler[P, R_co]: ...

@overload
def event(event_handler: Handler[P, R_co]) -> Handler[P, R_co]: ...
@overload
def event(namespace: str, *args, **kwargs) -> HandlerDecorator: ...
[builtins fixtures/paramspec.pyi]

[case testParamSpecNoCrashOnUnificationCallable]
import mod
[file mod.pyi]
from typing import Callable, Protocol, TypeVar, overload
from typing_extensions import ParamSpec

P = ParamSpec("P")
R_co = TypeVar("R_co", covariant=True)

class HandlerDecorator(Protocol):
    def __call__(self, handler: Callable[P, R_co]) -> Callable[P, R_co]: ...

@overload
def event(event_handler: Callable[P, R_co]) -> Callable[P, R_co]: ...
@overload
def event(namespace: str, *args, **kwargs) -> HandlerDecorator: ...
[builtins fixtures/paramspec.pyi]

[case testParamSpecNoCrashOnUnificationPrefix]
from typing import Any, Callable, TypeVar, overload
from typing_extensions import ParamSpec, Concatenate

T = TypeVar("T")
U = TypeVar("U")
V = TypeVar("V")
W = TypeVar("W")
P = ParamSpec("P")

@overload
def call(
    func: Callable[Concatenate[T, P], U],
    x: T,
    *args: Any,
    **kwargs: Any,
) -> U: ...
@overload
def call(
    func: Callable[Concatenate[T, U, P], V],
    x: T,
    y: U,
    *args: Any,
    **kwargs: Any,
) -> V: ...
def call(*args: Any, **kwargs: Any) -> Any: ...

def test1(x: int) -> str: ...
def test2(x: int, y: int) -> str: ...
reveal_type(call(test1, 1))  # N: Revealed type is "builtins.str"
reveal_type(call(test2, 1, 2))  # N: Revealed type is "builtins.str"
[builtins fixtures/paramspec.pyi]

[case testParamSpecCorrectParameterNameInference]
from typing import Callable, Protocol
from typing_extensions import ParamSpec, Concatenate

def a(i: int) -> None: ...
def b(__i: int) -> None: ...

class WithName(Protocol):
    def __call__(self, i: int) -> None: ...
NoName = Callable[[int], None]

def f1(__fn: WithName, i: int) -> None: ...
def f2(__fn: NoName, i: int) -> None: ...

P = ParamSpec("P")
def d(f: Callable[P, None], fn: Callable[Concatenate[Callable[P, None], P], None]) -> Callable[P, None]:
    def inner(*args: P.args, **kwargs: P.kwargs) -> None:
        fn(f, *args, **kwargs)
    return inner

reveal_type(d(a, f1))  # N: Revealed type is "def (i: builtins.int)"
reveal_type(d(a, f2))  # N: Revealed type is "def (i: builtins.int)"
reveal_type(d(b, f1))  # E: Cannot infer type argument 1 of "d" \
                       # N: Revealed type is "def (*Any, **Any)"
reveal_type(d(b, f2))  # N: Revealed type is "def (builtins.int)"
[builtins fixtures/paramspec.pyi]

[case testParamSpecGenericWithNamedArg1]
from typing import Callable, TypeVar
from typing_extensions import ParamSpec

R = TypeVar("R")
P = ParamSpec("P")

def run(func: Callable[[], R], *args: object, backend: str = "asyncio") -> R: ...
class Result: ...
def run_portal() -> Result: ...
def submit(func: Callable[P, R], /, *args: P.args, **kwargs: P.kwargs) -> R: ...

reveal_type(submit(  # N: Revealed type is "__main__.Result"
    run,
    run_portal,
    backend="asyncio",
))
submit(
    run,  # E: Argument 1 to "submit" has incompatible type "Callable[[Callable[[], R], VarArg(object), DefaultNamedArg(str, 'backend')], R]"; expected "Callable[[Callable[[], Result], int], Result]"
    run_portal,
    backend=int(),
)
[builtins fixtures/paramspec.pyi]

[case testParamSpecGenericWithNamedArg2]
from typing import Callable, TypeVar, Type
from typing_extensions import ParamSpec

P= ParamSpec("P")
T = TypeVar("T")

def smoke_testable(*args: P.args, **kwargs: P.kwargs) -> Callable[[Callable[P, T]], Type[T]]:
    ...

@smoke_testable(name="bob", size=512, flt=0.5)
class SomeClass:
    def __init__(self, size: int, name: str, flt: float) -> None:
        pass

# Error message is confusing, but this is a known issue, see #4530.
@smoke_testable(name=42, size="bad", flt=0.5)  # E: Argument 1 has incompatible type "Type[OtherClass]"; expected "Callable[[int, str, float], OtherClass]"
class OtherClass:
    def __init__(self, size: int, name: str, flt: float) -> None:
        pass
[builtins fixtures/paramspec.pyi]

[case testInferenceAgainstGenericCallableUnionParamSpec]
from typing import Callable, TypeVar, List, Union
from typing_extensions import ParamSpec

T = TypeVar("T")
P = ParamSpec("P")

def dec(f: Callable[P, T]) -> Callable[P, List[T]]: ...
@dec
def func(arg: T) -> Union[T, str]:
    ...
reveal_type(func)  # N: Revealed type is "def [T] (arg: T`-1) -> builtins.list[Union[T`-1, builtins.str]]"
reveal_type(func(42))  # N: Revealed type is "builtins.list[Union[builtins.int, builtins.str]]"

def dec2(f: Callable[P, List[T]]) -> Callable[P, T]: ...
@dec2
def func2(arg: T) -> List[Union[T, str]]:
    ...
reveal_type(func2)  # N: Revealed type is "def [T] (arg: T`-1) -> Union[T`-1, builtins.str]"
reveal_type(func2(42))  # N: Revealed type is "Union[builtins.int, builtins.str]"
[builtins fixtures/paramspec.pyi]

[case testParamSpecPreciseKindsUsedIfPossible]
from typing import Callable, Generic
from typing_extensions import ParamSpec

P = ParamSpec('P')

class Case(Generic[P]):
    def __init__(self, *args: P.args, **kwargs: P.kwargs) -> None:
        pass

def _test(a: int, b: int = 0) -> None: ...

def parametrize(
    func: Callable[P, None], *cases: Case[P], **named_cases: Case[P]
) -> Callable[[], None]:
    ...

parametrize(_test, Case(1, 2), Case(3, 4))
parametrize(_test, Case(1, b=2), Case(3, b=4))
parametrize(_test, Case(1, 2), Case(3))
parametrize(_test, Case(1, 2), Case(3, b=4))
[builtins fixtures/paramspec.pyi]

[case testRunParamSpecInsufficientArgs]
from typing_extensions import ParamSpec, Concatenate
from typing import Callable

_P = ParamSpec("_P")

def run(predicate: Callable[_P, None], *args: _P.args, **kwargs: _P.kwargs) -> None:  # N: "run" defined here
    predicate()  # E: Too few arguments
    predicate(*args)  # E: Too few arguments
    predicate(**kwargs)  # E: Too few arguments
    predicate(*args, **kwargs)

def fn() -> None: ...
def fn_args(x: int) -> None: ...
def fn_posonly(x: int, /) -> None: ...

run(fn)
run(fn_args, 1)
run(fn_args, x=1)
run(fn_posonly, 1)
run(fn_posonly, x=1)  # E: Unexpected keyword argument "x" for "run"

[builtins fixtures/paramspec.pyi]

[case testRunParamSpecConcatenateInsufficientArgs]
from typing_extensions import ParamSpec, Concatenate
from typing import Callable

_P = ParamSpec("_P")

def run(predicate: Callable[Concatenate[int, _P], None], *args: _P.args, **kwargs: _P.kwargs) -> None:  # N: "run" defined here
    predicate()  # E: Too few arguments
    predicate(1)  # E: Too few arguments
    predicate(1, *args)  # E: Too few arguments
    predicate(1, *args)  # E: Too few arguments
    predicate(1, **kwargs)  # E: Too few arguments
    predicate(*args, **kwargs)  # E: Argument 1 has incompatible type "*_P.args"; expected "int"
    predicate(1, *args, **kwargs)

def fn() -> None: ...
def fn_args(x: int, y: str) -> None: ...
def fn_posonly(x: int, /) -> None: ...
def fn_posonly_args(x: int, /, y: str) -> None: ...

run(fn)  # E: Argument 1 to "run" has incompatible type "Callable[[], None]"; expected "Callable[[int], None]"
run(fn_args, 1, 'a')  # E: Too many arguments for "run" \
                      # E: Argument 2 to "run" has incompatible type "int"; expected "str"
run(fn_args, y='a')
run(fn_args, 'a')
run(fn_posonly)
run(fn_posonly, x=1)  # E: Unexpected keyword argument "x" for "run"
run(fn_posonly_args)  # E: Missing positional argument "y" in call to "run"
run(fn_posonly_args, 'a')
run(fn_posonly_args, y='a')

[builtins fixtures/paramspec.pyi]

[case testRunParamSpecConcatenateInsufficientArgsInDecorator]
from typing_extensions import ParamSpec, Concatenate
from typing import Callable

P = ParamSpec("P")

def decorator(fn: Callable[Concatenate[str, P], None]) -> Callable[P, None]:
    def inner(*args: P.args, **kwargs: P.kwargs) -> None:
        fn("value")  # E: Too few arguments
        fn("value", *args)  # E: Too few arguments
        fn("value", **kwargs)  # E: Too few arguments
        fn(*args, **kwargs)  # E: Argument 1 has incompatible type "*P.args"; expected "str"
        fn("value", *args, **kwargs)
    return inner

@decorator
def foo(s: str, s2: str) -> None: ...

[builtins fixtures/paramspec.pyi]

[case testRunParamSpecOverload]
from typing_extensions import ParamSpec
from typing import Callable, NoReturn, TypeVar, Union, overload

P = ParamSpec("P")
T = TypeVar("T")

@overload
def capture(
    sync_fn: Callable[P, NoReturn],
    *args: P.args,
    **kwargs: P.kwargs,
) -> int: ...
@overload
def capture(
    sync_fn: Callable[P, T],
    *args: P.args,
    **kwargs: P.kwargs,
) -> Union[T, int]: ...
def capture(
    sync_fn: Callable[P, T],
    *args: P.args,
    **kwargs: P.kwargs,
) -> Union[T, int]:
    return sync_fn(*args, **kwargs)

def fn() -> str: return ''
def err() -> NoReturn: ...

reveal_type(capture(fn))  # N: Revealed type is "Union[builtins.str, builtins.int]"
reveal_type(capture(err))  # N: Revealed type is "builtins.int"

<<<<<<< HEAD
[builtins fixtures/paramspec.pyi]

[case testBindPartial]
from functools import partial
from typing_extensions import ParamSpec
from typing import Callable, TypeVar

P = ParamSpec("P")
T = TypeVar("T")

def run(func: Callable[P, T], *args: P.args, **kwargs: P.kwargs) -> T:
    func2 = partial(func, **kwargs)
    return func2(*args)

def run2(func: Callable[P, T], *args: P.args, **kwargs: P.kwargs) -> T:
    func2 = partial(func, *args)
    return func2(**kwargs)

def run3(func: Callable[P, T], *args: P.args, **kwargs: P.kwargs) -> T:
    func2 = partial(func, *args, **kwargs)
    return func2()

def run4(func: Callable[P, T], *args: P.args, **kwargs: P.kwargs) -> T:
    func2 = partial(func, *args, **kwargs)
    return func2(**kwargs)

def run_bad(func: Callable[P, T], *args: P.args, **kwargs: P.kwargs) -> T:
    func2 = partial(func, *args, **kwargs)
    return func2(*args)  # E: Too many arguments

def run_bad2(func: Callable[P, T], *args: P.args, **kwargs: P.kwargs) -> T:
    func2 = partial(func, **kwargs)
    return func2(**kwargs)  # E: Too few arguments

def run_bad3(func: Callable[P, T], *args: P.args, **kwargs: P.kwargs) -> T:
    func2 = partial(func, *args)
    return func2()  # E: Too few arguments

[builtins fixtures/paramspec.pyi]

[case testBindPartialConcatenate]
from functools import partial
from typing_extensions import Concatenate, ParamSpec
from typing import Callable, TypeVar

P = ParamSpec("P")
T = TypeVar("T")

def run(func: Callable[Concatenate[int, P], T], *args: P.args, **kwargs: P.kwargs) -> T:
    func2 = partial(func, 1, **kwargs)
    return func2(*args)

def run2(func: Callable[Concatenate[int, P], T], *args: P.args, **kwargs: P.kwargs) -> T:
    func2 = partial(func, **kwargs)
    return func2(1, *args)

def run3(func: Callable[Concatenate[int, P], T], *args: P.args, **kwargs: P.kwargs) -> T:
    func2 = partial(func, 1, *args)
    return func2(**kwargs)

def run_bad(func: Callable[Concatenate[int, P], T], *args: P.args, **kwargs: P.kwargs) -> T:
    func2 = partial(func, *args)  # E: Argument 1 has incompatible type "*P.args"; expected "int"
    return func2(1, **kwargs)  # E: Too many arguments

def run_bad2(func: Callable[Concatenate[int, P], T], *args: P.args, **kwargs: P.kwargs) -> T:
    func2 = partial(func, 1, *args)
    return func2(1, **kwargs)  # E: Too many arguments \
                               # E: Argument 1 has incompatible type "int"; expected "P.args"

def run_bad3(func: Callable[Concatenate[int, P], T], *args: P.args, **kwargs: P.kwargs) -> T:
    func2 = partial(func, 1, *args)
    return func2(1, **kwargs)  # E: Too many arguments \
                               # E: Argument 1 has incompatible type "int"; expected "P.args"

=======
>>>>>>> 7f3d7f8f
[builtins fixtures/paramspec.pyi]<|MERGE_RESOLUTION|>--- conflicted
+++ resolved
@@ -2302,7 +2302,6 @@
 reveal_type(capture(fn))  # N: Revealed type is "Union[builtins.str, builtins.int]"
 reveal_type(capture(err))  # N: Revealed type is "builtins.int"
 
-<<<<<<< HEAD
 [builtins fixtures/paramspec.pyi]
 
 [case testBindPartial]
@@ -2377,6 +2376,4 @@
     return func2(1, **kwargs)  # E: Too many arguments \
                                # E: Argument 1 has incompatible type "int"; expected "P.args"
 
-=======
->>>>>>> 7f3d7f8f
 [builtins fixtures/paramspec.pyi]