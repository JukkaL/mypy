-- Test cases related to classes for the semantic analyzer.

[case testSimpleClass]
class A: pass
x = A
[out]
MypyFile:1(
  ClassDef:1(
    A
    PassStmt:1())
  AssignmentStmt:2(
    NameExpr(x* [__main__.x])
    NameExpr(A [__main__.A])))

[case testMethods]
class A:
  def __init__(self, x):
    y = x
  def f(self):
    y = self
[out]
MypyFile:1(
  ClassDef:1(
    A
    FuncDef:2(
      __init__
      Args(
        Var(self)
        Var(x))
      Block:2(
        AssignmentStmt:3(
          NameExpr(y* [l])
          NameExpr(x [l]))))
    FuncDef:4(
      f
      Args(
        Var(self))
      Block:4(
        AssignmentStmt:5(
          NameExpr(y* [l])
          NameExpr(self [l]))))))

[case testMemberDefinitionInInit]
class A:
  def __init__(self):
    self.x = 1
    self.y = 2
[out]
MypyFile:1(
  ClassDef:1(
    A
    FuncDef:2(
      __init__
      Args(
        Var(self))
      Block:2(
        AssignmentStmt:3(
          MemberExpr:3(
            NameExpr(self [l])
            x*)
          IntExpr(1))
        AssignmentStmt:4(
          MemberExpr:4(
            NameExpr(self [l])
            y*)
          IntExpr(2))))))

[case testMemberAssignmentViaSelfOutsideInit]
class A:
  def f(self):
    self.x = 1
def __init__(self):
  self.y = 1
[out]
MypyFile:1(
  ClassDef:1(
    A
    FuncDef:2(
      f
      Args(
        Var(self))
      Block:2(
        AssignmentStmt:3(
          MemberExpr:3(
            NameExpr(self [l])
            x*)
          IntExpr(1)))))
  FuncDef:4(
    __init__
    Args(
      Var(self))
    Block:4(
      AssignmentStmt:5(
        MemberExpr:5(
          NameExpr(self [l])
          y)
        IntExpr(1)))))

[case testMemberAssignmentNotViaSelf]
class A:
  def __init__(x, self):
    self.y = 1 # not really self
class B:
  def __init__(x):
    self = x
    self.z = 1
[out]
MypyFile:1(
  ClassDef:1(
    A
    FuncDef:2(
      __init__
      Args(
        Var(x)
        Var(self))
      Block:2(
        AssignmentStmt:3(
          MemberExpr:3(
            NameExpr(self [l])
            y)
          IntExpr(1)))))
  ClassDef:4(
    B
    FuncDef:5(
      __init__
      Args(
        Var(x))
      Block:5(
        AssignmentStmt:6(
          NameExpr(self* [l])
          NameExpr(x [l]))
        AssignmentStmt:7(
          MemberExpr:7(
            NameExpr(self [l])
            z)
          IntExpr(1))))))

[case testNonStandardNameForSelfAndInit]
class A:
  def __init__(x):
    x.y = 1
[out]
MypyFile:1(
  ClassDef:1(
    A
    FuncDef:2(
      __init__
      Args(
        Var(x))
      Block:2(
        AssignmentStmt:3(
          MemberExpr:3(
            NameExpr(x [l])
            y*)
          IntExpr(1))))))

[case testAssignmentAfterAttributeInit]
class A:
  def __init__(self):
    self.x = 1
    self.x = 2
[out]
MypyFile:1(
  ClassDef:1(
    A
    FuncDef:2(
      __init__
      Args(
        Var(self))
      Block:2(
        AssignmentStmt:3(
          MemberExpr:3(
            NameExpr(self [l])
            x*)
          IntExpr(1))
        AssignmentStmt:4(
          MemberExpr:4(
            NameExpr(self [l])
            x)
          IntExpr(2))))))

[case testOverloadedMethod]
from typing import overload
class A:
  @overload
  def f(self) -> None: self
  @overload
  def f(self, x: 'A') -> None: self
  def f(self, *args): self
[out]
MypyFile:1(
  ImportFrom:1(typing, [overload])
  ClassDef:2(
    A
    OverloadedFuncDef:3(
      FuncDef:7(
        f
        Args(
          Var(self))
        VarArg(
          Var(args))
        Block:7(
          ExpressionStmt:7(
            NameExpr(self [l]))))
      Overload(def (self: __main__.A), \
               def (self: __main__.A, x: __main__.A))
      Decorator:3(
        Var(f)
        NameExpr(overload [typing.overload])
        FuncDef:4(
          f
          Args(
            Var(self))
          def (self: __main__.A)
          Block:4(
            ExpressionStmt:4(
              NameExpr(self [l])))))
      Decorator:5(
        Var(f)
        NameExpr(overload [typing.overload])
        FuncDef:6(
          f
          Args(
            Var(self)
            Var(x))
          def (self: __main__.A, x: __main__.A)
          Block:6(
            ExpressionStmt:6(
              NameExpr(self [l]))))))))

[case testAttributeWithoutType]
class A:
    a = object
[out]
MypyFile:1(
  ClassDef:1(
    A
    AssignmentStmt:2(
      NameExpr(a* [m])
      NameExpr(object [builtins.object]))))

[case testDataAttributeRefInClassBody]
class A:
    x = 1
    y = x
[out]
MypyFile:1(
  ClassDef:1(
    A
    AssignmentStmt:2(
      NameExpr(x* [m])
      IntExpr(1))
    AssignmentStmt:3(
      NameExpr(y* [m])
      NameExpr(x [__main__.A.x]))))

[case testMethodRefInClassBody]
class A:
    def f(self): pass
    g = f
[out]
MypyFile:1(
  ClassDef:1(
    A
    FuncDef:2(
      f
      Args(
        Var(self))
      Block:2(
        PassStmt:2()))
    AssignmentStmt:3(
      NameExpr(g* [m])
      NameExpr(f [__main__.A.f]))))

[case testIfStatementInClassBody]
class A:
    if A:
        x = 1
    else:
        x = 2
[out]
MypyFile:1(
  ClassDef:1(
    A
    IfStmt:2(
      If(
        NameExpr(A [__main__.A]))
      Then(
        AssignmentStmt:3(
          NameExpr(x* [m])
          IntExpr(1)))
      Else(
        AssignmentStmt:5(
          NameExpr(x [__main__.A.x])
          IntExpr(2))))))

[case testForStatementInClassBody]
class A:
    for x in [1, 2]:
        y = x
[out]
MypyFile:1(
  ClassDef:1(
    A
    ForStmt:2(
      NameExpr(x* [m])
      ListExpr:2(
        IntExpr(1)
        IntExpr(2))
      Block:2(
        AssignmentStmt:3(
          NameExpr(y* [m])
          NameExpr(x [__main__.A.x]))))))

[case testReferenceToClassWithinFunction]
def f():
    class A: pass
    A
[out]
MypyFile:1(
  FuncDef:1(
    f
    Block:1(
      ClassDef:2(
        A
        PassStmt:2())
      ExpressionStmt:3(
        NameExpr(A [__main__.A@2])))))

[case testReferenceToClassWithinClass]
class A:
    class B: pass
    B
[out]
MypyFile:1(
  ClassDef:1(
    A
    ClassDef:2(
      B
      PassStmt:2())
    ExpressionStmt:3(
      NameExpr(B [__main__.A.B]))))

[case testClassWithBaseClassWithinClass]
class A:
    class B: pass
    class C(B): pass
[out]
MypyFile:1(
  ClassDef:1(
    A
    ClassDef:2(
      B
      PassStmt:2())
    ClassDef:3(
      C
      BaseType(
        __main__.A.B)
      PassStmt:3())))

[case testDeclarationReferenceToNestedClass]
def f() -> None:
    class A: pass
    x = None # type: A
[out]
MypyFile:1(
  FuncDef:1(
    f
    def ()
    Block:1(
      ClassDef:2(
        A
        PassStmt:2())
      AssignmentStmt:3(
        NameExpr(x [l])
        NameExpr(None [builtins.None])
        __main__.A@2))))

[case testAccessToLocalInOuterScopeWithinNestedClass]
def f(x):
    class A:
        y = x
        def g(self):
            z = x
[out]
MypyFile:1(
  FuncDef:1(
    f
    Args(
      Var(x))
    Block:1(
      ClassDef:2(
        A
        AssignmentStmt:3(
          NameExpr(y* [m])
          NameExpr(x [l]))
        FuncDef:4(
          g
          Args(
            Var(self))
          Block:4(
            AssignmentStmt:5(
              NameExpr(z* [l])
              NameExpr(x [l]))))))))

[case testQualifiedMetaclass]
import abc
class A(metaclass=abc.ABCMeta): pass
[out]
MypyFile:1(
  Import:1(abc)
  ClassDef:2(
    A
    Metaclass(MemberExpr:2(
      NameExpr(abc)
<<<<<<< HEAD
      ABCMeta))
=======
      ABCMeta [abc.ABCMeta]))
>>>>>>> 60527de2
    PassStmt:2()))

[case testStaticMethod]
class A:
  @staticmethod
  def f(z: int) -> str: pass
[builtins fixtures/staticmethod.pyi]
[out]
MypyFile:1(
  ClassDef:1(
    A
    Decorator:2(
      Var(f)
      FuncDef:3(
        f
        Args(
          Var(z))
        def (z: builtins.int) -> builtins.str
        Static
        Block:3(
          PassStmt:3())))))

[case testStaticMethodWithNoArgs]
class A:
  @staticmethod
  def f() -> str: pass
[builtins fixtures/staticmethod.pyi]
[out]
MypyFile:1(
  ClassDef:1(
    A
    Decorator:2(
      Var(f)
      FuncDef:3(
        f
        def () -> builtins.str
        Static
        Block:3(
          PassStmt:3())))))

[case testClassMethod]
class A:
  @classmethod
  def f(cls, z: int) -> str: pass
[builtins fixtures/classmethod.pyi]
[out]
MypyFile:1(
  ClassDef:1(
    A
    Decorator:2(
      Var(f)
      FuncDef:3(
        f
        Args(
          Var(cls)
          Var(z))
        def (cls: def () -> __main__.A, z: builtins.int) -> builtins.str
        Class
        Block:3(
          PassStmt:3())))))

[case testClassMethodWithNoArgs]
class A:
  @classmethod
  def f(cls) -> str: pass
[builtins fixtures/classmethod.pyi]
[out]
MypyFile:1(
  ClassDef:1(
    A
    Decorator:2(
      Var(f)
      FuncDef:3(
        f
        Args(
          Var(cls))
        def (cls: def () -> __main__.A) -> builtins.str
        Class
        Block:3(
          PassStmt:3())))))

[case testProperty]
import typing
class A:
  @property
  def f(self) -> str: pass
[builtins fixtures/property.pyi]
[out]
MypyFile:1(
  Import:1(typing)
  ClassDef:2(
    A
    Decorator:3(
      Var(f)
      FuncDef:4(
        f
        Args(
          Var(self))
        def (self: __main__.A) -> builtins.str
        Property
        Block:4(
          PassStmt:4())))))

[case testClassDecorator]
import typing
@object
class A: pass
[out]
MypyFile:1(
  Import:1(typing)
  ClassDef:2(
    A
    Decorators(
      NameExpr(object [builtins.object]))
    PassStmt:3()))

[case testClassAttributeAsMethodDefaultArgumentValue]
import typing
class A:
    X = 1
    def f(self, x : int = X) -> None: pass
[out]
MypyFile:1(
  Import:1(typing)
  ClassDef:2(
    A
    AssignmentStmt:3(
      NameExpr(X* [m])
      IntExpr(1))
    FuncDef:4(
      f
      Args(
        Var(self)
        Var(x))
      def (self: __main__.A, x: builtins.int =)
      Init(
        AssignmentStmt:4(
          NameExpr(x [l])
          NameExpr(X [__main__.A.X])))
      Block:4(
        PassStmt:4()))))

[case testInvalidBaseClass]
from typing import Any, Callable
class A(None): pass
class B(Any): pass
class C(Callable[[], int]): pass
[out]
main: error: Invalid base class
main:4: error: Invalid base class

[case testTupleAsBaseClass]
import m
[file m.pyi]
from typing import Tuple
class A(Tuple[int, str]): pass
[builtins fixtures/tuple.pyi]
[out]
MypyFile:1(
  Import:1(m))
MypyFile:1(
  tmp/m.pyi
  ImportFrom:1(typing, [Tuple])
  ClassDef:2(
    A
    TupleType(
      Tuple[builtins.int, builtins.str])
    BaseType(
      builtins.tuple[Any])
    PassStmt:2()))

[case testBaseClassFromIgnoredModule]
import m # type: ignore
class B(m.A):
   pass
[out]
MypyFile:1(
  Import:1(m)
  ClassDef:2(
    B
    FallbackToAny
    BaseType(
      builtins.object)
    PassStmt:3())
  IgnoredLines(1))

[case testBaseClassFromIgnoredModuleUsingImportFrom]
from m import A # type: ignore
class B(A, int):
   pass
[out]
MypyFile:1(
  ImportFrom:1(m, [A])
  ClassDef:2(
    B
    FallbackToAny
    BaseType(
      builtins.int)
    PassStmt:3())
  IgnoredLines(1))

[case testBaseClassWithExplicitAnyType]
from typing import Any
A = 1 # type: Any
class B(A):
   pass
[out]
MypyFile:1(
  ImportFrom:1(typing, [Any])
  AssignmentStmt:2(
    NameExpr(A [__main__.A])
    IntExpr(1)
    Any)
  ClassDef:3(
    B
    FallbackToAny
    BaseType(
      builtins.object)
    PassStmt:4()))<|MERGE_RESOLUTION|>--- conflicted
+++ resolved
@@ -413,11 +413,7 @@
     A
     Metaclass(MemberExpr:2(
       NameExpr(abc)
-<<<<<<< HEAD
-      ABCMeta))
-=======
       ABCMeta [abc.ABCMeta]))
->>>>>>> 60527de2
     PassStmt:2()))
 
 [case testStaticMethod]
