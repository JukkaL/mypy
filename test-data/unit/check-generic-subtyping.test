-- Test cases for the type checker related to subtyping and inheritance with
-- generics.


-- Subtyping + inheritance
-- -----------------------


[case testSubtypingAndInheritingNonGenericTypeFromGenericType]
from typing import TypeVar, Generic
T = TypeVar('T')
ac: A[C]
ad: A[D]
b: B

if int():
    b = ad # E: Incompatible types in assignment (expression has type "A[D]", variable has type "B")
    ad = b # E: Incompatible types in assignment (expression has type "B", variable has type "A[D]")
if int():
    b = ac # E: Incompatible types in assignment (expression has type "A[C]", variable has type "B")

if int():
    b = b
    ac = b

class C: pass
class A(Generic[T]): pass
class B(A[C]): pass
class D: pass

[case testSubtypingAndInheritingGenericTypeFromNonGenericType]
from typing import TypeVar, Generic
T = TypeVar('T')
a: A
bc: B[C]
bd: B[D]

if int():
    bc = bd # E: Incompatible types in assignment (expression has type "B[D]", variable has type "B[C]")
    bd = bc # E: Incompatible types in assignment (expression has type "B[C]", variable has type "B[D]")
if int():
    bc = a  # E: Incompatible types in assignment (expression has type "A", variable has type "B[C]")
    bd = a  # E: Incompatible types in assignment (expression has type "A", variable has type "B[D]")

if int():
    a = bc
if int():
    a = bd

class A: pass
class B(A, Generic[T]): pass
class C: pass
class D: pass

[case testSubtypingAndInheritingGenericTypeFromGenericType]
from typing import TypeVar, Generic
T = TypeVar('T')
S = TypeVar('S')
ac: A[C]
ad: A[D]
bcc: B[C, C]
bdc: B[D, C]

if int():
    ad = bcc # E: Incompatible types in assignment (expression has type "B[C, C]", variable has type "A[D]")
if int():
    ad = bdc # E: Incompatible types in assignment (expression has type "B[D, C]", variable has type "A[D]")
    bcc = ac # E: Incompatible types in assignment (expression has type "A[C]", variable has type "B[C, C]")
    bdc = ac # E: Incompatible types in assignment (expression has type "A[C]", variable has type "B[D, C]")

if int():
    bcc = bcc
    bdc = bdc
    ac = bcc
if int():
    ac = bdc

class A(Generic[T]): pass
class B(A[S], Generic[T, S]): pass
class C: pass
class D: pass

[case testSubtypingAndInheritingGenericTypeFromGenericTypeAcrossHierarchy]
from typing import TypeVar, Generic
T = TypeVar('T')
S = TypeVar('S')
X = TypeVar('X')
Y = TypeVar('Y')
ae: A[A[E]]
af: A[A[F]]

cef: C[E, F]
cff: C[F, F]
cfe: C[F, E]

if int():
    ae = cef # E: Incompatible types in assignment (expression has type "C[E, F]", variable has type "A[A[E]]")
    af = cfe # E: Incompatible types in assignment (expression has type "C[F, E]", variable has type "A[A[F]]")

if int():
    ae = cfe
    af = cef
if int():
    af = cff

class A(Generic[T]): pass
class B(A[S], Generic[T, S]): pass
class C(B[A[X], A[Y]], Generic[X, Y]): pass
class E: pass
class F: pass

[case testIncludingBaseClassTwice]
from typing import TypeVar, Generic
t = TypeVar('t')
class I(Generic[t]): pass
class A(I[C], I[object]): pass # E: Duplicate base class "I"
class C: pass


-- Accessing inherited generic members
-- -----------------------------------


[case testAccessingMethodInheritedFromGenericType]
from typing import TypeVar, Generic
T = TypeVar('T')
S = TypeVar('S')
b: B[C, D]
c: C
d: D

b.f(c) # E: Argument 1 to "f" of "A" has incompatible type "C"; expected "D"
b.f(d)

class A(Generic[T]):
    def f(self, a: T) -> None:
        pass
class B(A[S], Generic[T, S]): pass
class C: pass
class D: pass
[builtins fixtures/tuple.pyi]

[case testAccessingMethodInheritedFromGenericTypeInNonGenericType]
from typing import TypeVar, Generic
T = TypeVar('T')
b: B
c: C
d: D

b.f(c) # E: Argument 1 to "f" of "A" has incompatible type "C"; expected "D"
b.f(d)

class C: pass
class D: pass
class A(Generic[T]):
    def f(self, a: T) -> None:
        pass
class B(A[D]): pass
[builtins fixtures/tuple.pyi]

[case testAccessingMemberVarInheritedFromGenericType]
from typing import TypeVar, Generic
T = TypeVar('T')
S = TypeVar('S')
class A(Generic[T]):
    def __init__(self, a: T) -> None:
        self.a = a

b: B[C, D]
c: C
d: D

b.a = c # E: Incompatible types in assignment (expression has type "C", variable has type "D")
b.a = d

class B(A[S], Generic[T, S]): pass
class C: pass
class D: pass
[builtins fixtures/tuple.pyi]


-- Overriding with generic types
-- -----------------------------


[case testOverridingMethodInSimpleTypeInheritingGenericType]
from typing import TypeVar, Generic
T = TypeVar('T')
class B(Generic[T]):
    def f(self, a: T) -> None: pass
    def g(self, a: T) -> None: pass
class C: pass
class D: pass
class A(B[C]):
    def f(self, a: D) -> None: pass \
        # E: Argument 1 of "f" is incompatible with supertype "B"; supertype defines the argument type as "C" \
        # N: This violates the Liskov substitution principle \
        # N: See https://mypy.readthedocs.io/en/stable/common_issues.html#incompatible-overrides
    def g(self, a: C) -> None: pass
[out]

[case testOverridingMethodInGenericTypeInheritingSimpleType]
from typing import TypeVar, Generic
T = TypeVar('T')
class C: pass
class B:
    def f(self, a: C) -> None: pass
    def g(self, a: C) -> None: pass
class A(B, Generic[T]):
    def f(self, a: T) -> None: pass \
        # E: Argument 1 of "f" is incompatible with supertype "B"; supertype defines the argument type as "C" \
        # N: This violates the Liskov substitution principle \
        # N: See https://mypy.readthedocs.io/en/stable/common_issues.html#incompatible-overrides
    def g(self, a: 'C') -> None: pass
[out]

[case testOverridingMethodInGenericTypeInheritingGenericType]
from typing import TypeVar, Generic
T = TypeVar('T')
S = TypeVar('S')
class B(Generic[T]):
    def f(self, a: T) -> None: pass
    def g(self, a: T) -> None: pass
class A(B[S], Generic[T, S]):
    def f(self, a: T) -> None: pass \
        # E: Argument 1 of "f" is incompatible with supertype "B"; supertype defines the argument type as "S" \
        # N: This violates the Liskov substitution principle \
        # N: See https://mypy.readthedocs.io/en/stable/common_issues.html#incompatible-overrides
    def g(self, a: S) -> None: pass
[out]

[case testOverridingMethodInMultilevelHierarchyOfGenericTypes]
from typing import TypeVar, Generic
T = TypeVar('T')
S = TypeVar('S')
U = TypeVar('U')
V = TypeVar('V')

class D: pass
class C(Generic[T, U, V]):
    def f(self, a: V) -> None: pass
    def g(self, a: V) -> None: pass
class B(C[D, D, T], Generic[T]): pass
class A(B[S], Generic[T, S]):
    def f(self, a: T) -> None: pass \
        # E: Argument 1 of "f" is incompatible with supertype "C"; supertype defines the argument type as "S" \
        # N: This violates the Liskov substitution principle \
        # N: See https://mypy.readthedocs.io/en/stable/common_issues.html#incompatible-overrides
    def g(self, a: S) -> None: pass
[out]

[case testOverrideGenericMethodInNonGenericClass]
from typing import TypeVar

T = TypeVar('T')
S = TypeVar('S')

class A:
    def f(self, x: T, y: S) -> None: pass
class B(A):
    def f(self, x: S, y: T) -> None: pass
class C(A):
    # Okay, because T = object allows any type for the arguments.
    def f(self, x: T, y: T) -> None: pass

[case testOverrideGenericMethodInNonGenericClassLists]
from typing import TypeVar, List

T = TypeVar('T')
S = TypeVar('S')

class A:
    def f(self, x: List[T], y: List[S]) -> None: pass
class B(A):
    def f(self, x: List[S], y: List[T]) -> None: pass
class C(A):
    def f(self, x: List[T], y: List[T]) -> None: pass  # Fail
[builtins fixtures/list.pyi]
[out]
main:11: error: Signature of "f" incompatible with supertype "A"
main:11: note:      Superclass:
main:11: note:          def [T, S] f(self, x: List[T], y: List[S]) -> None
main:11: note:      Subclass:
main:11: note:          def [T] f(self, x: List[T], y: List[T]) -> None

[case testOverrideGenericMethodInNonGenericClassGeneralize]
from typing import TypeVar

T = TypeVar('T')
T1 = TypeVar('T1', bound=str)
S = TypeVar('S')

class A:
    def f(self, x: int, y: S) -> None: pass
class B(A):
    def f(self, x: T, y: S) -> None: pass
class C(A):
    def f(self, x: T, y: str) -> None: pass
class D(A):
    def f(self, x: T1, y: S) -> None: pass # TODO: This error could be more specific.
[out]
main:12: error: Argument 2 of "f" is incompatible with supertype "A"; supertype defines the argument type as "S"
main:12: note: This violates the Liskov substitution principle
main:12: note: See https://mypy.readthedocs.io/en/stable/common_issues.html#incompatible-overrides
main:14: error: Signature of "f" incompatible with supertype "A"
main:14: note:      Superclass:
main:14: note:          def [S] f(self, x: int, y: S) -> None
main:14: note:      Subclass:
main:14: note:          def [T1: str, S] f(self, x: T1, y: S) -> None

-- Inheritance from generic types with implicit dynamic supertype
-- --------------------------------------------------------------


[case testInheritanceFromGenericWithImplicitDynamicAndSubtyping]
from typing import TypeVar, Generic
T = TypeVar('T')
a: A
bc: B[C]
bd: B[D]

if int():
    a = bc # E: Incompatible types in assignment (expression has type "B[C]", variable has type "A")
    bc = a
    bd = a

class B(Generic[T]): pass
class A(B): pass
class C: pass
class D: pass
[out]

[case testInheritanceFromGenericWithImplicitDynamicAndExternalAccess]
from typing import TypeVar, Generic
T = TypeVar('T')

class B(Generic[T]):
    def f(self, a: 'B[T]') -> None: pass
    def __init__(self, x: 'B[T]') -> None:
        self.x = x
class A(B): pass
class C: pass

a: A
c: C
bc: B[C]

a.x = c # E: Incompatible types in assignment (expression has type "C", variable has type "B[Any]")
a.f(c)  # E: Argument 1 to "f" of "B" has incompatible type "C"; expected "B[Any]"
a.x = bc
a.f(bc)
[out]

[case testInheritanceFromGenericWithImplicitDynamic]
from typing import TypeVar, Generic
T = TypeVar('T')
a: A
c: C
bc: B[C]

class B(Generic[T]):
  def f(self, a: 'B[T]') -> None: pass
  def __init__(self, x: 'B[T]') -> None:
    self.x = x

class A(B):
  def g(self) -> None:
    self.x = c # E: Incompatible types in assignment (expression has type "C", variable has type "B[Any]")
    self.f(c)  # E: Argument 1 to "f" of "B" has incompatible type "C"; expected "B[Any]"
    self.x = bc
    self.f(bc)

class C: pass
[out]

[case testInheritanceFromGenericWithImplicitDynamicAndOverriding]
from typing import TypeVar, Generic, Tuple
T = TypeVar('T')
class B(Generic[T]):
    def f(self, a: T, b: 'Tuple[T, B[T]]') -> None:
        pass
class A(B):
    def f(self, a, b): pass
[builtins fixtures/tuple.pyi]
[out]


-- Inheritance from generic types and super expressions
-- ----------------------------------------------------


[case testSuperExpressionsWhenInheritingFromGenericType]
from typing import TypeVar, Generic
T = TypeVar('T')
S = TypeVar('S')
class B(Generic[T]):
    def f(self, a: T) -> None: pass
class A(B[S], Generic[T, S]):
    def g(self, t: T, s: S) -> None:
        super().f(t)   # E: Argument 1 to "f" of "B" has incompatible type "T"; expected "S"
        super().f(s)
[out]

[case testSuperExpressionsWhenInheritingFromGenericTypeAndDeepHierarchy]
from typing import TypeVar, Generic
T = TypeVar('T')
S = TypeVar('S')
U = TypeVar('U')
V = TypeVar('V')
class C(Generic[T, U, V]):
    def f(self, a: V) -> None: pass
class D: pass
class B(C[D, D, T], Generic[T]): pass
class A(B[S], Generic[T, S]):
    def g(self, t: T, s: S) -> None:
        super().f(t)   # E: Argument 1 to "f" of "C" has incompatible type "T"; expected "S"
        super().f(s)
[out]


-- Type of inherited constructor
-- -----------------------------


[case testInheritedConstructor]
from typing import TypeVar, Generic
T = TypeVar('T')
class A(Generic[T]):
    def __init__(self, x: T) -> None: pass
class B(A[T], Generic[T]): pass
class C(A[int]): pass
class D(A[A[T]], Generic[T]): pass
B(1)
C(1)
C('a')  # E: Argument 1 to "C" has incompatible type "str"; expected "int"
D(A(1))
D(1)  # E: Argument 1 to "D" has incompatible type "int"; expected "A[Never]"


[case testInheritedConstructor2]
from typing import TypeVar, Generic
T = TypeVar('T')
U = TypeVar('U')
Z = TypeVar('Z')
class A(Generic[T, U]):
    def __init__(self, x: T, y: U, z: Z) -> None: pass
class B(A[int, T], Generic[T]): pass
class C(B[A[T, str]], Generic[T, U]): pass
# C[T, U] <: B[A[T, str]] <: A[int, A[T, str]]
C(1, A(1, 'a', 0), 'z')
C(1, A('1', 'a', 0), 'z')
C('1', A(1, 'a', 0), 'z')  # E: Argument 1 to "C" has incompatible type "str"; expected "int"
C(1, A(1, 1, 0), 'z')  # E: Argument 2 to "A" has incompatible type "int"; expected "str"


-- Subtyping with a generic abstract base class
-- --------------------------------------------


[case testSubtypingWithGenericTypeSubclassingGenericAbstractClass]
from typing import TypeVar, Generic
from abc import abstractmethod
T = TypeVar('T')
S = TypeVar('S')
acd: A[C, D]
adc: A[D, C]
ic: I[C]
id: I[D]

if int():
    ic = acd # E: Incompatible types in assignment (expression has type "A[C, D]", variable has type "I[C]")
    id = adc # E: Incompatible types in assignment (expression has type "A[D, C]", variable has type "I[D]")
    adc = ic # E: Incompatible types in assignment (expression has type "I[C]", variable has type "A[D, C]")

if int():
    ic = adc
    id = acd

class I(Generic[T]):
    @abstractmethod
    def f(self): pass
class A(I[S], Generic[T, S]): pass
class C: pass
class D: pass

[case testSubtypingWithTypeImplementingGenericABCViaInheritance]
from typing import TypeVar, Generic
S = TypeVar('S')
a: A
b: B
ic: I[C]
id: I[D]
ie: I[E]

class I(Generic[S]): pass
class B(I[C]): pass
class A(B): pass

if int():
    ie = a # E: Incompatible types in assignment (expression has type "A", variable has type "I[E]")
    a = ic # E: Incompatible types in assignment (expression has type "I[C]", variable has type "A")
if int():
    a = id # E: Incompatible types in assignment (expression has type "I[D]", variable has type "A")
if int():
    a = b  # E: Incompatible types in assignment (expression has type "B", variable has type "A")
    id = a # E: Incompatible types in assignment (expression has type "A", variable has type "I[D]")

    ic = a
    b = a

class C: pass
class D: pass
class E: pass
[builtins fixtures/tuple.pyi]
[out]

[case testSubtypingWithTypeImplementingGenericABCViaInheritance2-skip]
from typing import TypeVar, Generic
T = TypeVar('T')
class I(Generic[T]): pass
class A(I[C]): pass
class B(A, I[D]): pass # Fail

class C: pass
class D: pass
[out]
main:5: error: Class "B" has base "I" duplicated inconsistently

[case testSubtypingAndABCExtension]
from typing import TypeVar, Generic
from abc import abstractmethod, ABCMeta
t = TypeVar('t')
a: A[object]
i: I[object]
j: J[object]
(ii, jj) = (i, j)
if int():
    ii = a
    jj = a
if int():
    jj = i
    a = i # E: Incompatible types in assignment (expression has type "I[object]", variable has type "A[object]")
if int():
    a = j # E: Incompatible types in assignment (expression has type "J[object]", variable has type "A[object]")

class J(Generic[t]): pass
class X(metaclass=ABCMeta): pass
class I(X, J[t], Generic[t]): pass
class A(I[t], Generic[t]): pass
[builtins fixtures/tuple.pyi]


-- Subclassing a generic ABC
-- -------------------------


[case testSubclassingGenericABC1]
from typing import TypeVar, Generic
from abc import abstractmethod
T = TypeVar('T')
class I(Generic[T]):
    @abstractmethod
    def f(self, a: T) -> None: pass
    @abstractmethod
    def g(self, a: T) -> None: pass
class A(I[C]):
    def f(self, a: 'D') -> None: pass \
        # E: Argument 1 of "f" is incompatible with supertype "I"; supertype defines the argument type as "C" \
        # N: This violates the Liskov substitution principle \
        # N: See https://mypy.readthedocs.io/en/stable/common_issues.html#incompatible-overrides
    def g(self, a: 'C') -> None: pass
class C: pass
class D: pass
[out]


-- Extending a generic ABC with deep type hierarchy
-- ------------------------------------------------


[case testSubclassingGenericABCWithDeepHierarchy]
from typing import Any, TypeVar, Generic
from abc import abstractmethod
T = TypeVar('T')
a: A
ic: I[C]
id: I[D]

if int():
    id = a # E: Incompatible types in assignment (expression has type "A", variable has type "I[D]")
    ic = a

class I(Generic[T]):
    @abstractmethod
    def f(self, a: T, b: T) -> None: pass
    @abstractmethod
    def g(self, a: T, b: 'D') -> None: pass
class B(I[C]):
    def f(self, a: 'C', b: 'C') -> None: pass
    def g(self, a: 'C', b: Any) -> None: pass
class A(B):
    def g(self, a: 'C', b: 'C') -> None: pass \
        # E: Argument 2 of "g" is incompatible with supertype "I"; supertype defines the argument type as "D" \
        # N: This violates the Liskov substitution principle \
        # N: See https://mypy.readthedocs.io/en/stable/common_issues.html#incompatible-overrides
    def f(self, a: 'C', b: 'C') -> None: pass
class C: pass
class D: pass
[builtins fixtures/tuple.pyi]

[case testSubclassingGenericABCWithDeepHierarchy2]
from typing import Any, TypeVar, Generic
from abc import abstractmethod
T = TypeVar('T')
class I(Generic[T]):
    @abstractmethod
    def f(self, a: T, b: T) -> None: pass
class B(I[C]):
    def f(self, a: 'C', b: Any) -> None: pass
class A(B):
    def f(self, a: 'C', b: 'D') -> None: pass \
        # E: Argument 2 of "f" is incompatible with supertype "I"; supertype defines the argument type as "C" \
        # N: This violates the Liskov substitution principle \
        # N: See https://mypy.readthedocs.io/en/stable/common_issues.html#incompatible-overrides
class C: pass
class D: pass
[out]


-- Implicit Any types and subclassing generic ABC
-- ----------------------------------------------


[case testSubclassingGenericABCWithImplicitAny]
from typing import Any, TypeVar, Generic
from abc import abstractmethod
T = TypeVar('T')
a: Any
ic: I[C]
id: I[D]

ic = a
id = a

class I(Generic[T]):
    @abstractmethod
    def f(self, a: T) -> None: pass
class A(I):
    def f(self, a): pass

class C: pass
class D: pass

[case testSubclassingGenericABCWithImplicitAnyAndDeepHierarchy]
from typing import Any, TypeVar, Generic
from abc import abstractmethod
T = TypeVar('T')
a: Any
ic: I[C]
id: I[D]

ic = a
id = a

class I(Generic[T]):
    @abstractmethod
    def f(self, a: T, b: T) -> None: pass
class B(I):
    def f(self, a, b): pass
class A(B):
    def f(self, a: 'C', b: 'D') -> None: pass
class C: pass
class D: pass

[case testImplementingGenericABCWithImplicitAnyAndDeepHierarchy2]
from typing import Any, TypeVar, Generic
from abc import abstractmethod
T = TypeVar('T')
a: Any
jc: J[C]
jd: J[D]

jc = a
jd = a

class J(Generic[T]):
    @abstractmethod
    def f(self, a: T, b: T) -> None: pass
class I(J):
    @abstractmethod
    def f(self, a, b): pass
class A(I):
    def f(self, a: 'C', b: 'D') -> None: pass

class C: pass
class D: pass


-- Accessing generic ABC members
-- -----------------------------


[case testAccessingGenericABCMembers]
from typing import TypeVar, Generic
from abc import abstractmethod
T = TypeVar('T')
class I(Generic[T]):
    @abstractmethod
    def f(self, a: T) -> None: pass
class A: pass
class B: pass

a: A
b: B
ia: I[A]

ia.f(b)  # E: Argument 1 to "f" of "I" has incompatible type "B"; expected "A"
ia.f(a)
[builtins fixtures/tuple.pyi]

[case testAccessingInheritedGenericABCMembers]
from typing import TypeVar, Generic
from abc import abstractmethod
T = TypeVar('T')
class J(Generic[T]):
    @abstractmethod
    def f(self, a: T) -> None: pass
class I(J[T], Generic[T]): pass
class A: pass
class B: pass
a: A
b: B
ia: I[A]

ia.f(b)  # E: Argument 1 to "f" of "J" has incompatible type "B"; expected "A"
ia.f(a)
[builtins fixtures/tuple.pyi]


-- Misc
-- ----


[case testMultipleAssignmentAndGenericSubtyping]
from typing import Iterable
n: int
s: str
class Nums(Iterable[int]):
    def __iter__(self): pass
    def __next__(self): pass
n, n = Nums()
s, s = Nums() # E: Incompatible types in assignment (expression has type "int", variable has type "str")
[builtins fixtures/for.pyi]
[out]


-- Variance
-- --------


[case testCovariant]
from typing import TypeVar, Generic
T = TypeVar('T', covariant=True)

class G(Generic[T]): pass
class A: pass
class B(A): pass
class C(B): pass

a: G[A]
b: G[B]
c: G[C]

if int():
    b = a  # E: Incompatible types in assignment (expression has type "G[A]", variable has type "G[B]")
    b = c
[builtins fixtures/bool.pyi]
[out]

[case testContravariant]
from typing import TypeVar, Generic
T = TypeVar('T', contravariant=True)

class G(Generic[T]): pass
class A: pass
class B(A): pass
class C(B): pass

a: G[A]
b: G[B]
c: G[C]

if int():
    b = a
    b = c  # E: Incompatible types in assignment (expression has type "G[C]", variable has type "G[B]")
[builtins fixtures/bool.pyi]
[out]

[case testInvariant]
from typing import TypeVar, Generic
T = TypeVar('T')  # invariant (default)

class G(Generic[T]): pass
class A: pass
class B(A): pass
class C(B): pass

a: G[A]
b: G[B]
c: G[C]

if int():
    b = a  # E: Incompatible types in assignment (expression has type "G[A]", variable has type "G[B]")
    b = c  # E: Incompatible types in assignment (expression has type "G[C]", variable has type "G[B]")
[builtins fixtures/bool.pyi]
[out]


[case testTypeVarSubtypeUnion]
from typing import Union, TypeVar, Generic

class U: pass
class W: pass

T = TypeVar('T', bound=Union[U, W])

class Y(Generic[T]):
    def __init__(self) -> None:
        pass
    def f(self) -> T:
        return U()  # E: Incompatible return value type (got "U", expected "T")


[case testTypeVarBoundToOldUnionAttributeAccess]
from typing import Union, TypeVar

class U:
    a: float
class V:
    b: float
class W:
    c: float

T = TypeVar("T", bound=Union[U, V, W])

def f(x: T) -> None:
    x.a  # E
    x.b = 1.0  # E
    del x.c  # E

[out]
main:13: error: Item "V" of the upper bound "Union[U, V, W]" of type variable "T" has no attribute "a"
main:13: error: Item "W" of the upper bound "Union[U, V, W]" of type variable "T" has no attribute "a"
main:14: error: Item "U" of the upper bound "Union[U, V, W]" of type variable "T" has no attribute "b"
main:14: error: Item "W" of the upper bound "Union[U, V, W]" of type variable "T" has no attribute "b"
main:15: error: Item "U" of the upper bound "Union[U, V, W]" of type variable "T" has no attribute "c"
main:15: error: Item "V" of the upper bound "Union[U, V, W]" of type variable "T" has no attribute "c"


[case testTypeVarBoundToNewUnionAttributeAccess]
# flags: --python-version 3.10
from typing import TypeVar

class U:
    a: int
class V:
    b: int
class W:
    c: int

T = TypeVar("T", bound=U | V | W)

def f(x: T) -> None:
    x.a  # E
    x.b = 1  # E
    del x.c  # E

[builtins fixtures/tuple.pyi]
[out]
main:14: error: Item "V" of the upper bound "Union[U, V, W]" of type variable "T" has no attribute "a"
main:14: error: Item "W" of the upper bound "Union[U, V, W]" of type variable "T" has no attribute "a"
main:15: error: Item "U" of the upper bound "Union[U, V, W]" of type variable "T" has no attribute "b"
main:15: error: Item "W" of the upper bound "Union[U, V, W]" of type variable "T" has no attribute "b"
main:16: error: Item "U" of the upper bound "Union[U, V, W]" of type variable "T" has no attribute "c"
main:16: error: Item "V" of the upper bound "Union[U, V, W]" of type variable "T" has no attribute "c"


[case testSubtypingIterableUnpacking1]
# https://github.com/python/mypy/issues/11138
from typing import Generic, Iterator, TypeVar
T = TypeVar("T")
U = TypeVar("U")

class X1(Iterator[U], Generic[T, U]):
    pass

x1: X1[str, int]
reveal_type(list(x1))  # N: Revealed type is "builtins.list[builtins.int]"
reveal_type([*x1])  # N: Revealed type is "builtins.list[builtins.int]"

class X2(Iterator[T], Generic[T, U]):
    pass

x2: X2[str, int]
reveal_type(list(x2))  # N: Revealed type is "builtins.list[builtins.str]"
reveal_type([*x2])  # N: Revealed type is "builtins.list[builtins.str]"

class X3(Generic[T, U], Iterator[U]):
    pass

x3: X3[str, int]
reveal_type(list(x3))  # N: Revealed type is "builtins.list[builtins.int]"
reveal_type([*x3])  # N: Revealed type is "builtins.list[builtins.int]"

class X4(Generic[T, U], Iterator[T]):
    pass

x4: X4[str, int]
reveal_type(list(x4))  # N: Revealed type is "builtins.list[builtins.str]"
reveal_type([*x4])  # N: Revealed type is "builtins.list[builtins.str]"

class X5(Iterator[T]):
    pass

x5: X5[str]
reveal_type(list(x5))  # N: Revealed type is "builtins.list[builtins.str]"
reveal_type([*x5])  # N: Revealed type is "builtins.list[builtins.str]"

class X6(Generic[T, U], Iterator[bool]):
    pass

x6: X6[str, int]
reveal_type(list(x6))  # N: Revealed type is "builtins.list[builtins.bool]"
reveal_type([*x6])  # N: Revealed type is "builtins.list[builtins.bool]"
[builtins fixtures/list.pyi]

[case testSubtypingIterableUnpacking2]
from typing import Generic, Iterator, TypeVar, Mapping
T = TypeVar("T")
U = TypeVar("U")

class X1(Generic[T, U], Iterator[U], Mapping[U, T]):
    pass

x1: X1[str, int]
reveal_type(list(x1))  # N: Revealed type is "builtins.list[builtins.int]"
reveal_type([*x1])  # N: Revealed type is "builtins.list[builtins.int]"

class X2(Generic[T, U], Iterator[U], Mapping[T, U]):
    pass

x2: X2[str, int]
reveal_type(list(x2))  # N: Revealed type is "builtins.list[builtins.int]"
reveal_type([*x2])  # N: Revealed type is "builtins.list[builtins.int]"
[builtins fixtures/list.pyi]

[case testSubtypingMappingUnpacking1]
# https://github.com/python/mypy/issues/11138
from typing import Generic, TypeVar, Mapping
T = TypeVar("T")
U = TypeVar("U")

class X1(Generic[T, U],  Mapping[U, T]):
    pass

x1: X1[str, int]
reveal_type(iter(x1))  # N: Revealed type is "typing.Iterator[builtins.int]"
reveal_type({**x1})  # N: Revealed type is "builtins.dict[builtins.int, builtins.str]"

class X2(Generic[T, U],  Mapping[T, U]):
    pass

x2: X2[str, int]
reveal_type(iter(x2))  # N: Revealed type is "typing.Iterator[builtins.str]"
reveal_type({**x2})  # N: Revealed type is "builtins.dict[builtins.str, builtins.int]"

class X3(Generic[T, U],  Mapping[bool, float]):
    pass

x3: X3[str, int]
reveal_type(iter(x3))  # N: Revealed type is "typing.Iterator[builtins.bool]"
reveal_type({**x3})  # N: Revealed type is "builtins.dict[builtins.bool, builtins.float]"
[builtins fixtures/dict.pyi]

[case testSubtypingMappingUnpacking2]
from typing import Generic, TypeVar, Mapping
T = TypeVar("T")
U = TypeVar("U")

class X1(Generic[T, U],  Mapping[U, T]):
    pass

def func_with_kwargs(**kwargs: int):
    pass

x1: X1[str, int]
reveal_type(iter(x1))
reveal_type({**x1})
func_with_kwargs(**x1)
[out]
main:12: note: Revealed type is "typing.Iterator[builtins.int]"
main:13: note: Revealed type is "builtins.dict[builtins.int, builtins.str]"
main:14: error: Keywords must be strings
main:14: error: Argument 1 to "func_with_kwargs" has incompatible type "**X1[str, int]"; expected "int"
[builtins fixtures/dict.pyi]
[typing fixtures/typing-medium.pyi]

[case testSubtypingMappingUnpacking3]
from typing import Generic, TypeVar, Mapping, Iterable
T = TypeVar("T")
U = TypeVar("U")

class X1(Generic[T, U],  Mapping[U, T], Iterable[U]):
    pass

x1: X1[str, int]
reveal_type(iter(x1))  # N: Revealed type is "typing.Iterator[builtins.int]"
reveal_type({**x1})  # N: Revealed type is "builtins.dict[builtins.int, builtins.str]"

# Some people would expect this to raise an error, but this currently does not:
# `Mapping` has `Iterable[U]` base class, `X2` has direct `Iterable[T]` base class.
# It would be impossible to define correct `__iter__` method for incompatible `T` and `U`.
class X2(Generic[T, U],  Mapping[U, T], Iterable[T]):
    pass

x2: X2[str, int]
reveal_type(iter(x2))  # N: Revealed type is "typing.Iterator[builtins.int]"
reveal_type({**x2})  # N: Revealed type is "builtins.dict[builtins.int, builtins.str]"
[builtins fixtures/dict.pyi]

[case testNotDirectIterableAndMappingSubtyping]
from typing import Generic, TypeVar, Dict, Iterable, Iterator, List
T = TypeVar("T")
U = TypeVar("U")

class X1(Generic[T, U], Dict[U, T], Iterable[U]):
    def __iter__(self) -> Iterator[U]: pass

x1: X1[str, int]
reveal_type(iter(x1))  # N: Revealed type is "typing.Iterator[builtins.int]"
reveal_type({**x1})  # N: Revealed type is "builtins.dict[builtins.int, builtins.str]"

class X2(Generic[T, U], List[U]):
    def __iter__(self) -> Iterator[U]: pass

x2: X2[str, int]
reveal_type(iter(x2))  # N: Revealed type is "typing.Iterator[builtins.int]"
reveal_type([*x2])  # N: Revealed type is "builtins.list[builtins.int]"
[builtins fixtures/dict.pyi]

[case testIncompatibleVariance]
from typing import TypeVar, Generic
T = TypeVar('T')
T_co = TypeVar('T_co', covariant=True)
T_contra = TypeVar('T_contra', contravariant=True)

class A(Generic[T_co]): ...
class B(A[T_contra], Generic[T_contra]): ...  # E: Variance of TypeVar "T_contra" incompatible with variance in parent type

class C(Generic[T_contra]): ...
class D(C[T_co], Generic[T_co]): ...  # E: Variance of TypeVar "T_co" incompatible with variance in parent type

class E(Generic[T]): ...
class F(E[T_co], Generic[T_co]): ...  # E: Variance of TypeVar "T_co" incompatible with variance in parent type

class G(Generic[T]): ...
class H(G[T_contra], Generic[T_contra]): ...  # E: Variance of TypeVar "T_contra" incompatible with variance in parent type

<<<<<<< HEAD
[case testParameterizedGenericOverrideWithProperty]
from typing import TypeVar, Generic

T = TypeVar("T")

class A(Generic[T]):
    def __init__(self, val: T):
        self.member: T = val

class B(A[str]):
    member: str

class GoodPropertyOverride(A[str]):
    @property
    def member(self) -> str: ...
    @member.setter
    def member(self, val: str): ...

class BadPropertyOverride(A[str]):
    @property  # E: Signature of "member" incompatible with supertype "A" \
               # N:      Superclass: \
               # N:          str \
               # N:      Subclass: \
               # N:          int
    def member(self) -> int: ...
    @member.setter
    def member(self, val: int): ...

class BadGenericPropertyOverride(A[str], Generic[T]):
    @property  # E: Signature of "member" incompatible with supertype "A" \
               # N:      Superclass: \
               # N:          str \
               # N:      Subclass: \
               # N:          T
    def member(self) -> T: ...
    @member.setter
    def member(self, val: T): ...
[builtins fixtures/property.pyi]

[case testParameterizedGenericPropertyOverrideWithProperty]
from typing import TypeVar, Generic

T = TypeVar("T")

class A(Generic[T]):
    @property
    def member(self) -> T: ...
    @member.setter
    def member(self, val: T): ...

class B(A[str]):
    member: str

class GoodPropertyOverride(A[str]):
    @property
    def member(self) -> str: ...
    @member.setter
    def member(self, val: str): ...

class BadPropertyOverride(A[str]):
    @property  # E: Signature of "member" incompatible with supertype "A" \
               # N:      Superclass: \
               # N:          str \
               # N:      Subclass: \
               # N:          int
    def member(self) -> int: ...
    @member.setter
    def member(self, val: int): ...

class BadGenericPropertyOverride(A[str], Generic[T]):
    @property  # E: Signature of "member" incompatible with supertype "A" \
               # N:      Superclass: \
               # N:          str \
               # N:      Subclass: \
               # N:          T
    def member(self) -> T: ...
    @member.setter
    def member(self, val: T): ...
[builtins fixtures/property.pyi]

[case testParameterizedGenericOverrideSelfWithProperty]
from typing_extensions import Self

class A:
    def __init__(self, val: Self):
        self.member: Self = val

class GoodPropertyOverride(A):
    @property
    def member(self) -> "GoodPropertyOverride": ...
    @member.setter
    def member(self, val: "GoodPropertyOverride"): ...

class GoodPropertyOverrideSelf(A):
    @property
    def member(self) -> Self: ...
    @member.setter
    def member(self, val: Self): ...
[builtins fixtures/property.pyi]

[case testParameterizedGenericOverrideWithSelfProperty]
from typing import TypeVar, Generic
from typing_extensions import Self

T = TypeVar("T")

class A(Generic[T]):
    def __init__(self, val: T):
        self.member: T = val

class B(A["B"]):
    member: Self

class GoodPropertyOverride(A["GoodPropertyOverride"]):
    @property
    def member(self) -> Self: ...
    @member.setter
    def member(self, val: Self): ...
[builtins fixtures/property.pyi]
=======
[case testMultipleInheritanceCompatibleTypeVar]
from typing import Generic, TypeVar

T = TypeVar("T")
U = TypeVar("U")

class A(Generic[T]):
    x: T
    def fn(self, t: T) -> None: ...

class A2(A[T]):
    y: str
    z: str

class B(Generic[T]):
    x: T
    def fn(self, t: T) -> None: ...

class C1(A2[str], B[str]): pass
class C2(A2[str], B[int]): pass  # E: Definition of "fn" in base class "A" is incompatible with definition in base class "B" \
                                 # E: Definition of "x" in base class "A" is incompatible with definition in base class "B"
class C3(A2[T], B[T]): pass
class C4(A2[U], B[U]): pass
class C5(A2[U], B[T]): pass  # E: Definition of "fn" in base class "A" is incompatible with definition in base class "B" \
                             # E: Definition of "x" in base class "A" is incompatible with definition in base class "B"

class D1(A[str], B[str]): pass
class D2(A[str], B[int]): pass  # E: Definition of "fn" in base class "A" is incompatible with definition in base class "B" \
                                # E: Definition of "x" in base class "A" is incompatible with definition in base class "B"
class D3(A[T], B[T]): pass
class D4(A[U], B[U]): pass
class D5(A[U], B[T]): pass  # E: Definition of "fn" in base class "A" is incompatible with definition in base class "B" \
                            # E: Definition of "x" in base class "A" is incompatible with definition in base class "B"
[builtins fixtures/tuple.pyi]
>>>>>>> 1affabe0
<|MERGE_RESOLUTION|>--- conflicted
+++ resolved
@@ -1066,7 +1066,6 @@
 class G(Generic[T]): ...
 class H(G[T_contra], Generic[T_contra]): ...  # E: Variance of TypeVar "T_contra" incompatible with variance in parent type
 
-<<<<<<< HEAD
 [case testParameterizedGenericOverrideWithProperty]
 from typing import TypeVar, Generic
 
@@ -1186,7 +1185,7 @@
     @member.setter
     def member(self, val: Self): ...
 [builtins fixtures/property.pyi]
-=======
+
 [case testMultipleInheritanceCompatibleTypeVar]
 from typing import Generic, TypeVar
 
@@ -1220,5 +1219,4 @@
 class D4(A[U], B[U]): pass
 class D5(A[U], B[T]): pass  # E: Definition of "fn" in base class "A" is incompatible with definition in base class "B" \
                             # E: Definition of "x" in base class "A" is incompatible with definition in base class "B"
-[builtins fixtures/tuple.pyi]
->>>>>>> 1affabe0
+[builtins fixtures/tuple.pyi]