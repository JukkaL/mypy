-- Test cases for AST merge (used for fine-grained incremental checking)
--
-- Each test case has two versions of the module 'target' (target.py and
-- target.py.next). A test cases type checks both of them, merges the ASTs,
-- and finally dumps certain parts of the ASTs for both versions (==>
-- separates the first and second versions). A test case passes if the
-- dumped output is as expected.
--
-- The dumped output uses <N> to denote identities of objects. Objects
-- suffixed by the same <N> refer to the same object; <N> and <M> (if
-- N != M) refer to different objects. The objective of these test cases
-- is to verify that identities of publicly visible AST nodes is
-- preserved across merge. Other AST nodes may get new identities.
--
-- Each test case dumps one of four kinds of information:
--
-- 1) ASTs (test case has no magic suffix)
-- 2) Symbol tables (_symtable test case name suffix)
-- 3) TypeInfos (_typeinfo suffix)
-- 4) Inferred types (_types suffix)
--
-- If you need to dump multiple different kinds of information, write
-- multiple test cases.

[case testFunction]
import target
[file target.py]
def f() -> int:
    pass
[file target.py.next]
def f() -> int:
    pass
[out]
MypyFile:1<0>(
  tmp/main
  Import:1(target))
MypyFile:1<1>(
  tmp/target.py
  FuncDef:1<2>(
    f
    def () -> builtins.int<3>
    Block:1<4>(
      PassStmt:2<5>())))
==>
MypyFile:1<0>(
  tmp/main
  Import:1(target))
MypyFile:1<1>(
  tmp/target.py
  FuncDef:1<2>(
    f
    def () -> builtins.int<3>
    Block:1<6>(
      PassStmt:2<7>())))

[case testClass]
import target
[file target.py]
class A:
    def f(self, x: str) -> int:
        pass
[file target.py.next]
class A:
    def f(self, x: int) -> str:
        pass
[out]
MypyFile:1<0>(
  tmp/main
  Import:1(target))
MypyFile:1<1>(
  tmp/target.py
  ClassDef:1<2>(
    A
    FuncDef:2<3>(
      f
      Args(
        Var(self)
        Var(x))
      def (self: target.A<4>, x: builtins.str<5>) -> builtins.int<6>
      Block:2<7>(
        PassStmt:3<8>()))))
==>
MypyFile:1<0>(
  tmp/main
  Import:1(target))
MypyFile:1<1>(
  tmp/target.py
  ClassDef:1<9>(
    A
    FuncDef:2<3>(
      f
      Args(
        Var(self)
        Var(x))
      def (self: target.A<4>, x: builtins.int<6>) -> builtins.str<5>
      Block:2<10>(
        PassStmt:3<11>()))))

[case testClass_typeinfo]
import target
[file target.py]
class A:
    def f(self, x: str) -> int: pass
    def g(self, x: str) -> int: pass
[file target.py.next]
class A:
    def f(self, x: int) -> str: pass
    def h(self, x: int) -> str: pass
[out]
TypeInfo<0>(
  Name(target.A)
  Bases(builtins.object<1>)
  Mro(target.A<0>, builtins.object<1>)
  Names(
    f<2>
    g<3>))
==>
TypeInfo<0>(
  Name(target.A)
  Bases(builtins.object<1>)
  Mro(target.A<0>, builtins.object<1>)
  Names(
    f<2>
    h<4>))

[case testConstructInstance]
import target
[file target.py]
class A:
    def f(self) -> B:
        return B()
class B: pass
[file target.py.next]
class B: pass
class A:
    def f(self) -> B:
        1
        return B()
[out]
MypyFile:1<0>(
  tmp/main
  Import:1(target))
MypyFile:1<1>(
  tmp/target.py
  ClassDef:1<2>(
    A
    FuncDef:2<3>(
      f
      Args(
        Var(self))
      def (self: target.A<4>) -> target.B<5>
      Block:2<6>(
        ReturnStmt:3<7>(
          CallExpr:3<8>(
            NameExpr(B [target.B<5>])
            Args())))))
  ClassDef:4<9>(
    B
    PassStmt:4<10>()))
==>
MypyFile:1<0>(
  tmp/main
  Import:1(target))
MypyFile:1<1>(
  tmp/target.py
  ClassDef:1<11>(
    B
    PassStmt:1<12>())
  ClassDef:2<13>(
    A
    FuncDef:3<3>(
      f
      Args(
        Var(self))
      def (self: target.A<4>) -> target.B<5>
      Block:3<14>(
        ExpressionStmt:4<15>(
          IntExpr(1))
        ReturnStmt:5<16>(
          CallExpr:5<17>(
            NameExpr(B [target.B<5>])
            Args()))))))

[case testCallMethod]
import target
[file target.py]
class A:
    def f(self) -> None:
        self.f()
[file target.py.next]
class A:
    def f(self) -> None:
        self.f()
[out]
MypyFile:1<0>(
  tmp/main
  Import:1(target))
MypyFile:1<1>(
  tmp/target.py
  ClassDef:1<2>(
    A
    FuncDef:2<3>(
      f
      Args(
        Var(self))
      def (self: target.A<4>)
      Block:2<5>(
        ExpressionStmt:3<6>(
          CallExpr:3<7>(
            MemberExpr:3<8>(
              NameExpr(self [l<9>])
              f)
            Args()))))))
==>
MypyFile:1<0>(
  tmp/main
  Import:1(target))
MypyFile:1<1>(
  tmp/target.py
  ClassDef:1<10>(
    A
    FuncDef:2<3>(
      f
      Args(
        Var(self))
      def (self: target.A<4>)
      Block:2<11>(
        ExpressionStmt:3<12>(
          CallExpr:3<13>(
            MemberExpr:3<14>(
              NameExpr(self [l<15>])
              f)
            Args()))))))

[case testClassAttribute]
import target
[file target.py]
class A:
    def f(self) -> None:
        self.x = 1
        self.x
[file target.py.next]
class A:
    def f(self) -> None:
        self.x = 1
        self.x
[out]
MypyFile:1<0>(
  tmp/main
  Import:1(target))
MypyFile:1<1>(
  tmp/target.py
  ClassDef:1<2>(
    A
    FuncDef:2<3>(
      f
      Args(
        Var(self))
      def (self: target.A<4>)
      Block:2<5>(
        AssignmentStmt:3<6>(
          MemberExpr:3<8>(
            NameExpr(self [l<9>])
            x*<7>)
          IntExpr(1))
        ExpressionStmt:4<10>(
          MemberExpr:4<11>(
            NameExpr(self [l<9>])
            x))))))
==>
MypyFile:1<0>(
  tmp/main
  Import:1(target))
MypyFile:1<1>(
  tmp/target.py
  ClassDef:1<12>(
    A
    FuncDef:2<3>(
      f
      Args(
        Var(self))
      def (self: target.A<4>)
      Block:2<13>(
        AssignmentStmt:3<14>(
          MemberExpr:3<15>(
            NameExpr(self [l<16>])
            x*<7>)
          IntExpr(1))
        ExpressionStmt:4<17>(
          MemberExpr:4<18>(
            NameExpr(self [l<16>])
            x))))))

[case testClassAttribute_typeinfo]
import target
[file target.py]
class A:
    def f(self) -> None:
        self.x = 1
        self.x
        self.y = A()
[file target.py.next]
class A:
    def f(self) -> None:
        self.x = 1
        self.x
        self.y = A()
[out]
TypeInfo<0>(
  Name(target.A)
  Bases(builtins.object<1>)
  Mro(target.A<0>, builtins.object<1>)
  Names(
    f<2>
    x<3> (builtins.int<4>)
    y<5> (target.A<0>)))
==>
TypeInfo<0>(
  Name(target.A)
  Bases(builtins.object<1>)
  Mro(target.A<0>, builtins.object<1>)
  Names(
    f<2>
    x<3> (builtins.int<4>)
    y<5> (target.A<0>)))

[case testFunction_symtable]
import target
[file target.py]
def f() -> int:
    pass
[file target.py.next]
def f() -> int:
    pass
[out]
__main__:
    target: MypyFile<0>
target:
    f: FuncDef<1>
==>
__main__:
    target: MypyFile<0>
target:
    f: FuncDef<1>

[case testClass_symtable]
import target
[file target.py]
class A: pass
class B: pass
[file target.py.next]
class A: pass
class C: pass
[out]
__main__:
    target: MypyFile<0>
target:
    A: TypeInfo<1>
    B: TypeInfo<2>
==>
__main__:
    target: MypyFile<0>
target:
    A: TypeInfo<1>
    C: TypeInfo<3>

[case testTopLevelExpression]
import target
[file target.py]
class A: pass
A()
[file target.py.next]
class A: pass
class B: pass
A()
B()
[out]
MypyFile:1<0>(
  tmp/main
  Import:1(target))
MypyFile:1<1>(
  tmp/target.py
  ClassDef:1<2>(
    A
    PassStmt:1<3>())
  ExpressionStmt:2<4>(
    CallExpr:2<5>(
      NameExpr(A [target.A<6>])
      Args())))
==>
MypyFile:1<0>(
  tmp/main
  Import:1(target))
MypyFile:1<1>(
  tmp/target.py
  ClassDef:1<7>(
    A
    PassStmt:1<8>())
  ClassDef:2<9>(
    B
    PassStmt:2<10>())
  ExpressionStmt:3<11>(
    CallExpr:3<12>(
      NameExpr(A [target.A<6>])
      Args()))
  ExpressionStmt:4<13>(
    CallExpr:4<14>(
      NameExpr(B [target.B<15>])
      Args())))

[case testExpression_types]
import target
[file target.py]
class A: pass
def f(a: A) -> None:
    1
    a
[file target.py.next]
class A: pass
def f(a: A) -> None:
    a
    1
[out]
## target
IntExpr:3: builtins.int<0>
NameExpr:4: target.A<1>
==>
## target
NameExpr:3: target.A<1>
IntExpr:4: builtins.int<0>

[case testClassAttribute_types]
import target
[file target.py]
class A:
    def f(self) -> None:
        self.x = A()
        self.x
        self.y = 1
        self.y
[file target.py.next]
class A:
    def f(self) -> None:
        self.y = 1
        self.y
        self.x = A()
        self.x
[out]
## target
CallExpr:3: target.A<0>
MemberExpr:3: target.A<0>
NameExpr:3: def () -> target.A<0>
NameExpr:3: target.A<0>
MemberExpr:4: target.A<0>
NameExpr:4: target.A<0>
IntExpr:5: builtins.int<1>
MemberExpr:5: builtins.int<1>
NameExpr:5: target.A<0>
MemberExpr:6: builtins.int<1>
NameExpr:6: target.A<0>
==>
## target
IntExpr:3: builtins.int<1>
MemberExpr:3: builtins.int<1>
NameExpr:3: target.A<0>
MemberExpr:4: builtins.int<1>
NameExpr:4: target.A<0>
CallExpr:5: target.A<0>
MemberExpr:5: target.A<0>
NameExpr:5: def () -> target.A<0>
NameExpr:5: target.A<0>
MemberExpr:6: target.A<0>
NameExpr:6: target.A<0>

[case testMethod_types]
import target
[file target.py]
class A:
    def f(self) -> A:
        return self.f()
[file target.py.next]
class A:
    # Extra line to change line numbers
    def f(self) -> A:
        return self.f()
[out]
## target
CallExpr:3: target.A<0>
MemberExpr:3: def () -> target.A<0>
NameExpr:3: target.A<0>
==>
## target
CallExpr:4: target.A<0>
MemberExpr:4: def () -> target.A<0>
NameExpr:4: target.A<0>

[case testRenameFunction]
import target
[file target.py]
def f() -> int: pass
[file target.py.next]
def g() -> int: pass
[out]
MypyFile:1<0>(
  tmp/main
  Import:1(target))
MypyFile:1<1>(
  tmp/target.py
  FuncDef:1<2>(
    f
    def () -> builtins.int<3>
    Block:1<4>(
      PassStmt:1<5>())))
==>
MypyFile:1<0>(
  tmp/main
  Import:1(target))
MypyFile:1<1>(
  tmp/target.py
  FuncDef:1<6>(
    g
    def () -> builtins.int<3>
    Block:1<7>(
      PassStmt:1<8>())))

[case testRenameFunction_symtable]
import target
[file target.py]
def f() -> int: pass
[file target.py.next]
def g() -> int: pass
[out]
__main__:
    target: MypyFile<0>
target:
    f: FuncDef<1>
==>
__main__:
    target: MypyFile<0>
target:
    g: FuncDef<2>

[case testMergeWithBaseClass_typeinfo]
import target
[file target.py]
class A: pass
class B(A):
    def f(self) -> None: pass
[file target.py.next]
class C: pass
class A: pass
class B(A):
    def f(self) -> None: pass
[out]
TypeInfo<0>(
  Name(target.A)
  Bases(builtins.object<1>)
  Mro(target.A<0>, builtins.object<1>)
  Names())
TypeInfo<2>(
  Name(target.B)
  Bases(target.A<0>)
  Mro(target.B<2>, target.A<0>, builtins.object<1>)
  Names(
    f<3>))
==>
TypeInfo<0>(
  Name(target.A)
  Bases(builtins.object<1>)
  Mro(target.A<0>, builtins.object<1>)
  Names())
TypeInfo<2>(
  Name(target.B)
  Bases(target.A<0>)
  Mro(target.B<2>, target.A<0>, builtins.object<1>)
  Names(
    f<3>))
TypeInfo<4>(
  Name(target.C)
  Bases(builtins.object<1>)
  Mro(target.C<4>, builtins.object<1>)
  Names())

[case testModuleAttribute]
import target
[file target.py]
x = 1
[file target.py.next]
x = 2
[out]
MypyFile:1<0>(
  tmp/main
  Import:1(target))
MypyFile:1<1>(
  tmp/target.py
  AssignmentStmt:1<2>(
    NameExpr(x [target.x<3>])
    IntExpr(1)
    builtins.int<4>))
==>
MypyFile:1<0>(
  tmp/main
  Import:1(target))
MypyFile:1<1>(
  tmp/target.py
  AssignmentStmt:1<5>(
    NameExpr(x [target.x<3>])
    IntExpr(2)
    builtins.int<4>))

[case testNestedClassMethod_typeinfo]
import target
[file target.py]
class A:
    class B:
        def f(self) -> None: pass
[file target.py.next]
class A:
    class B:
        def f(self) -> None: pass
[out]
TypeInfo<0>(
  Name(target.A)
  Bases(builtins.object<1>)
  Mro(target.A<0>, builtins.object<1>)
  Names(
    B<2>))
TypeInfo<2>(
  Name(target.A.B)
  Bases(builtins.object<1>)
  Mro(target.A.B<2>, builtins.object<1>)
  Names(
    f<3>))
==>
TypeInfo<0>(
  Name(target.A)
  Bases(builtins.object<1>)
  Mro(target.A<0>, builtins.object<1>)
  Names(
    B<2>))
TypeInfo<2>(
  Name(target.A.B)
  Bases(builtins.object<1>)
  Mro(target.A.B<2>, builtins.object<1>)
  Names(
    f<3>))

[case testNamedTuple_typeinfo]
import target
[file target.py]
from typing import NamedTuple
class A: pass
N = NamedTuple('N', [('x', A)])
[file target.py.next]
from typing import NamedTuple
class A: pass
N = NamedTuple('N', [('x', A), ('y', A)])
[out]
TypeInfo<0>(
  Name(target.A)
  Bases(builtins.object<1>)
  Mro(target.A<0>, builtins.object<1>)
  Names())
TypeInfo<2>(
  Name(target.N)
  Bases(builtins.tuple[target.A<0>]<3>)
  Mro(target.N<2>, builtins.tuple<3>, builtins.object<1>)
  Names(
    __annotations__<4> (builtins.object<1>)
    __doc__<5> (builtins.str<6>)
    __init__<7>
    _asdict<8>
    _field_defaults<9> (builtins.object<1>)
    _field_types<10> (builtins.object<1>)
    _fields<11> (Tuple[builtins.str<6>])
    _make<12>
    _replace<13>
    _source<14> (builtins.str<6>)
    x<15> (target.A<0>)))
==>
TypeInfo<0>(
  Name(target.A)
  Bases(builtins.object<1>)
  Mro(target.A<0>, builtins.object<1>)
  Names())
TypeInfo<2>(
  Name(target.N)
  Bases(builtins.tuple[target.A<0>]<3>)
  Mro(target.N<2>, builtins.tuple<3>, builtins.object<1>)
  Names(
    __annotations__<4> (builtins.object<1>)
    __doc__<5> (builtins.str<6>)
    __init__<7>
    _asdict<8>
    _field_defaults<9> (builtins.object<1>)
    _field_types<10> (builtins.object<1>)
    _fields<11> (Tuple[builtins.str<6>, builtins.str<6>])
    _make<12>
    _replace<13>
    _source<14> (builtins.str<6>)
    x<15> (target.A<0>)
    y<16> (target.A<0>)))

[case testUnionType_types]
import target
[file target.py]
from typing import Union
class A: pass
a: A
[file target.py.next]
from typing import Union
class A: pass
a: Union[A, int]
[out]
## target
TempNode:-1: Any
NameExpr:3: target.A<0>
==>
## target
TempNode:-1: Any
NameExpr:3: Union[target.A<0>, builtins.int<1>]

[case testTypeType_types]
import target
[file target.py]
from typing import Type
class A: pass
a: Type[A]
[file target.py.next]
from typing import Type
class A: pass
a: Type[A]
[out]
## target
TempNode:-1: Any
NameExpr:3: Type[target.A<0>]
==>
## target
TempNode:-1: Any
NameExpr:3: Type[target.A<0>]

[case testTypeVar_types]
import target
[file target.py]
from typing import TypeVar, Generic
T = TypeVar('T', bound=int)
class A(Generic[T]):
    x: T
[file target.py.next]
from typing import TypeVar
T = TypeVar('T', bound='A')
class A(Generic[T]):
    x: T
[out]
## target
TempNode:-1: Any
CallExpr:2: Any
NameExpr:2: Any
TypeVarExpr:2: Any
NameExpr:4: T`1(upper_bound=builtins.int<0>)
==>
## target
TempNode:-1: Any
CallExpr:2: Any
NameExpr:2: Any
TypeVarExpr:2: Any
NameExpr:4: T`1(upper_bound=target.A[Any]<1>)

[case testUnboundType_types]
import target
[file target.py]
from typing import TypeVar, Generic
class A: pass
foo: int
x: foo[A]
[file target.py.next]
from typing import TypeVar, Generic
class A: pass
foo: int
x: foo[A]
[out]
tmp/target.py:4: error: Invalid type "target.foo"
## target
TempNode:-1: Any
TempNode:-1: Any
NameExpr:3: builtins.int<0>
NameExpr:4: foo?[A?]
==>
## target
TempNode:-1: Any
TempNode:-1: Any
NameExpr:3: builtins.int<0>
NameExpr:4: foo?[A?]

[case testOverloaded_types]
import target
[file target.py]
from typing import overload
class A: pass

@overload
def f(x: A) -> A: pass
@overload
def f(x: int) -> int: pass

def f(x): pass

g = f
[file target.py.next]
from typing import overload

class A: pass

@overload
def f(x: A) -> A: pass
@overload
def f(x: str) -> str: pass

def f(x): pass

g = f
[out]
-- TODO: It is unclear why this works correctly...
## target
NameExpr:11: Overload(def (x: target.A<0>) -> target.A<0>, def (x: builtins.int<1>) -> builtins.int<1>)
NameExpr:11: Overload(def (x: target.A<0>) -> target.A<0>, def (x: builtins.int<1>) -> builtins.int<1>)
==>
## target
NameExpr:12: Overload(def (x: target.A<0>) -> target.A<0>, def (x: builtins.str<2>) -> builtins.str<2>)
NameExpr:12: Overload(def (x: target.A<0>) -> target.A<0>, def (x: builtins.str<2>) -> builtins.str<2>)

[case testOverloaded]
import target
[file target.py]
from typing import overload
class A: pass

@overload
def f(x: A) -> A: pass
@overload
def f(x: int) -> int: pass

def f(x): pass
[file target.py.next]
from typing import overload

class A: pass
class B: pass

@overload
def f(x: A) -> B: pass
@overload
def f(x: str) -> str: pass

def f(x): pass
[out]
MypyFile:1<0>(
  tmp/main
  Import:1(target))
MypyFile:1<1>(
  tmp/target.py
  ImportFrom:1(typing, [overload])
  ClassDef:2<2>(
    A
    PassStmt:2<3>())
  OverloadedFuncDef:4<4>(
    FuncDef:9<5>(
      f
      Args(
        Var(x))
      Block:9<6>(
        PassStmt:9<7>()))
    Overload(def (x: target.A<8>) -> target.A<8>, def (x: builtins.int<9>) -> builtins.int<9>)
    Decorator:4<10>(
      Var(f)
      NameExpr(overload [typing.overload<11>])
      FuncDef:5<12>(
        f
        Args(
          Var(x))
        def (x: target.A<8>) -> target.A<8>
        Block:5<13>(
          PassStmt:5<14>())))
    Decorator:6<15>(
      Var(f)
      NameExpr(overload [typing.overload<11>])
      FuncDef:7<16>(
        f
        Args(
          Var(x))
        def (x: builtins.int<9>) -> builtins.int<9>
        Block:7<17>(
          PassStmt:7<18>())))))
==>
MypyFile:1<0>(
  tmp/main
  Import:1(target))
MypyFile:1<1>(
  tmp/target.py
  ImportFrom:1(typing, [overload])
  ClassDef:3<19>(
    A
    PassStmt:3<20>())
  ClassDef:4<21>(
    B
    PassStmt:4<22>())
  OverloadedFuncDef:6<4>(
    FuncDef:11<23>(
      f
      Args(
        Var(x))
      Block:11<24>(
        PassStmt:11<25>()))
    Overload(def (x: target.A<8>) -> target.B<26>, def (x: builtins.str<27>) -> builtins.str<27>)
    Decorator:6<28>(
      Var(f)
      NameExpr(overload [typing.overload<11>])
      FuncDef:7<29>(
        f
        Args(
          Var(x))
        def (x: target.A<8>) -> target.B<26>
        Block:7<30>(
          PassStmt:7<31>())))
    Decorator:8<32>(
      Var(f)
      NameExpr(overload [typing.overload<11>])
      FuncDef:9<33>(
        f
        Args(
          Var(x))
        def (x: builtins.str<27>) -> builtins.str<27>
        Block:9<34>(
          PassStmt:9<35>())))))

[case testTypeVar_symtable]
import target

[file target.py]
from typing import TypeVar
T = TypeVar('T')

[file target.py.next]
from typing import TypeVar
T = TypeVar('T', bound=int)

[out]
__main__:
    target: MypyFile<0>
target:
    T: TypeVarExpr<1>
    TypeVar: Var<2>
==>
__main__:
    target: MypyFile<0>
target:
    T: TypeVarExpr<1>
    TypeVar: Var<2>

[case testTypeAlias_symtable]
import target

[file target.py]
from typing import TypeVar, Generic
T = TypeVar('T')
class A(Generic[T]): pass
X = A[int]

[file target.py.next]
from typing import TypeVar, Generic
T = TypeVar('T')
class A(Generic[T]): pass
X = A[str]

[out]
__main__:
    target: MypyFile<0>
target:
    A: TypeInfo<1>
    Generic: Var<2>
    T: TypeVarExpr<3>
    TypeVar: Var<4>
    X: Var<5>(type_override=target.A[builtins.int<6>]<1>)(def () -> target.A[builtins.int*<6>]<1>)
==>
__main__:
    target: MypyFile<0>
target:
    A: TypeInfo<1>
    Generic: Var<2>
    T: TypeVarExpr<3>
    TypeVar: Var<4>
    X: Var<5>(type_override=target.A[builtins.str<7>]<1>)(def () -> target.A[builtins.str*<7>]<1>)

[case testGenericFunction_types]
import target

[file target.py]
from typing import TypeVar
class A: pass
T = TypeVar('T', bound=A)
def f(x: T) -> T: pass
f

[file target.py.next]
from typing import TypeVar
class A: pass
T = TypeVar('T', bound=A)
def f(x: T, y: A) -> T: pass
f

[out]
## target
CallExpr:3: Any
NameExpr:3: Any
TypeVarExpr:3: Any
NameExpr:5: def [T <: target.A<0>] (x: T`-1(upper_bound=target.A<0>)) -> T`-1(upper_bound=target.A<0>)
==>
## target
CallExpr:3: Any
NameExpr:3: Any
TypeVarExpr:3: Any
NameExpr:5: def [T <: target.A<0>] (x: T`-1(upper_bound=target.A<0>), y: target.A<0>) -> T`-1(upper_bound=target.A<0>)

[case testMergeOverloaded_types]
import target
[file target.py]
from _x import A
a: A
[file target.py.next]
from _x import A
a: A
[file _x.pyi]
from typing import Generic, TypeVar, overload

T = TypeVar('T')

class C(Generic[T]):
    @overload
    def __init__(self) -> None: pass
    @overload
    def __init__(self, x: int) -> None: pass
A = C[int]
[out]
## target
TempNode:-1: Any
NameExpr:2: _x.C[builtins.int<0>]<1>
==>
## target
TempNode:-1: Any
NameExpr:2: _x.C[builtins.int<0>]<1>

[case testRefreshVar_symtable]
from typing import TypeVar
from target import f
x = 1
y = '' # type: str
[file target.py]
f = 1
[file target.py.next]
[out]
__main__:
    TypeVar: Var<0>
    f: Var<1>(builtins.int<2>)
    x: Var<3>(builtins.int<2>)
    y: Var<4>(builtins.str<5>)
target:
    f: Var<1>(builtins.int<2>)
==>
__main__:
    TypeVar: Var<0>
    f: Var<6>(Any)
    x: Var<3>(builtins.int<2>)
    y: Var<4>(builtins.str<5>)
target:

[case testRefreshTypeVar_symtable]
from typing import TypeVar
from target import f
T = TypeVar('T')
[file target.py]
f = 1
[file target.py.next]
[out]
__main__:
    T: TypeVarExpr<0>
    TypeVar: Var<1>
    f: Var<2>(builtins.int<3>)
target:
    f: Var<2>(builtins.int<3>)
==>
__main__:
    T: TypeVarExpr<0>
    TypeVar: Var<1>
    f: Var<4>(Any)
target:

[case testRefreshNamedTuple_symtable]
from typing import NamedTuple
from target import f
N = NamedTuple('N', [('x', int)])
[file target.py]
f = 1
[file target.py.next]
[out]
__main__:
    N: TypeInfo<0>
    NamedTuple: Var<1>
    f: Var<2>(builtins.int<3>)
target:
    f: Var<2>(builtins.int<3>)
==>
__main__:
    N: TypeInfo<0>
    NamedTuple: Var<1>
    f: Var<4>(Any)
target:

[case testRefreshAttributeDefinedInClassBody_typeinfo]
from target import f
class A:
    a = 1
    b = '' # type: str
[file target.py]
f = 1
[file target.py.next]
[out]
TypeInfo<0>(
  Name(__main__.A)
  Bases(builtins.object<1>)
  Mro(__main__.A<0>, builtins.object<1>)
  Names(
    a<2> (builtins.int<3>)
    b<4> (builtins.str<5>)))
==>
TypeInfo<0>(
  Name(__main__.A)
  Bases(builtins.object<1>)
  Mro(__main__.A<0>, builtins.object<1>)
  Names(
    a<2> (builtins.int<3>)
    b<4> (builtins.str<5>)))

[case testDecorator_symtable]
import target
[file target.py]
from contextlib import contextmanager
from typing import Iterator, List, Tuple

@contextmanager
def f(x: List[Tuple[int]]) -> Iterator[None]:
    yield
[file target.py.next]
from contextlib import contextmanager
from typing import Iterator, List, Tuple

@contextmanager
def f(x: List[Tuple[int]]) -> Iterator[None]:
    yield
[typing fixtures/typing-full.pyi]
[builtins fixtures/list.pyi]
[out]
__main__:
    target: MypyFile<0>
target:
    Iterator: TypeInfo<1>
    List: TypeInfo<2>
    Tuple: Var<3>
    contextmanager: FuncDef<4>
    f: Decorator<5>
==>
__main__:
    target: MypyFile<0>
target:
    Iterator: TypeInfo<1>
    List: TypeInfo<2>
    Tuple: Var<3>
    contextmanager: FuncDef<4>
    f: Decorator<5>

[case testConditionalFunctionDefinition]
import target
[file target.py]
import sys
class A: pass
class B: pass
if sys.platform == 'nonexistent':
    def f(x: A) -> None: pass
else:
    def f(x: B) -> None: pass
[file target.py.next]
import sys
class A: pass
class B: pass
if sys.platform == 'nonexistent':
    def f(x: A, y: int) -> None: pass
else:
    def f(x: B, y: int) -> None: pass
[builtins fixtures/ops.pyi]
[out]
MypyFile:1<0>(
  tmp/main
  Import:1(target))
MypyFile:1<1>(
  tmp/target.py
  Import:1(sys)
  ClassDef:2<2>(
    A
    PassStmt:2<3>())
  ClassDef:3<4>(
    B
    PassStmt:3<5>())
  IfStmt:4<6>(
    If(
      ComparisonExpr:4<7>(
        ==
        MemberExpr:4<9>(
          NameExpr(sys<10>)
          platform [sys.platform<8>])
        StrExpr(nonexistent)))
    Then(
      FuncDef:5<11>(
        f
        Args(
          Var(x))
        def (x: A?) -> None?
        Block:5<12>(
          PassStmt:5<13>())))
    Else(
      FuncDef:7<14>(
        f
        Args(
          Var(x))
        def (x: target.B<15>)
        Block:7<16>(
          PassStmt:7<17>())))))
==>
MypyFile:1<0>(
  tmp/main
  Import:1(target))
MypyFile:1<1>(
  tmp/target.py
  Import:1(sys)
  ClassDef:2<18>(
    A
    PassStmt:2<19>())
  ClassDef:3<20>(
    B
    PassStmt:3<21>())
  IfStmt:4<22>(
    If(
      ComparisonExpr:4<23>(
        ==
        MemberExpr:4<24>(
          NameExpr(sys<10>)
          platform [sys.platform<8>])
        StrExpr(nonexistent)))
    Then(
      FuncDef:5<25>(
        f
        Args(
          Var(x)
          Var(y))
        def (x: A?, y: int?) -> None?
        Block:5<26>(
          PassStmt:5<27>())))
    Else(
      FuncDef:7<14>(
        f
        Args(
          Var(x)
          Var(y))
        def (x: target.B<15>, y: builtins.int<28>)
        Block:7<29>(
          PassStmt:7<30>())))))

[case testMergeTypedDict_symtable]
import target
[file target.py]
from mypy_extensions import TypedDict
class A: pass
D = TypedDict('D', {'a': A})
d: D
[file target.py.next]
from mypy_extensions import TypedDict
class A: pass
D = TypedDict('D', {'a': A, 'b': int})
d: D
[builtins fixtures/dict.pyi]
[out]
__main__:
    target: MypyFile<0>
target:
    A: TypeInfo<1>
    D: TypeInfo<2>
    TypedDict: FuncDef<3>
    d: Var<4>(TypedDict('target.D', {'a': target.A<1>}))
==>
__main__:
    target: MypyFile<0>
target:
    A: TypeInfo<1>
    D: TypeInfo<2>
    TypedDict: FuncDef<3>
    d: Var<4>(TypedDict('target.D', {'a': target.A<1>, 'b': builtins.int<5>}))

[case testNewType_symtable]
import target
[file target.py]
from typing import NewType
class A: pass
B = NewType('B', A)
C = NewType('C', A)
[file target.py.next]
from typing import NewType
class A: pass
B = NewType('B', A)
C = NewType('C', B)
D = NewType('D', int)
[out]
__main__:
    target: MypyFile<0>
target:
    A: TypeInfo<1>
    B: TypeInfo<2>
    C: TypeInfo<3>
    NewType: Var<4>
==>
__main__:
    target: MypyFile<0>
target:
    A: TypeInfo<1>
    B: TypeInfo<2>
    C: TypeInfo<3>
    D: TypeInfo<5>
    NewType: Var<4>

[case testCallable_symtable-skip]
# The TypeInfo is currently not being merged correctly
import target
[file target.py]
def g(o: object) -> None:
    if callable(o):
        pass
[file target.py.next]
def g(o: object) -> None:
    if callable(o):
        o()
[builtins fixtures/callable.pyi]
[out]
__main__:
    target: MypyFile<0>
target:
    <callable subtype of object>: TypeInfo<1>
    g: FuncDef<2>
==>
__main__:
    target: MypyFile<0>
target:
    <callable subtype of object>: TypeInfo<1>
    g: FuncDef<2>

[case testMetaclass_typeinfo]
import target
[file target.py]
class M(type): pass
class C(metaclass=M):
    pass
[file target.py.next]
class M(type): pass
class C(metaclass=M):
    pass # dummy change
[out]
TypeInfo<0>(
  Name(target.C)
  Bases(builtins.object<1>)
  Mro(target.C<0>, builtins.object<1>)
  Names()
  DeclaredMetaclass(target.M<2>)
  MetaclassType(target.M<2>))
TypeInfo<2>(
  Name(target.M)
  Bases(builtins.type<3>)
  Mro(target.M<2>, builtins.type<3>, builtins.object<1>)
  Names())
==>
TypeInfo<0>(
  Name(target.C)
  Bases(builtins.object<1>)
  Mro(target.C<0>, builtins.object<1>)
  Names()
  DeclaredMetaclass(target.M<2>)
  MetaclassType(target.M<2>))
TypeInfo<2>(
  Name(target.M)
  Bases(builtins.type<3>)
  Mro(target.M<2>, builtins.type<3>, builtins.object<1>)
  Names())

[case testCast_symtable]
import target
[file target.py]
from typing import cast
class Thing:
    pass
thing = cast(Thing, Thing())
[file target.py.next]
from typing import cast
class Thing:
    pass
thing = cast(Thing, Thing())
[out]
__main__:
    target: MypyFile<0>
target:
    Thing: TypeInfo<1>
    cast: Var<2>
    thing: Var<3>(target.Thing<1>)
==>
__main__:
    target: MypyFile<0>
target:
    Thing: TypeInfo<1>
    cast: Var<2>
<<<<<<< HEAD
    thing: Var<3>(target.Thing<1>)
=======
    thing: Var<3>(target.Thing<1>)

[case testClassBasedEnum_typeinfo]
import target
[file target.py]
from enum import Enum
class A(Enum):
    X = 0
[file target.py.next]
from enum import Enum
class A(Enum):
    X = 0
    Y = 1
[out]
TypeInfo<0>(
  Name(target.A)
  Bases(enum.Enum<1>)
  Mro(target.A<0>, enum.Enum<1>, builtins.object<2>)
  Names(
    X<3> (builtins.int<4>)))
==>
TypeInfo<0>(
  Name(target.A)
  Bases(enum.Enum<1>)
  Mro(target.A<0>, enum.Enum<1>, builtins.object<2>)
  Names(
    X<3> (builtins.int<4>)
    Y<5> (builtins.int<4>)))
>>>>>>> da71cde5
<|MERGE_RESOLUTION|>--- conflicted
+++ resolved
@@ -1421,9 +1421,6 @@
 target:
     Thing: TypeInfo<1>
     cast: Var<2>
-<<<<<<< HEAD
-    thing: Var<3>(target.Thing<1>)
-=======
     thing: Var<3>(target.Thing<1>)
 
 [case testClassBasedEnum_typeinfo]
@@ -1451,5 +1448,4 @@
   Mro(target.A<0>, enum.Enum<1>, builtins.object<2>)
   Names(
     X<3> (builtins.int<4>)
-    Y<5> (builtins.int<4>)))
->>>>>>> da71cde5
+    Y<5> (builtins.int<4>)))