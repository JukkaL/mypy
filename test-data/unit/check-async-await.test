--- conflicted
+++ resolved
@@ -105,11 +105,7 @@
     return x
 [typing fixtures/typing-full.pyi]
 [out]
-<<<<<<< HEAD
 main:6: error: Incompatible types in await (actual type "Iterator", expected type "Awaitable")
-=======
-main:6: error: Incompatible types in await (actual type Iterator[Any], expected type Awaitable[Any])
->>>>>>> 7b7c7adf
 
 [case testAwaitArgumentError]
 
