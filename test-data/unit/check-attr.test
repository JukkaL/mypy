--- conflicted
+++ resolved
@@ -1735,7 +1735,6 @@
     )
 [builtins fixtures/dict.pyi]
 
-<<<<<<< HEAD
 [case testAttrsUnannotatedConverter]
 import attr
 
@@ -1754,7 +1753,7 @@
 class Bar:
     name: str = attr.ib(converter=lambda s: s.lower())
 [builtins fixtures/tuple.pyi]
-=======
+
 [case testAttrsNestedClass]
 from typing import List
 import attr
@@ -1768,5 +1767,4 @@
 
 c = C(x=[C.D()])
 reveal_type(c.x)  # N: Revealed type is "builtins.list[__main__.C.D]"
-[builtins fixtures/list.pyi]
->>>>>>> eb1b1e00
+[builtins fixtures/list.pyi]