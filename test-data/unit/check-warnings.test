-- Test cases for warning generation.

-- Redundant casts
-- ---------------

[case testRedundantCast]
# flags: --warn-redundant-casts
from typing import cast
a = 1
b = cast(str, a)
c = cast(int, a)
[out]
main:5: note: Redundant cast to "int"

[case testRedundantCastWithIsinstance]
# flags: --warn-redundant-casts
from typing import cast, Union
x = 1  # type: Union[int, str]
if isinstance(x, str):
    cast(str, x)
[builtins fixtures/isinstance.pyi]
[out]
main:5: note: Redundant cast to "str"

[case testCastToSuperclassNotRedundant]
# flags: --warn-redundant-casts
from typing import cast, TypeVar, List
T = TypeVar('T')
def add(xs: List[T], ys: List[T]) -> List[T]: pass
class A: pass
class B(A): pass
a = A()
b = B()
# Without the cast, the following line would fail to type check.
c = add([cast(A, b)], [a])
[builtins fixtures/list.pyi]


-- Unused 'type: ignore' comments
-- ------------------------------

[case testUnusedTypeIgnore]
# flags: --warn-unused-ignores
a = 1
a = 'a' # type: ignore
a = 2 # type: ignore # N: unused 'type: ignore' comment
a = 'b' # E: Incompatible types in assignment (expression has type "str", variable has type "int")

[case testUnusedTypeIgnoreImport]
# flags: --warn-unused-ignores
import banana # type: ignore
import m # type: ignore
from m import * # type: ignore
[file m.py]
pass
[out]
main:3: note: unused 'type: ignore' comment
main:4: note: unused 'type: ignore' comment


-- No return
-- ---------

[case testNoReturn]
# flags: --warn-no-return
def f() -> int:
    pass

def g() -> int:
    if bool():
        return 1
[builtins fixtures/list.pyi]
[out]
main:5: error: Missing return statement

[case testNoReturnWhile]
# flags: --warn-no-return
def h() -> int:
    while True:
        if bool():
            return 1

def i() -> int:
    while 1:
        if bool():
            return 1
        if bool():
            break

def j() -> int:
    while 1:
        if bool():
            return 1
        if bool():
            continue
[builtins fixtures/list.pyi]
[out]
main:7: error: Missing return statement

[case testNoReturnExcept]
# flags: --warn-no-return
def f() -> int:
    try:
        return 1
    except:
        pass
def g() -> int:
    try:
        pass
    except:
        return 1
    else:
        return 1
def h() -> int:
    try:
        pass
    except:
        pass
    else:
        pass
    finally:
        return 1
[builtins fixtures/exception.pyi]
[out]
main:2: error: Missing return statement

[case testNoReturnEmptyBodyWithDocstring]
def f() -> int:
    """Return the number of peppers."""
    # This might be an @abstractmethod, for example
    pass
[out]


-- Returning Any
-- -------------

[case testReturnAnyFromTypedFunction]
# flags: --warn-return-any
from typing import Any
def g() -> Any: pass
def f() -> int: return g()
[out]
main:4: warning: Returning Any from function with declared return type "builtins.int"

[case testReturnAnySilencedFromTypedFunction]
# flags: --warn-return-any
from typing import Any
def g() -> Any: pass
def f() -> int:
    result = g() # type: int
    return result
[out]

[case testReturnAnyFromUntypedFunction]
# flags: --warn-return-any
from typing import Any
def g() -> Any: pass
def f(): return g()
[out]

[case testReturnAnyFromAnyTypedFunction]
# flags: --warn-return-any
from typing import Any
def g() -> Any: pass
def f() -> Any: return g()
[out]

<<<<<<< HEAD
[case testWarnImplicitAny]
# flags: --warn-implicit-any
from typing import TypeVar, List, Tuple, Generic, Callable, Union

T = TypeVar('T')
U = TypeVar('U')
A = TypeVar('A', str, int)

class X(Generic[T]):
    pass

class Y(Generic[T, U]):
    pass

a1: Tuple  # E: Type Any created implicitly: Tuple without type args
a2: Callable  # E: Type Any created implicitly: Callable without type args
a4: list  # E: Type Any created implicitly: builtins.list without type args
a5: List # E: Type Any created implicitly: builtins.list without type args
a6: X  # E: Type Any created implicitly: __main__.X without type args
a7: Y  # E: Type Any created implicitly: __main__.Y without type args

def f(x: X) -> None:  # E: Type Any created implicitly: __main__.X without type args
    pass

def g() -> X:  # E: Type Any created implicitly: __main__.X without type args
    pass

b1: str
b2: X[int]
b3: Y[int, str]
b4 = (1, 2)
b5 = [1, 2]
b6 = 'abc'

Z = Union[A, X[A]]
def q(z: Z) -> None: ...  # E: Type Any created implicitly: Generic type without type args

[builtins fixtures/list.pyi]
=======
[case testOKReturnAnyIfProperSubtype]
# flags: --warn-return-any --strict-optional
from typing import Any, Optional

class Test(object):

    def __init__(self) -> None:
        self.attr = "foo"  # type: Any

    def foo(self, do_it: bool) -> Optional[Any]:
        if do_it:
            return self.attr  # Should not warn here
        else:
            return None
[builtins fixtures/list.pyi]
[out]
>>>>>>> 5d858322
<|MERGE_RESOLUTION|>--- conflicted
+++ resolved
@@ -166,7 +166,6 @@
 def f() -> Any: return g()
 [out]
 
-<<<<<<< HEAD
 [case testWarnImplicitAny]
 # flags: --warn-implicit-any
 from typing import TypeVar, List, Tuple, Generic, Callable, Union
@@ -205,7 +204,7 @@
 def q(z: Z) -> None: ...  # E: Type Any created implicitly: Generic type without type args
 
 [builtins fixtures/list.pyi]
-=======
+
 [case testOKReturnAnyIfProperSubtype]
 # flags: --warn-return-any --strict-optional
 from typing import Any, Optional
@@ -221,5 +220,4 @@
         else:
             return None
 [builtins fixtures/list.pyi]
-[out]
->>>>>>> 5d858322
+[out]