--- conflicted
+++ resolved
@@ -210,7 +210,6 @@
 [typing fixtures/typing-full.pyi]
 [builtins fixtures/dataclasses.pyi]
 
-<<<<<<< HEAD
 [case testDataclassTransformFieldSpecifierRejectMalformed]
 # flags: --python-version 3.11
 from typing import dataclass_transform, Callable, Type
@@ -222,36 +221,10 @@
 def bad_dataclass1() -> None: ...
 @dataclass_transform(field_specifiers=(some_function(),))  # E: "field_specifiers" must only contain identifiers
 def bad_dataclass2() -> None: ...
-=======
-[case testDataclassTransformOverloadsDecoratorOnOverload]
-# flags: --python-version 3.11
-from typing import dataclass_transform, overload, Any, Callable, Type, Literal
-
-@overload
-def my_dataclass(*, foo: str) -> Callable[[Type], Type]: ...
-@overload
-@dataclass_transform(frozen_default=True)
-def my_dataclass(*, foo: int) -> Callable[[Type], Type]: ...
-def my_dataclass(*, foo: Any) -> Callable[[Type], Type]:
-    return lambda cls: cls
-@my_dataclass(foo="hello")
-class A:
-    a: int
-@my_dataclass(foo=5)
-class B:
-    b: int
-
-reveal_type(A)  # N: Revealed type is "def (a: builtins.int) -> __main__.A"
-reveal_type(B)  # N: Revealed type is "def (b: builtins.int) -> __main__.B"
-A(1, "hello")  # E: Too many arguments for "A"
-a = A(1)
-a.a = 2  # E: Property "a" defined in "A" is read-only
->>>>>>> ad822571
-
-[typing fixtures/typing-full.pyi]
-[builtins fixtures/dataclasses.pyi]
-
-<<<<<<< HEAD
+
+[typing fixtures/typing-full.pyi]
+[builtins fixtures/dataclasses.pyi]
+
 [case testDataclassTransformFieldSpecifierParams]
 # flags: --python-version 3.11
 from typing import dataclass_transform, Any, Callable, Type, Final
@@ -300,16 +273,19 @@
 
 # this metadata should only exist for dataclasses.dataclass classes
 Foo.__dataclass_fields__  # E: "Type[Foo]" has no attribute "__dataclass_fields__"
-=======
-[case testDataclassTransformOverloadsDecoratorOnImpl]
+
+[typing fixtures/typing-full.pyi]
+[builtins fixtures/dataclasses.pyi]
+
+[case testDataclassTransformOverloadsDecoratorOnOverload]
 # flags: --python-version 3.11
 from typing import dataclass_transform, overload, Any, Callable, Type, Literal
 
 @overload
 def my_dataclass(*, foo: str) -> Callable[[Type], Type]: ...
 @overload
+@dataclass_transform(frozen_default=True)
 def my_dataclass(*, foo: int) -> Callable[[Type], Type]: ...
-@dataclass_transform(frozen_default=True)
 def my_dataclass(*, foo: Any) -> Callable[[Type], Type]:
     return lambda cls: cls
 @my_dataclass(foo="hello")
@@ -328,6 +304,33 @@
 [typing fixtures/typing-full.pyi]
 [builtins fixtures/dataclasses.pyi]
 
+[case testDataclassTransformOverloadsDecoratorOnImpl]
+# flags: --python-version 3.11
+from typing import dataclass_transform, overload, Any, Callable, Type, Literal
+
+@overload
+def my_dataclass(*, foo: str) -> Callable[[Type], Type]: ...
+@overload
+def my_dataclass(*, foo: int) -> Callable[[Type], Type]: ...
+@dataclass_transform(frozen_default=True)
+def my_dataclass(*, foo: Any) -> Callable[[Type], Type]:
+    return lambda cls: cls
+@my_dataclass(foo="hello")
+class A:
+    a: int
+@my_dataclass(foo=5)
+class B:
+    b: int
+
+reveal_type(A)  # N: Revealed type is "def (a: builtins.int) -> __main__.A"
+reveal_type(B)  # N: Revealed type is "def (b: builtins.int) -> __main__.B"
+A(1, "hello")  # E: Too many arguments for "A"
+a = A(1)
+a.a = 2  # E: Property "a" defined in "A" is read-only
+
+[typing fixtures/typing-full.pyi]
+[builtins fixtures/dataclasses.pyi]
+
 [case testDataclassTransformViaBaseClass]
 # flags: --python-version 3.11
 from typing import dataclass_transform
@@ -394,7 +397,6 @@
 
 reveal_type(Foo)  # N: Revealed type is "def () -> __main__.Foo"
 Foo(1)  # E: Too many arguments for "Foo"
->>>>>>> ad822571
 
 [typing fixtures/typing-full.pyi]
 [builtins fixtures/dataclasses.pyi]