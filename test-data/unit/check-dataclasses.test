--- conflicted
+++ resolved
@@ -1537,7 +1537,6 @@
 A(a="foo")  # E: Argument "a" to "A" has incompatible type "str"; expected "int"
 [builtins fixtures/dataclasses.pyi]
 
-<<<<<<< HEAD
 [case testDataclassesCallableFrozen]
 # flags: --python-version 3.7
 from dataclasses import dataclass
@@ -1552,7 +1551,8 @@
 reveal_type(A.a)  # N: Revealed type is "def (*Any, **Any)"
 A(a=func).a()
 A(a=func).a = func  # E: Property "a" defined in "A" is read-only
-=======
+[builtins fixtures/dataclasses.pyi]
+
 [case testDataclassesMultipleInheritanceWithNonDataclass]
 # flags: --python-version 3.10
 from dataclasses import dataclass
@@ -1567,5 +1567,4 @@
 
 class Derived(A, B):
     pass
->>>>>>> fa9921a4
 [builtins fixtures/dataclasses.pyi]