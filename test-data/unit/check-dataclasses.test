--- conflicted
+++ resolved
@@ -2035,7 +2035,6 @@
     present_4=4,
     present_5=5,
 )
-<<<<<<< HEAD
 
 [builtins fixtures/dataclasses.pyi]
 
@@ -2192,8 +2191,6 @@
 reveal_type(a2)  # N: Revealed type is "__main__.A[builtins.int]"
 a2 = replace(a, x='42')  # E: Argument "x" to "replace" of "A[int]" has incompatible type "str"; expected "int"
 reveal_type(a2)  # N: Revealed type is "__main__.A[builtins.int]"
-=======
-[builtins fixtures/dataclasses.pyi]
 
 [case testProtocolNoCrash]
 from typing import Protocol, Union, ClassVar
@@ -2206,5 +2203,4 @@
     x: int
     def reset(self) -> None:
         self.x = DEFAULT
-[builtins fixtures/dataclasses.pyi]
->>>>>>> 8c14cbaf
+[builtins fixtures/dataclasses.pyi]