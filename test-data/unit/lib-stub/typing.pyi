--- conflicted
+++ resolved
@@ -16,12 +16,9 @@
 NamedTuple = 0
 Type = 0
 no_type_check = 0
-<<<<<<< HEAD
 Callable = 0
-=======
 ClassVar = 0
 NoReturn = 0
->>>>>>> d6ed0834
 
 # Type aliases.
 List = 0
