# Stub for typing module. Many of the definitions have special handling in
# the type checker, so they can just be initialized to anything.

from abc import abstractmethod

class GenericMeta(type): pass

cast = 0
overload = 0
Any = 0
Union = 0
Optional = 0
TypeVar = 0
Generic = 0
Tuple = 0
Callable = 0
_promote = 0
NamedTuple = 0
Type = 0
no_type_check = 0
ClassVar = 0
NoReturn = 0
<<<<<<< HEAD
Protocol = 0
=======
NewType = 0
>>>>>>> 7b7c7adf

# Type aliases.
List = 0
Dict = 0
Set = 0

T = TypeVar('T')
T_co = TypeVar('T_co', covariant=True)
T_contra = TypeVar('T_contra', contravariant=True)
U = TypeVar('U')
V = TypeVar('V')
S = TypeVar('S')

# Note: definitions below are different from typeshed, variances are declared
# to silence the protocol variance checks. Maybe it is better to use type: ignore?

@runtime
class Container(Protocol[T_contra]):
    @abstractmethod
    # Use int because bool isn't in the default test builtins
    def __contains__(self, arg: T_contra) -> int: pass

@runtime
class Sized(Protocol):
    @abstractmethod
    def __len__(self) -> int: pass

@runtime
class Iterable(Protocol[T_co]):
    @abstractmethod
    def __iter__(self) -> 'Iterator[T_co]': pass

@runtime
class Iterator(Iterable[T_co], Protocol):
    @abstractmethod
    def __next__(self) -> T_co: pass

class Generator(Iterator[T], Generic[T, U, V]):
    @abstractmethod
    def send(self, value: U) -> T: pass

    @abstractmethod
    def throw(self, typ: Any, val: Any = None, tb: Any = None) -> None: pass

    @abstractmethod
    def close(self) -> None: pass

    @abstractmethod
    def __iter__(self) -> 'Generator[T, U, V]': pass

<<<<<<< HEAD
class AsyncGenerator(AsyncIterator[T], Generic[T, U]):
    @abstractmethod
    def __anext__(self) -> Awaitable[T]: pass

    @abstractmethod
    def asend(self, value: U) -> Awaitable[T]: pass

    @abstractmethod
    def athrow(self, typ: Any, val: Any=None, tb: Any=None) -> Awaitable[T]: pass

    @abstractmethod
    def aclose(self) -> Awaitable[T]: pass

    @abstractmethod
    def __aiter__(self) -> 'AsyncGenerator[T, U]': pass

@runtime
class Awaitable(Protocol[T]):
    @abstractmethod
    def __await__(self) -> Generator[Any, Any, T]: pass

class AwaitableGenerator(Generator[T, U, V], Awaitable[V], Generic[T, U, V, S]):
    pass

@runtime
class AsyncIterable(Protocol[T]):
    @abstractmethod
    def __aiter__(self) -> 'AsyncIterator[T]': pass

@runtime
class AsyncIterator(AsyncIterable[T], Protocol):
    def __aiter__(self) -> 'AsyncIterator[T]': return self
    @abstractmethod
    def __anext__(self) -> Awaitable[T]: pass

@runtime
class Sequence(Iterable[T_co], Protocol):
=======
class Sequence(Iterable[T], Generic[T]):
>>>>>>> 7b7c7adf
    @abstractmethod
    def __getitem__(self, n: Any) -> T_co: pass

@runtime
class Mapping(Protocol[T_contra, T_co]):
    def __getitem__(self, key: T_contra) -> T_co: pass

@runtime
class MutableMapping(Mapping[T_contra, U], Protocol):
    def __setitem__(self, k: T_contra, v: U) -> None: pass

class SupportsInt(Protocol):
    def __int__(self) -> int: pass

<<<<<<< HEAD
def NewType(name: str, tp: Type[T]) -> Callable[[T], T]:
    def new_type(x):
        return x
    return new_type

def runtime(cls: T) -> T:
    return cls

=======
>>>>>>> 7b7c7adf
TYPE_CHECKING = 1<|MERGE_RESOLUTION|>--- conflicted
+++ resolved
@@ -12,6 +12,7 @@
 Optional = 0
 TypeVar = 0
 Generic = 0
+Protocol = 0
 Tuple = 0
 Callable = 0
 _promote = 0
@@ -20,11 +21,7 @@
 no_type_check = 0
 ClassVar = 0
 NoReturn = 0
-<<<<<<< HEAD
-Protocol = 0
-=======
 NewType = 0
->>>>>>> 7b7c7adf
 
 # Type aliases.
 List = 0
@@ -75,47 +72,8 @@
     @abstractmethod
     def __iter__(self) -> 'Generator[T, U, V]': pass
 
-<<<<<<< HEAD
-class AsyncGenerator(AsyncIterator[T], Generic[T, U]):
-    @abstractmethod
-    def __anext__(self) -> Awaitable[T]: pass
-
-    @abstractmethod
-    def asend(self, value: U) -> Awaitable[T]: pass
-
-    @abstractmethod
-    def athrow(self, typ: Any, val: Any=None, tb: Any=None) -> Awaitable[T]: pass
-
-    @abstractmethod
-    def aclose(self) -> Awaitable[T]: pass
-
-    @abstractmethod
-    def __aiter__(self) -> 'AsyncGenerator[T, U]': pass
-
-@runtime
-class Awaitable(Protocol[T]):
-    @abstractmethod
-    def __await__(self) -> Generator[Any, Any, T]: pass
-
-class AwaitableGenerator(Generator[T, U, V], Awaitable[V], Generic[T, U, V, S]):
-    pass
-
-@runtime
-class AsyncIterable(Protocol[T]):
-    @abstractmethod
-    def __aiter__(self) -> 'AsyncIterator[T]': pass
-
-@runtime
-class AsyncIterator(AsyncIterable[T], Protocol):
-    def __aiter__(self) -> 'AsyncIterator[T]': return self
-    @abstractmethod
-    def __anext__(self) -> Awaitable[T]: pass
-
 @runtime
 class Sequence(Iterable[T_co], Protocol):
-=======
-class Sequence(Iterable[T], Generic[T]):
->>>>>>> 7b7c7adf
     @abstractmethod
     def __getitem__(self, n: Any) -> T_co: pass
 
@@ -130,15 +88,7 @@
 class SupportsInt(Protocol):
     def __int__(self) -> int: pass
 
-<<<<<<< HEAD
-def NewType(name: str, tp: Type[T]) -> Callable[[T], T]:
-    def new_type(x):
-        return x
-    return new_type
-
 def runtime(cls: T) -> T:
     return cls
 
-=======
->>>>>>> 7b7c7adf
 TYPE_CHECKING = 1