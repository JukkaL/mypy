<<<<<<< HEAD
from typing import Any, Iterable, Union, Optional, TypeVar, Dict, Generic
=======
from typing import Any, Iterable, Union, Optional, Dict, TypeVar, overload, Optional, Callable
>>>>>>> 7802f37b

def namedtuple(
    typename: str,
    field_names: Union[str, Iterable[str]],
    *,
    # really bool but many tests don't have bool available
    rename: int = ...,
    module: Optional[str] = ...,
    defaults: Optional[Iterable[Any]] = ...
) -> Any: ...

<<<<<<< HEAD
from typing import (
    Callable as Callable,
    Container as Container,
    Hashable as Hashable,
    ItemsView as ItemsView,
    Iterable as Iterable,
    Iterator as Iterator,
    KeysView as KeysView,
    Mapping as Mapping,
    MappingView as MappingView,
    MutableMapping as MutableMapping,
    MutableSequence as MutableSequence,
    MutableSet as MutableSet,
    Sequence as Sequence,
    AbstractSet as Set,
    Sized as Sized,
    ValuesView as ValuesView,
)

_S = TypeVar('_S')
_T = TypeVar('_T')
_KT = TypeVar('_KT')
_VT = TypeVar('_VT')

class defaultdict(Dict[_KT, _VT], Generic[_KT, _VT]):
    default_factory: Callable[[], _VT]
    @overload
    def __init__(self, **kwargs: _VT) -> None: ...
    @overload
    def __init__(self, default_factory: Optional[Callable[[], _VT]]) -> None: ...
    @overload
    def __init__(self, default_factory: Optional[Callable[[], _VT]], **kwargs: _VT) -> None: ...
    @overload
    def __init__(self, default_factory: Optional[Callable[[], _VT]],
                 map: Mapping[_KT, _VT]) -> None: ...
    @overload
    def __init__(self, default_factory: Optional[Callable[[], _VT]],
                 map: Mapping[_KT, _VT], **kwargs: _VT) -> None: ...
    @overload
    def __init__(self, default_factory: Optional[Callable[[], _VT]],
                 iterable: Iterable[Tuple[_KT, _VT]]) -> None: ...
    @overload
    def __init__(self, default_factory: Optional[Callable[[], _VT]],
                 iterable: Iterable[Tuple[_KT, _VT]], **kwargs: _VT) -> None: ...
    def __missing__(self, key: _KT) -> _VT: ...
    def copy(self: _S) -> _S: ...
=======
KT = TypeVar('KT')
VT = TypeVar('VT')

class OrderedDict(Dict[KT, VT]): ...

class defaultdict(Dict[KT, VT]):
    def __init__(self, default_factory: Optional[Callable[[], VT]]) -> None: ...
>>>>>>> 7802f37b
<|MERGE_RESOLUTION|>--- conflicted
+++ resolved
@@ -1,8 +1,4 @@
-<<<<<<< HEAD
-from typing import Any, Iterable, Union, Optional, TypeVar, Dict, Generic
-=======
-from typing import Any, Iterable, Union, Optional, Dict, TypeVar, overload, Optional, Callable
->>>>>>> 7802f37b
+from typing import Any, Iterable, Union, Optional, Dict, TypeVar, overload, Optional, Callable, Generic
 
 def namedtuple(
     typename: str,
@@ -14,59 +10,11 @@
     defaults: Optional[Iterable[Any]] = ...
 ) -> Any: ...
 
-<<<<<<< HEAD
-from typing import (
-    Callable as Callable,
-    Container as Container,
-    Hashable as Hashable,
-    ItemsView as ItemsView,
-    Iterable as Iterable,
-    Iterator as Iterator,
-    KeysView as KeysView,
-    Mapping as Mapping,
-    MappingView as MappingView,
-    MutableMapping as MutableMapping,
-    MutableSequence as MutableSequence,
-    MutableSet as MutableSet,
-    Sequence as Sequence,
-    AbstractSet as Set,
-    Sized as Sized,
-    ValuesView as ValuesView,
-)
 
-_S = TypeVar('_S')
-_T = TypeVar('_T')
-_KT = TypeVar('_KT')
-_VT = TypeVar('_VT')
-
-class defaultdict(Dict[_KT, _VT], Generic[_KT, _VT]):
-    default_factory: Callable[[], _VT]
-    @overload
-    def __init__(self, **kwargs: _VT) -> None: ...
-    @overload
-    def __init__(self, default_factory: Optional[Callable[[], _VT]]) -> None: ...
-    @overload
-    def __init__(self, default_factory: Optional[Callable[[], _VT]], **kwargs: _VT) -> None: ...
-    @overload
-    def __init__(self, default_factory: Optional[Callable[[], _VT]],
-                 map: Mapping[_KT, _VT]) -> None: ...
-    @overload
-    def __init__(self, default_factory: Optional[Callable[[], _VT]],
-                 map: Mapping[_KT, _VT], **kwargs: _VT) -> None: ...
-    @overload
-    def __init__(self, default_factory: Optional[Callable[[], _VT]],
-                 iterable: Iterable[Tuple[_KT, _VT]]) -> None: ...
-    @overload
-    def __init__(self, default_factory: Optional[Callable[[], _VT]],
-                 iterable: Iterable[Tuple[_KT, _VT]], **kwargs: _VT) -> None: ...
-    def __missing__(self, key: _KT) -> _VT: ...
-    def copy(self: _S) -> _S: ...
-=======
 KT = TypeVar('KT')
 VT = TypeVar('VT')
 
 class OrderedDict(Dict[KT, VT]): ...
 
 class defaultdict(Dict[KT, VT]):
-    def __init__(self, default_factory: Optional[Callable[[], VT]]) -> None: ...
->>>>>>> 7802f37b
+    def __init__(self, default_factory: Optional[Callable[[], VT]]) -> None: ...