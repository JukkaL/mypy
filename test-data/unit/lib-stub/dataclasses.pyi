--- conflicted
+++ resolved
@@ -29,11 +29,7 @@
 @overload
 def field(*,
     init: bool = ..., repr: bool = ..., hash: Optional[bool] = ..., compare: bool = ...,
-<<<<<<< HEAD
-    metadata: Optional[Mapping[str, Any]] = ...) -> Any: ...
+    metadata: Optional[Mapping[str, Any]] = ..., kw_only: bool = ...,) -> Any: ...
 
 
-class Field(Generic[_T]): pass
-=======
-    metadata: Optional[Mapping[str, Any]] = ..., kw_only: bool = ...,) -> Any: ...
->>>>>>> 64449682
+class Field(Generic[_T]): pass