--- conflicted
+++ resolved
@@ -12,13 +12,8 @@
 
 @overload
 def dataclass(*, init: bool = ..., repr: bool = ..., eq: bool = ..., order: bool = ...,
-<<<<<<< HEAD
-    unsafe_hash: bool = ..., frozen: bool = ..., match_args: bool = ...) -> Callable[[Type[_T]], Type[_T]]: ...
-=======
     unsafe_hash: bool = ..., frozen: bool = ..., match_args: bool = ...,
     kw_only: bool = ..., slots: bool = ...) -> Callable[[Type[_T]], Type[_T]]: ...
->>>>>>> 4e7c2a0e
-
 
 @overload
 def field(*, default: _T,
