--- conflicted
+++ resolved
@@ -1376,7 +1376,6 @@
 reveal_type(E.A.value) # N: Revealed type is "__main__.N"
 
 
-<<<<<<< HEAD
 [case testEnumFinalValues]
 from enum import Enum
 class Medal(Enum):
@@ -1394,7 +1393,8 @@
 class Types(Enum):
     key = 0
     value = 1  # E: Cannot override writable attribute "value" with a final one
-=======
+
+
 [case testEnumReusedKeys]
 # https://github.com/python/mypy/issues/11248
 from enum import Enum
@@ -1676,5 +1676,4 @@
 class A(Enum):
     class Inner: pass
 class B(A): pass  # E: Cannot inherit from final class "A"
-[builtins fixtures/bool.pyi]
->>>>>>> 2db05114
+[builtins fixtures/bool.pyi]