-- Test cases for type variables with values restriction.


[case testCallGenericFunctionWithTypeVarValueRestriction]
from typing import TypeVar
T = TypeVar('T', int, str)
def f(x: T) -> None: pass
f(1)
f('x')
<<<<<<< HEAD
f(object()) # E: Type argument 1 of "f" has incompatible value \
# N: "T" must be all one type: int or str
=======
f(object()) # E: Value of type variable "T" of "f" cannot be "object"
>>>>>>> 133d207c

[case testCallGenericFunctionWithTypeVarValueRestrictionUsingContext]
from typing import TypeVar, List
T = TypeVar('T', int, str)
def f(x: T) -> List[T]: pass
i = [1]
s = ['x']
o = [object()]
i = f(1)
s = f('')
<<<<<<< HEAD
o = f(1) # E: Type argument 1 of "f" has incompatible value \
# N: "T" must be all one type: int or str
=======
o = f(1) # E: Value of type variable "T" of "f" cannot be "object"
>>>>>>> 133d207c
[builtins fixtures/list.pyi]

[case testCallGenericFunctionWithTypeVarValueRestrictionAndAnyArgs]
from typing import TypeVar, Any, cast
T = TypeVar('T', int, str)
def f(x: T) -> None: pass
f(cast(Any, object()))
[out]

[case testCallGenericFunctionWithTypeVarValueRestrictionInDynamicFunc]
from typing import TypeVar, Any
T = TypeVar('T', int, str)
def f(x: T) -> None: pass
def g():
    f(object())
[out]

[case testCallGenericFunctionWithTypeVarValueRestrictionUsingSubtype]
from typing import TypeVar
T = TypeVar('T', int, str)
def f(x: T) -> None: pass
class S(str): pass
f(S())
[out]

[case testCheckGenericFunctionBodyWithTypeVarValues]
from typing import TypeVar
class A:
    def f(self, x: int) -> A: return self
class B:
    def f(self, x: int) -> B: return self
AB = TypeVar('AB', A, B)
def f(x: AB) -> AB:
    x = x.f(1)
    return x.f(1)

[case testCheckGenericFunctionBodyWithTypeVarValues2]
from typing import TypeVar
class A:
    def f(self) -> A: return A()
    def g(self) -> B: return B()
class B:
    def f(self) -> A: return A()
    def g(self) -> B: return B()
AB = TypeVar('AB', A, B)
def f(x: AB) -> AB:
    return x.f() # Error
def g(x: AB) -> AB:
    return x.g() # Error
[out]
main:10: error: Incompatible return value type (got "A", expected "B")
main:12: error: Incompatible return value type (got "B", expected "A")

[case testTypeInferenceAndTypeVarValues]
from typing import TypeVar
class A:
    def f(self) -> A: return self
    def g(self) -> B: return B()
class B:
    def f(self) -> B: return self
    def g(self) -> B: return B()
AB = TypeVar('AB', A, B)
def f(x: AB) -> AB:
    y = x
    if y:
        return y.f()
    else:
        return y.g() # E: Incompatible return value type (got "B", expected "A")
[out]

[case testTypeDeclaredBasedOnTypeVarWithValues]
from typing import TypeVar
T = TypeVar('T', int, str)
def f(x: T) -> T:
    a = None  # type: T
    b = None # type: T
    a = x
    b = x
    a = '' # E: Incompatible types in assignment (expression has type "str", variable has type "int")
    b = 1  # E: Incompatible types in assignment (expression has type "int", variable has type "str")
    return x
[out]

[case testIsinstanceAndTypeVarValues]
from typing import TypeVar
T = TypeVar('T', int, str)
def f(x: T) -> T:
    if isinstance(x, int):
        return 2
    return x
def g(x: T) -> T:
    if isinstance(x, str):
        return ''
    return x
def h(x: T) -> T:
    if isinstance(x, int):
        return '' # E: Incompatible return value type (got "str", expected "int")
    return x
[builtins fixtures/isinstance.pyi]
[out]

[case testIsinstanceAndTypeVarValues2]
from typing import TypeVar
T = TypeVar('T', int, str)
def f(x: T) -> T:
    if isinstance(x, int):
        return 2
    else:
        return ''
def g(x: T) -> T:
    if isinstance(x, int):
        return '' # E: Incompatible return value type (got "str", expected "int")
    else:
        return 2  # E: Incompatible return value type (got "int", expected "str")
    return x
[builtins fixtures/isinstance.pyi]
[out]

[case testIsinstanceAndTypeVarValues3]
from typing import TypeVar
T = TypeVar('T', int, str)
def f(x: T) -> T:
    if isinstance(x, int):
        y = 1
    else:
        y = ''
    return y
[builtins fixtures/isinstance.pyi]

[case testIsinstanceAndTypeVarValues4]
from typing import TypeVar
T = TypeVar('T', int, str)
def f(x: T) -> T:
    if isinstance(x, int):
        y = 1
    else:
        y = object()
    return y # E: Incompatible return value type (got "object", expected "str")
[builtins fixtures/isinstance.pyi]
[out]

[case testIsinstanceAndTypeVarValues5]
from typing import TypeVar
T = TypeVar('T', int, str)
def f(x: T) -> T:
    if isinstance(x, int):
        y = object()
    else:
        y = ''
    return y # E: Incompatible return value type (got "object", expected "int")
[builtins fixtures/isinstance.pyi]
[out]

[case testIsinstanceWithUserDefinedTypeAndTypeVarValues]
from typing import TypeVar
class A: pass
class B: pass
T = TypeVar('T', A, B)
def f(x: T) -> None:
    y = x
    if isinstance(x, A):
        # This is only checked when x is A, since A and B are not considered overlapping.
        x = y
        x = A()
    else:
        x = B()
        x = y
        x.foo() # E: "B" has no attribute "foo"
S = TypeVar('S', int, str)
def g(x: S) -> None:
    y = x
    if isinstance(x, int):
        x = y
[builtins fixtures/isinstance.pyi]
[out]

[case testIsinstanceWithUserDefinedTypeAndTypeVarValues2]
from typing import TypeVar
class S(str): pass
T = TypeVar('T', S, int)
def f(x: T) -> None:
    y = x
    if isinstance(x, S):
        # This is checked only when type of x is str.
        x = y
        x = S()
        x = 1 # E: Incompatible types in assignment (expression has type "int", variable has type "S")
    else:
        x = y
        x = 1
        x = S() # E: Incompatible types in assignment (expression has type "S", variable has type "int")
[builtins fixtures/isinstance.pyi]
[out]

[case testTypeVarValuesAndNestedCalls]
from typing import TypeVar
T = TypeVar('T', int, str)
def f(m: T) -> int: pass
def h(x: int) -> int: pass
def g(a: T) -> None:
    h(f(a))
[out]

[case testGenericTypeWithTypevarValues]
from typing import TypeVar, Generic, Any
X = TypeVar('X', int, str)
class A(Generic[X]): pass
a = None  # type: A[int]
b = None  # type: A[str]
d = None  # type: A[object] # E: Value of type variable "X" of "A" cannot be "object"
c = None  # type: A[Any]

[case testConstructGenericTypeWithTypevarValuesAndTypeInference]
from typing import TypeVar, Generic, Any, cast
X = TypeVar('X', int, str)
class A(Generic[X]):
    def __init__(self, x: X) -> None: pass
A(1)
A('x')
A(cast(Any, object()))
<<<<<<< HEAD
A(object()) # E: Type argument 1 of "A" has incompatible value \
# N: "X" must be all one type: int or str
=======
A(object()) # E: Value of type variable "X" of "A" cannot be "object"
>>>>>>> 133d207c

[case testGenericTypeWithTypevarValuesAndTypevarArgument]
from typing import TypeVar, Generic
class C: pass
X = TypeVar('X', int, str)
Y = TypeVar('Y', int, C)
Z = TypeVar('Z')
class D(Generic[X]):
    def __init__(self, x: X) -> None: pass
def f(x: X) -> None:
    a = None  # type: D[X]
def g(x: Y) -> None:
    a = None  # type: D[Y]
def h(x: Z) -> None:
    a = None  # type: D[Z]
[out]
main:11: error: Invalid type argument value for "D"
main:13: error: Type variable "Z" not valid as type argument value for "D"

[case testGenericTypeWithTypevarValuesAndSubtypePromotion]
from typing import TypeVar, Generic
X = TypeVar('X', int, str)
class S(str): pass
class C(Generic[X]):
    def __init__(self, x: X) -> None: pass
x = None  # type: C[str]
y = C(S())
x = y
y = x
c_int = C(1) # type: C[int]
y = c_int # E: Incompatible types in assignment (expression has type C[int], variable has type C[str])

[case testGenericTypeBodyWithTypevarValues]
from typing import TypeVar, Generic
class A:
    def f(self, x: int) -> None: pass
    def g(self, x: int) -> None: pass
    def h(self, x: str) -> None: pass
class B:
    def f(self, x: int) -> None: pass
    def g(self, x: str) -> None: pass
    def h(self, x: int) -> None: pass
X = TypeVar('X', A, B)
class C(Generic[X]):
    def f(self, x: X) -> None:
        x.f(1)
        x.g(1) # E: Argument 1 to "g" of "B" has incompatible type "int"; expected "str"
        x.h(1) # E: Argument 1 to "h" of "A" has incompatible type "int"; expected "str"
[out]

[case testAttributeInGenericTypeWithTypevarValues1]
from typing import TypeVar, Generic
X = TypeVar('X', int, str)
class C(Generic[X]):
    x = None  # type: X
    def f(self, x: X) -> None:
        self.x = x
        self.x = 1 # E: Incompatible types in assignment (expression has type "int", variable has type "str")
[out]

[case testAttributeInGenericTypeWithTypevarValues2]
from typing import TypeVar, Generic
X = TypeVar('X', int, str)
class C(Generic[X]):
    x = None  # type: X
cn = C() # type: C[int]
cn.x = 1
cn.x = '' # E: Incompatible types in assignment (expression has type "str", variable has type "int")
cs = C() # type: C[str]
cs.x = ''
cs.x = 1 # E: Incompatible types in assignment (expression has type "int", variable has type "str")

[case testAttributeInGenericTypeWithTypevarValues3]
from typing import TypeVar, Generic
X = TypeVar('X', int, str)
class C(Generic[X]):
    def f(self, x: X) -> None:
        self.x = x  # type: X
ci: C[int]
cs: C[str]
reveal_type(ci.x) # E: Revealed type is 'builtins.int*'
reveal_type(cs.x) # E: Revealed type is 'builtins.str*'

[case testAttributeInGenericTypeWithTypevarValuesUsingInference1]
from typing import TypeVar, Generic
X = TypeVar('X', int, str)
class C(Generic[X]):
    def f(self, x: X) -> None:
        self.x = x # E: Need type annotation for variable
ci: C[int]
cs: C[str]
reveal_type(ci.x) # E: Revealed type is 'Any'
reveal_type(cs.x) # E: Revealed type is 'Any'

[case testAttributeInGenericTypeWithTypevarValuesUsingInference2]
from typing import TypeVar, Generic
X = TypeVar('X', int, str)
class C(Generic[X]):
    def f(self, x: X) -> None:
        self.x = 1
        reveal_type(self.x) # E: Revealed type is 'builtins.int'
ci: C[int]
cs: C[str]
reveal_type(ci.x) # E: Revealed type is 'builtins.int'
reveal_type(cs.x) # E: Revealed type is 'builtins.int'

[case testAttributeInGenericTypeWithTypevarValuesUsingInference3]
from typing import TypeVar, Generic
X = TypeVar('X', int, str)
class C(Generic[X]):
    x: X
    def f(self) -> None:
        self.y = self.x # E: Need type annotation for variable
ci: C[int]
cs: C[str]
reveal_type(ci.y) # E: Revealed type is 'Any'
reveal_type(cs.y) # E: Revealed type is 'Any'

[case testInferredAttributeInGenericClassBodyWithTypevarValues]
from typing import TypeVar, Generic
X = TypeVar('X', int, str)
class C(Generic[X]):
    x = 1
C.x = 1
C.x = '' # E: Incompatible types in assignment (expression has type "str", variable has type "int")

[case testMultipleClassTypevarsWithValues1]
from typing import TypeVar, Generic
class A:
    def f(self, x: int) -> None: pass
class B:
    def f(self, x: str) -> None: pass
X = TypeVar('X', A, B)
Y = TypeVar('Y', int, str)
class C(Generic[X, Y]):
    def f(self, x: X, y: Y) -> None:
        x.f(y)
[out]
main:10: error: Argument 1 to "f" of "A" has incompatible type "str"; expected "int"
main:10: error: Argument 1 to "f" of "B" has incompatible type "int"; expected "str"

[case testMultipleClassTypevarsWithValues2]
from typing import TypeVar, Generic
class A: pass
class B: pass
X = TypeVar('X', A, B)
Y = TypeVar('Y', int, str)
class C(Generic[X, Y]): pass
a = None  # type: C[A, int]
b = None  # type: C[B, str]
c = None  # type: C[int, int] # E: Value of type variable "X" of "C" cannot be "int"
d = None  # type: C[A, A]     # E: Value of type variable "Y" of "C" cannot be "A"

[case testCallGenericFunctionUsingMultipleTypevarsWithValues]
from typing import TypeVar
class A: pass
class B: pass
X = TypeVar('X', A, B)
Y = TypeVar('Y', int, str)
def f(x: X, y: Y) -> None: pass
f(A(), '')
f(B(), 1)
f(A(), A())  # E: Value of type variable "Y" of "f" cannot be "A"
f(1, 1)  # E: Value of type variable "X" of "f" cannot be "int"

[case testGenericFunctionWithNormalAndRestrictedTypevar]
from typing import TypeVar, Generic
X = TypeVar('X')
Y = TypeVar('Y', int, str)
class C(Generic[Y]):
    def __init__(self, y: Y) -> None: pass
def f(x: X, y: Y, z: int) -> None:
    C(y)
    C(x)  # Error
    z = x # Error
    z = y # Error
    y.foo # Error
[out]
main:8: error: Value of type variable "Y" of "C" cannot be "X"
main:9: error: Incompatible types in assignment (expression has type "X", variable has type "int")
main:10: error: Incompatible types in assignment (expression has type "str", variable has type "int")
main:11: error: "int" has no attribute "foo"
main:11: error: "str" has no attribute "foo"

[case testTypeVarWithValueInferredFromObjectReturnTypeContext]
from typing import TypeVar
T = TypeVar('T', int, str)
def c1(x: object) -> None: pass
def c2(x: int) -> None: pass
def c3(x: str) -> None: pass
def g(x: T) -> T: pass
c1(g(''))
c2(g(1))
c3(g(''))
c2(g(''))  # E: Argument 1 to "c2" has incompatible type "str"; expected "int"
c3(g(1))   # E: Argument 1 to "c3" has incompatible type "int"; expected "str"

[case testTypeVarWithValueInferredFromObjectReturnTypeContext2]
from typing import TypeVar
T = TypeVar('T', int, str)
class ss(str): pass
def c(x: ss) -> None: pass
def g(x: T) -> T: pass
c(g(''))
c(g(1))
[out]
main:6: error: Argument 1 to "c" has incompatible type "str"; expected "ss"
main:7: error: Argument 1 to "c" has incompatible type "int"; expected "ss"

[case testDefineAttributeInGenericMethodUsingTypeVarWithValues]
from typing import TypeVar
T = TypeVar('T', int, str)
class A:
    def f(self, x: T) -> None:
        self.x = x # E: Need type annotation for variable
        self.y = [x] # E: Need type annotation for variable
        self.z = 1
reveal_type(A().x)  # E: Revealed type is 'Any'
reveal_type(A().y)  # E: Revealed type is 'Any'
reveal_type(A().z)  # E: Revealed type is 'builtins.int'
[builtins fixtures/list.pyi]


-- Special cases
-- -------------


[case testTypevarValuesSpecialCase1]
from typing import TypeVar, Generic
from abc import abstractmethod
T = TypeVar('T', int, str)
class A(Generic[T]):
    @abstractmethod
    def f(self) -> 'A[T]': pass
class B(A[str]):
    @abstractmethod
    def f(self) -> 'B': pass
class C(A[str]):
    @abstractmethod
    def f(self) -> int: # E: Return type of "f" incompatible with supertype "A"
        pass
[out]

[case testDefaultArgumentValueInGenericClassWithTypevarValues]
from typing import TypeVar, Generic
T = TypeVar('T', int, str)
class C(Generic[T]):
    def f(self, x: int = None) -> None: pass

[case testTypevarValuesWithOverloadedFunctionSpecialCase]
from foo import *
[file foo.pyi]
from typing import TypeVar, overload, Callable

T = TypeVar('T', int, str)
def f(x: T) -> None:
     y = m(g, x)
     x = y
     y = object()

A = TypeVar('A')
R = TypeVar('R')
def m(f: Callable[[A], R], it: A) -> A: pass

@overload
def g(x: int) -> int: return x
@overload
def g(x: str) -> str: return x
[out]
tmp/foo.pyi:7: error: Incompatible types in assignment (expression has type "object", variable has type "int")
tmp/foo.pyi:7: error: Incompatible types in assignment (expression has type "object", variable has type "str")

[case testGenericFunctionSubtypingWithTypevarValues]
from typing import TypeVar
class A: pass
T = TypeVar('T', int, str)
U = TypeVar('U', str, A, int)
def f(x: T) -> T: pass
def g(x: U) -> U: pass
a = f
a = f
a = g
b = g
b = g
b = f # E: Incompatible types in assignment (expression has type Callable[[T], T], variable has type Callable[[U], U])

[case testInnerFunctionWithTypevarValues]
from typing import TypeVar
T = TypeVar('T', int, str)
U = TypeVar('U', int, str)
def outer(x: T) -> T:
    def inner(y: T) -> T:
        return x
    def inner2(y: U) -> U:
        return y
    inner(x)
    inner(3) # E: Argument 1 to "inner" has incompatible type "int"; expected "str"
    inner2(x)
    inner2(3)
    outer(3)
    return x
[out]

[case testInnerFunctionMutualRecursionWithTypevarValues]
from typing import TypeVar
T = TypeVar('T', int, str)
def outer(x: T) -> T:
    def inner1(y: T) -> T:
        return inner2(y)
    def inner2(y: T) -> T:
        return inner1('a') # E: Argument 1 to "inner1" has incompatible type "str"; expected "int"
    return inner1(x)
[out]

[case testClassMemberTypeVarInFunctionBody]
from typing import TypeVar, List
class C:
    T = TypeVar('T', bound=int)
    def f(self, x: T) -> T:
        L = List[C.T] # this creates a variable, not an alias
        reveal_type(L)  # E: Revealed type is 'Overload(def () -> builtins.list[T`-1], def (x: typing.Iterable[T`-1]) -> builtins.list[T`-1])'
        y: C.T = x
        L().append(x)
        C.T  # E: Type variable "C.T" cannot be used as an expression
        A = C.T  # E: Type variable "C.T" cannot be used as an expression
        return L()[0]

[builtins fixtures/list.pyi]

[case testParameterLessGenericAsRestriction]
from typing import Sequence, Iterable, TypeVar
S = TypeVar('S', Sequence, Iterable)
def my_len(s: S) -> None: pass
def crash() -> None: my_len((0,))<|MERGE_RESOLUTION|>--- conflicted
+++ resolved
@@ -7,12 +7,9 @@
 def f(x: T) -> None: pass
 f(1)
 f('x')
-<<<<<<< HEAD
-f(object()) # E: Type argument 1 of "f" has incompatible value \
+f(object()) # E: Type arguments 1 of "f" have incompatible values \
 # N: "T" must be all one type: int or str
-=======
-f(object()) # E: Value of type variable "T" of "f" cannot be "object"
->>>>>>> 133d207c
+
 
 [case testCallGenericFunctionWithTypeVarValueRestrictionUsingContext]
 from typing import TypeVar, List
@@ -23,12 +20,8 @@
 o = [object()]
 i = f(1)
 s = f('')
-<<<<<<< HEAD
-o = f(1) # E: Type argument 1 of "f" has incompatible value \
+o = f(1) # E: Type arguments 1 of "f" have incompatible values \
 # N: "T" must be all one type: int or str
-=======
-o = f(1) # E: Value of type variable "T" of "f" cannot be "object"
->>>>>>> 133d207c
 [builtins fixtures/list.pyi]
 
 [case testCallGenericFunctionWithTypeVarValueRestrictionAndAnyArgs]
@@ -249,12 +242,8 @@
 A(1)
 A('x')
 A(cast(Any, object()))
-<<<<<<< HEAD
-A(object()) # E: Type argument 1 of "A" has incompatible value \
+A(object()) # E: Type arguments 1 of "A" have incompatible values \
 # N: "X" must be all one type: int or str
-=======
-A(object()) # E: Value of type variable "X" of "A" cannot be "object"
->>>>>>> 133d207c
 
 [case testGenericTypeWithTypevarValuesAndTypevarArgument]
 from typing import TypeVar, Generic
