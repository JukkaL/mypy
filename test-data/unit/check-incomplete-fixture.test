--- conflicted
+++ resolved
@@ -12,17 +12,6 @@
 m.x # E: "object" has no attribute "x"
 [file m.py]
 
-<<<<<<< HEAD
-=======
-[case testListMissingFromStubs]
-from typing import List
-def f(x: List[int]) -> None: pass
-[out]
-main:1: error: Module "typing" has no attribute "List"
-main:1: note: Maybe your test fixture does not define "builtins.list"?
-main:1: note: Consider adding [builtins fixtures/list.pyi] to your test description
-
->>>>>>> 2ac722ac
 [case testDictMissingFromStubs]
 from typing import Dict
 def f(x: Dict[int]) -> None: pass
