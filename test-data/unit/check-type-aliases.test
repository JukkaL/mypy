[case testSimpleTypeAlias]
import typing
i = int
def f(x: i) -> None: pass
f(1)
f('') # E: Argument 1 to "f" has incompatible type "str"; expected "int"
[targets __main__, __main__.f]

[case testUnionTypeAlias]
from typing import Union
U = Union[int, str]
def f(x: U) -> None: pass
f(1)
f('')
f(()) # E: Argument 1 to "f" has incompatible type "Tuple[]"; expected "Union[int, str]"
[targets __main__, __main__.f]
[builtins fixtures/tuple.pyi]

[case testTupleTypeAlias]
from typing import Tuple
T = Tuple[int, str]
def f(x: T) -> None: pass
f((1, 'x'))
f(1) # E: Argument 1 to "f" has incompatible type "int"; expected "Tuple[int, str]"
[targets __main__, __main__.f]
[builtins fixtures/tuple.pyi]

[case testCallableTypeAlias]
from typing import Callable
A = Callable[[int], None]
f = None  # type: A
f(1)
f('') # E: Argument 1 has incompatible type "str"; expected "int"
[targets __main__]

[case testListTypeAlias]
from typing import List
A = List[int]
def f(x: A) -> None: pass
f([1])
f(['x']) # E: List item 0 has incompatible type "str"; expected "int"
[builtins fixtures/list.pyi]
[targets __main__, __main__.f]

[case testAnyTypeAlias]
from typing import Any
A = Any
def f(x: A) -> None:
    x.foo()
f(1)
f('x')

[case testNoReturnTypeAlias]
# https://github.com/python/mypy/issues/11903
from typing import NoReturn
Never = NoReturn
a: Never  # Used to be an error here

def f(a: Never): ...
f(5)  # E: Argument 1 to "f" has incompatible type "int"; expected "NoReturn"
[case testImportUnionAlias]
import typing
from _m import U
def f(x: U) -> None: pass
f(1)
f('x')
f(()) # E: Argument 1 to "f" has incompatible type "Tuple[]"; expected "Union[int, str]"
[file _m.py]
from typing import Union
U = Union[int, str]
[builtins fixtures/tuple.pyi]

[case testProhibitReassigningAliases]
A = float
if int():
    A = int  # E: Cannot assign multiple types to name "A" without an explicit "Type[...]" annotation
[out]

[case testProhibitReassigningSubscriptedAliases]
from typing import Callable
A = Callable[[], float]
if int():
    A = Callable[[], int] \
      # E: Cannot assign multiple types to name "A" without an explicit "Type[...]" annotation \
      # E: Value of type "int" is not indexable
      # the second error is because of `Callable = 0` in lib-stub/typing.pyi
[builtins fixtures/list.pyi]
[out]

[case testProhibitReassigningGenericAliases]
from typing import TypeVar, Union, Tuple
T = TypeVar('T')

A = Tuple[T, T]
if int():
    A = Union[T, int]  # E: Cannot assign multiple types to name "A" without an explicit "Type[...]" annotation \
                   # E: Value of type "int" is not indexable
                   # the second error is because of `Union = 0` in lib-stub/typing.pyi
[builtins fixtures/tuple.pyi]
[out]

[case testProhibitUsingVariablesAsTypesAndAllowAliasesAsTypes]

from typing import TypeVar, Sequence, Type
T = TypeVar('T')

A: Type[float] = int
if int():
    A = float  # OK
x: A  # E: Variable "__main__.A" is not valid as a type \
      # N: See https://mypy.readthedocs.io/en/stable/common_issues.html#variables-vs-type-aliases
def bad(tp: A) -> None:  # E: Variable "__main__.A" is not valid as a type \
                         # N: See https://mypy.readthedocs.io/en/stable/common_issues.html#variables-vs-type-aliases
    pass

Alias = int
GenAlias = Sequence[T]
def fun(x: Alias) -> GenAlias[int]: pass
[out]

[case testCorrectQualifiedAliasesAlsoInFunctions]
from typing import TypeVar, Generic
T = TypeVar('T')
S = TypeVar('S')

class X(Generic[T]):
    A = X[S]
    def f(self) -> X[T]:
        pass

    a: X[T]
    b: A = a
    c: A[T] = a
    d: A[int] = a # E: Incompatible types in assignment (expression has type "X[T]", variable has type "X[int]")

    def g(self) -> None:
        a: X[T]
        b: X.A = a
        c: X.A[T] = a
        d: X.A[int] = a  # E: Incompatible types in assignment (expression has type "X[T]", variable has type "X[int]")

def g(arg: X[int]) -> None:
    p: X[int] = arg.f()
    q: X.A = arg.f()
    r: X.A[str] = arg.f() # E: Incompatible types in assignment (expression has type "X[int]", variable has type "X[str]")
[out]

[case testProhibitBoundTypeVariableReuseForAliases]
from typing import TypeVar, Generic, List
T = TypeVar('T')
class C(Generic[T]):
    A = List[T] # E: Can't use bound type variable "T" to define generic alias

x: C.A
reveal_type(x) # N: Revealed type is "builtins.list[Any]"

def f(x: T) -> T:
    A = List[T] # E: Can't use bound type variable "T" to define generic alias
    return x
[builtins fixtures/list.pyi]
[out]

[case testTypeAliasInBuiltins]
def f(x: bytes): pass
bytes
f(1) # E: Argument 1 to "f" has incompatible type "int"; expected "str"
[builtins fixtures/alias.pyi]

[case testEmptyTupleTypeAlias]
from typing import Tuple, Callable
EmptyTuple = Tuple[()]
x = None # type: EmptyTuple
reveal_type(x)  # N: Revealed type is "Tuple[]"

EmptyTupleCallable = Callable[[Tuple[()]], None]
f = None # type: EmptyTupleCallable
reveal_type(f)  # N: Revealed type is "def (Tuple[])"
[builtins fixtures/list.pyi]

[case testForwardTypeAlias]
def f(p: 'Alias') -> None:
    pass

reveal_type(f) # N: Revealed type is "def (p: builtins.int)"
Alias = int
[out]

[case testForwardTypeAliasGeneric]
from typing import TypeVar, Tuple
def f(p: 'Alias[str]') -> None:
    pass

reveal_type(f) # N: Revealed type is "def (p: Tuple[builtins.int, builtins.str])"
T = TypeVar('T')
Alias = Tuple[int, T]
[builtins fixtures/tuple.pyi]
[out]

[case testRecursiveAliasesErrors1]
# flags: --disable-recursive-aliases
# Recursive aliases are not supported yet.
from typing import Type, Callable, Union

A = Union[A, int] # E: Cannot resolve name "A" (possible cyclic definition)
B = Callable[[B], int] # E: Cannot resolve name "B" (possible cyclic definition)
C = Type[C] # E: Cannot resolve name "C" (possible cyclic definition)

[case testRecursiveAliasesErrors2]
# flags: --disable-recursive-aliases
# Recursive aliases are not supported yet.
from typing import Type, Callable, Union

A = Union[B, int]
B = Callable[[C], int]
C = Type[A]
x: A
reveal_type(x)
[out]
main:5: error: Cannot resolve name "A" (possible cyclic definition)
main:5: error: Cannot resolve name "B" (possible cyclic definition)
main:6: error: Cannot resolve name "B" (possible cyclic definition)
main:6: error: Cannot resolve name "C" (possible cyclic definition)
main:7: error: Cannot resolve name "C" (possible cyclic definition)
main:9: note: Revealed type is "Union[Any, builtins.int]"

[case testDoubleForwardAlias]
from typing import List
x: A
A = List[B]
B = List[int]
reveal_type(x) # N: Revealed type is "builtins.list[builtins.list[builtins.int]]"
[builtins fixtures/list.pyi]
[out]

[case testDoubleForwardAliasWithNamedTuple]
from typing import List, NamedTuple
x: A
A = List[B]
class B(NamedTuple):
    x: str
reveal_type(x[0].x) # N: Revealed type is "builtins.str"
[builtins fixtures/list.pyi]
[out]

[case testJSONAliasApproximation]
# flags: --disable-recursive-aliases
from typing import List, Union, Dict
x: JSON # E: Cannot resolve name "JSON" (possible cyclic definition)
JSON = Union[int, str, List[JSON], Dict[str, JSON]] # E: Cannot resolve name "JSON" (possible cyclic definition)
reveal_type(x) # N: Revealed type is "Any"
if isinstance(x, list):
    reveal_type(x) # N: Revealed type is "builtins.list[Any]"
[builtins fixtures/isinstancelist.pyi]
[out]

[case testForwardRefToTypeVar]

from typing import TypeVar, List
reveal_type(a)  # N: Revealed type is "builtins.list[builtins.int]"
a: A[int]
A = List[T]
T = TypeVar('T')
[builtins fixtures/list.pyi]
[out]

[case testFunctionForwardRefAlias]

from typing import List, TypeVar

T = TypeVar('T')

def f(x: T) -> List[T]:
    y: A[T]
    reveal_type(y)  # N: Revealed type is "builtins.list[T`-1]"
    return [x] + y

A = List[T]
[builtins fixtures/list.pyi]
[out]

[case testFunctionForwardRefAlias2]

from typing import List, TypeVar

def f() -> None:
    X = List[int]
    x: A[X]
    reveal_type(x)  # N: Revealed type is "builtins.list[builtins.list[builtins.int]]"

T = TypeVar('T')
A = List[T]
[builtins fixtures/list.pyi]
[out]

[case testNoneAlias]
from typing import Union
void = type(None)
x: void
reveal_type(x)  # N: Revealed type is "None"
y: Union[int, void]
reveal_type(y)  # N: Revealed type is "Union[builtins.int, None]"
[builtins fixtures/bool.pyi]

[case testNoneAliasStrict]
# flags: --strict-optional
from typing import Optional, Union
void = type(None)
x: int
y: Union[int, void]
z: Optional[int]
x = y  # E: Incompatible types in assignment (expression has type "Optional[int]", variable has type "int")
y = z
[builtins fixtures/bool.pyi]

[case testAliasToTupleAndCallable]
from typing import Callable, Tuple
C = Callable
T = Tuple
c: C
t: T
reveal_type(c)  # N: Revealed type is "def (*Any, **Any) -> Any"
reveal_type(t)  # N: Revealed type is "builtins.tuple[Any, ...]"
bad: C[int]  # E: Bad number of arguments for type alias, expected: 0, given: 1
also_bad: T[int]  # E: Bad number of arguments for type alias, expected: 0, given: 1
[builtins fixtures/tuple.pyi]
[out]

[case testAliasRefOnClass]
from typing import Generic, TypeVar, Type

T = TypeVar('T')
class C(Generic[T]):
    pass

class N:
    A = C[T]
    B = C[int]

x: N.A[C]
reveal_type(x)  # N: Revealed type is "__main__.C[__main__.C[Any]]"

xx = N.A[C]()
reveal_type(xx)  # N: Revealed type is "__main__.C[__main__.C[Any]]"

y = N.A()
reveal_type(y)  # N: Revealed type is "__main__.C[Any]"

M = N
b = M.A[int]()
reveal_type(b)  # N: Revealed type is "__main__.C[builtins.int]"

n: Type[N]
w = n.B()
reveal_type(w)  # N: Revealed type is "__main__.C[builtins.int]"
[out]

[case testTypeAliasesToNamedTuple]
from nt import C, D, E

A1 = C
A2 = D
A3 = E

class Cls:
    A1 = C
    A2 = D
    A3 = E

A1('no')  # E: Argument 1 to "C" has incompatible type "str"; expected "int"
a1 = A1(1)
reveal_type(a1)  # N: Revealed type is "Tuple[builtins.int, fallback=nt.C]"

A2(0)  # E: Argument 1 to "D" has incompatible type "int"; expected "str"
a2 = A2('yes')
reveal_type(a2)  # N: Revealed type is "Tuple[builtins.str, fallback=nt.D]"

a3 = A3()
reveal_type(a3)  # N: Revealed type is "Tuple[builtins.int, builtins.str, fallback=nt.E]"

Cls.A1('no')  # E: Argument 1 has incompatible type "str"; expected "int"
ca1 = Cls.A1(1)
reveal_type(ca1)  # N: Revealed type is "Tuple[builtins.int, fallback=nt.C]"

Cls.A2(0)  # E: Argument 1 has incompatible type "int"; expected "str"
ca2 = Cls.A2('yes')
reveal_type(ca2)  # N: Revealed type is "Tuple[builtins.str, fallback=nt.D]"

ca3 = Cls.A3()
reveal_type(ca3)  # N: Revealed type is "Tuple[builtins.int, builtins.str, fallback=nt.E]"
[file nt.pyi]
from typing import NamedTuple, Tuple

class C(NamedTuple):
    x: int

D = NamedTuple('D', [('y', str)])

class E(Tuple[int, str]):
    pass
[builtins fixtures/tuple.pyi]
[out]

[case testTypeAliasesToAny]
from typing import Any

A = Any
A # this should not fail
[out]

[case testDoubleImportsOfAnAlias]
from b import *
from c import *
[file b.py]
from a import A
[file c.py]
from a import A
[file a.py]
A = int
[out]

[case testDoubleImportsOfAnAlias2]
from b import A
from c import A
[file b.py]
from a import A
[file c.py]
from a import A
[file a.py]
A = int
[out]

[case testDoubleImportsOfAnAlias3]
from b import *
from c import *
[file b.py]
from a import A
[file c.py]
from a import A
[file a.py]
from typing import Union
A = Union[None]
[out]

[case testAliasToClassMethod]
from typing import TypeVar, Generic, Union, Type

T = TypeVar('T', bound=C)

MYPY = False
if MYPY:
    test = classmethod

class C:
    @test
    def meth(cls: Type[T], arg: int) -> Union[T, int]: ...

class D(C): ...

reveal_type(D.meth(1))  # N: Revealed type is "Union[__main__.D, builtins.int]"
reveal_type(D().meth(1))  # N: Revealed type is "Union[__main__.D, builtins.int]"
[builtins fixtures/classmethod.pyi]
[out]

[case testAliasInImportCycle]
# cmd: mypy -m t t2
[file t.py]
MYPY = False
if MYPY:
    from t2 import A
x: A
[file t2.py]
import t
from typing import Callable
A = Callable[[], None]
[builtins fixtures/bool.pyi]
[out]

[case testAliasInImportCycle2]
import a
[file a.pyi]
from b import Parameter

class _ParamType:
    p: Parameter

_ConvertibleType = _ParamType

def convert_type(ty: _ConvertibleType):
    ...

[file b.pyi]
from a import _ConvertibleType

class Parameter:
    type: _ConvertibleType
[out]

[case testAliasInImportCycle3]
# cmd: mypy -m t t2

[file t.py]
MYPY = False
if MYPY:
    from t2 import A
x: A
reveal_type(x)  # N: Revealed type is "t2.D"

reveal_type(A)  # N: Revealed type is "def () -> t2.D"
A()
[file t2.py]
import t
class D: pass
A = D
[builtins fixtures/bool.pyi]
[out]

[case testFlexibleAlias1]
from typing import TypeVar, List, Tuple
from mypy_extensions import FlexibleAlias

T = TypeVar('T')
U = TypeVar('U')

AnInt = FlexibleAlias[T, int]

x: AnInt[str]
reveal_type(x)  # N: Revealed type is "builtins.int"

TwoArgs = FlexibleAlias[Tuple[T, U], bool]
TwoArgs2 = FlexibleAlias[Tuple[T, U], List[U]]

def welp(x: TwoArgs[str, int]) -> None:
    reveal_type(x)  # N: Revealed type is "builtins.bool"

def welp2(x: TwoArgs2[str, int]) -> None:
    reveal_type(x)  # N: Revealed type is "builtins.list[builtins.int]"


Id = FlexibleAlias[T, T]

def take_id(x: Id[int]) -> None:
    reveal_type(x)  # N: Revealed type is "builtins.int"

def id(x: Id[T]) -> T:
    return x

# TODO: This doesn't work and maybe it should?
# Indirection = AnInt[T]
# y: Indirection[str]
# reveal_type(y)  # E : Revealed type is "builtins.int"

# But this does
Indirection2 = FlexibleAlias[T, AnInt[T]]
z: Indirection2[str]
reveal_type(z)  # N: Revealed type is "builtins.int"

Indirection3 = FlexibleAlias[Tuple[T, U], AnInt[T]]
w: Indirection3[str, int]
reveal_type(w)  # N: Revealed type is "builtins.int"

[builtins fixtures/dict.pyi]

[case testFlexibleAlias2]
# flags: --always-true=BOGUS
from typing import TypeVar, Any
from mypy_extensions import FlexibleAlias

T = TypeVar('T')

BOGUS = True
if BOGUS:
    Bogus = FlexibleAlias[T, Any]
else:
    Bogus = FlexibleAlias[T, T]

class A:
    x: Bogus[str]

reveal_type(A().x)  # N: Revealed type is "Any"

def foo(x: Bogus[int]) -> None:
    reveal_type(x)  # N: Revealed type is "Any"

[builtins fixtures/dict.pyi]

[case testFlexibleAlias3]
# flags: --always-false=BOGUS
from typing import TypeVar, Any
from mypy_extensions import FlexibleAlias

T = TypeVar('T')

BOGUS = True
if BOGUS:
    Bogus = FlexibleAlias[T, Any]
else:
    Bogus = FlexibleAlias[T, T]

class A:
    x: Bogus[str]

reveal_type(A().x)  # N: Revealed type is "builtins.str"

def foo(x: Bogus[int]) -> None:
    reveal_type(x)  # N: Revealed type is "builtins.int"

[builtins fixtures/dict.pyi]

[case testOverrideByIdemAliasCorrectType]
C = C
class C:  # type: ignore
    pass
x: C
reveal_type(x)  # N: Revealed type is "__main__.C"
[out]

[case testOverrideByIdemAliasCorrectTypeReversed]
class C:
    pass
C = C  # type: ignore
x: C
reveal_type(x)  # N: Revealed type is "__main__.C"
[out]

[case testOverrideByIdemAliasCorrectTypeImported]
from other import C as B
C = B
x: C
reveal_type(x)  # N: Revealed type is "other.C"
[file other.py]
class C:
    pass
[out]

[case testConditionalExceptionAlias]

try:
    E = E
except BaseException:
    class E(BaseException): pass  # type: ignore

try:
    pass
except E as e:
    reveal_type(e)  # N: Revealed type is "__main__.E"
[builtins fixtures/exception.pyi]
[out]

[case testNestedClassOnAliasAsType]
class Out:
    class In:
        class Inner:
            pass

O = Out
I = Out.In
OI = O.In
A = Out
B = A

w: O.In
x: I.Inner
y: OI.Inner
z: B.In
reveal_type(w)  # N: Revealed type is "__main__.Out.In"
reveal_type(x)  # N: Revealed type is "__main__.Out.In.Inner"
reveal_type(y)  # N: Revealed type is "__main__.Out.In.Inner"
reveal_type(z)  # N: Revealed type is "__main__.Out.In"


[case testSimplePep613]
from typing_extensions import TypeAlias
x: TypeAlias = str
a: x
reveal_type(a)  # N: Revealed type is "builtins.str"

y: TypeAlias = "str"
b: y
reveal_type(b)  # N: Revealed type is "builtins.str"

z: TypeAlias = "int | str"
c: z
reveal_type(c)  # N: Revealed type is "Union[builtins.int, builtins.str]"
[builtins fixtures/tuple.pyi]

[case testForwardRefPep613]
from typing_extensions import TypeAlias

x: TypeAlias = "MyClass"
a: x
reveal_type(a)  # N: Revealed type is "__main__.MyClass"

class MyClass: ...
[builtins fixtures/tuple.pyi]

[case testInvalidPep613]
from typing_extensions import TypeAlias

x: TypeAlias = list(int)  # E: Invalid type alias: expression is not a valid type \
                          # E: Too many arguments for "list"
a: x
[builtins fixtures/tuple.pyi]

[case testAliasedImportPep613]
import typing as tpp
import typing_extensions as tpx
from typing import TypeAlias as TPA
from typing_extensions import TypeAlias as TXA
import typing
import typing_extensions

Int1: tpp.TypeAlias = int
Int2: tpx.TypeAlias = int
Int3: TPA = int
Int4: TXA = int
Int5: typing.TypeAlias = int
Int6: typing_extensions.TypeAlias = int

x1: Int1 = "str"  # E: Incompatible types in assignment (expression has type "str", variable has type "int")
x2: Int2 = "str"  # E: Incompatible types in assignment (expression has type "str", variable has type "int")
x3: Int3 = "str"  # E: Incompatible types in assignment (expression has type "str", variable has type "int")
x4: Int4 = "str"  # E: Incompatible types in assignment (expression has type "str", variable has type "int")
x5: Int5 = "str"  # E: Incompatible types in assignment (expression has type "str", variable has type "int")
x6: Int6 = "str"  # E: Incompatible types in assignment (expression has type "str", variable has type "int")
[builtins fixtures/tuple.pyi]
[typing fixtures/typing-medium.pyi]

[case testFunctionScopePep613]
from typing_extensions import TypeAlias

def f() -> None:
    x: TypeAlias = str
    a: x
    reveal_type(a)  # N: Revealed type is "builtins.str"

    y: TypeAlias = "str"
    b: y
    reveal_type(b)  # N: Revealed type is "builtins.str"
[builtins fixtures/tuple.pyi]

[case testImportCyclePep613]
# cmd: mypy -m t t2
[file t.py]
MYPY = False
if MYPY:
    from t2 import A
x: A
reveal_type(x)  # N: Revealed type is "builtins.str"
[file t2.py]
from typing_extensions import TypeAlias
A: TypeAlias = str
[builtins fixtures/bool.pyi]
[out]


[case testLiteralStringPep675]
# flags: --python-version 3.11
from typing import LiteralString as tpLS
from typing_extensions import LiteralString as tpxLS

def f(a: tpLS, b: tpxLS) -> None:
    reveal_type(a)  # N: Revealed type is "builtins.str"
    reveal_type(b)  # N: Revealed type is "builtins.str"

# This isn't the correct behaviour, but should unblock use of LiteralString in typeshed
f("asdf", "asdf")
string: str
f(string, string)

[builtins fixtures/tuple.pyi]
[typing fixtures/typing-medium.pyi]

[case testForwardTypeVarRefWithRecursiveFlag]
import c
[file a.py]
from typing import TypeVar, List, Any, Generic
from b import Alias

T = TypeVar("T", bound=Alias[Any])
def foo(x: T) -> T: ...

[file b.py]
from c import C
from typing import TypeVar, List

S = TypeVar("S")
Alias = List[C[S]]

[file c.py]
from typing import TypeVar, List, Generic
import a

S = TypeVar("S")
class C(Generic[S], List[Defer]): ...
class Defer: ...
[builtins fixtures/list.pyi]

[case testClassLevelTypeAliasesInUnusualContexts]
from typing import Union
from typing_extensions import TypeAlias

class Foo: pass

NormalImplicit = Foo
NormalExplicit: TypeAlias = Foo
SpecialImplicit = Union[int, str]
SpecialExplicit: TypeAlias = Union[int, str]

class Parent:
    NormalImplicit = Foo
    NormalExplicit: TypeAlias = Foo
    SpecialImplicit = Union[int, str]
    SpecialExplicit: TypeAlias = Union[int, str]

class Child(Parent): pass

p = Parent()
c = Child()

# Use type aliases in a runtime context

reveal_type(NormalImplicit)   # N: Revealed type is "def () -> __main__.Foo"
reveal_type(NormalExplicit)   # N: Revealed type is "def () -> __main__.Foo"
reveal_type(SpecialImplicit)  # N: Revealed type is "typing._SpecialForm"
reveal_type(SpecialExplicit)  # N: Revealed type is "typing._SpecialForm"

reveal_type(Parent.NormalImplicit)   # N: Revealed type is "def () -> __main__.Foo"
reveal_type(Parent.NormalExplicit)   # N: Revealed type is "def () -> __main__.Foo"
reveal_type(Parent.SpecialImplicit)  # N: Revealed type is "typing._SpecialForm"
reveal_type(Parent.SpecialExplicit)  # N: Revealed type is "typing._SpecialForm"

reveal_type(Child.NormalImplicit)   # N: Revealed type is "def () -> __main__.Foo"
reveal_type(Child.NormalExplicit)   # N: Revealed type is "def () -> __main__.Foo"
reveal_type(Child.SpecialImplicit)  # N: Revealed type is "typing._SpecialForm"
reveal_type(Child.SpecialExplicit)  # N: Revealed type is "typing._SpecialForm"

reveal_type(p.NormalImplicit)   # N: Revealed type is "def () -> __main__.Foo"
reveal_type(p.NormalExplicit)   # N: Revealed type is "def () -> __main__.Foo"
reveal_type(p.SpecialImplicit)  # N: Revealed type is "typing._SpecialForm"
reveal_type(p.SpecialExplicit)  # N: Revealed type is "typing._SpecialForm"

reveal_type(c.NormalImplicit)   # N: Revealed type is "def () -> __main__.Foo"
reveal_type(p.NormalExplicit)   # N: Revealed type is "def () -> __main__.Foo"
reveal_type(c.SpecialImplicit)  # N: Revealed type is "typing._SpecialForm"
reveal_type(c.SpecialExplicit)  # N: Revealed type is "typing._SpecialForm"

# Use type aliases in a type alias context in a plausible way

def plausible_top_1() -> NormalImplicit: pass
def plausible_top_2() -> NormalExplicit: pass
def plausible_top_3() -> SpecialImplicit: pass
def plausible_top_4() -> SpecialExplicit: pass
reveal_type(plausible_top_1)  # N: Revealed type is "def () -> __main__.Foo"
reveal_type(plausible_top_2)  # N: Revealed type is "def () -> __main__.Foo"
reveal_type(plausible_top_3)  # N: Revealed type is "def () -> Union[builtins.int, builtins.str]"
reveal_type(plausible_top_4)  # N: Revealed type is "def () -> Union[builtins.int, builtins.str]"

def plausible_parent_1() -> Parent.NormalImplicit: pass  # E: Variable "__main__.Parent.NormalImplicit" is not valid as a type \
                                                         # N: See https://mypy.readthedocs.io/en/stable/common_issues.html#variables-vs-type-aliases
def plausible_parent_2() -> Parent.NormalExplicit: pass
def plausible_parent_3() -> Parent.SpecialImplicit: pass
def plausible_parent_4() -> Parent.SpecialExplicit: pass
reveal_type(plausible_parent_1)  # N: Revealed type is "def () -> Parent.NormalImplicit?"
reveal_type(plausible_parent_2)  # N: Revealed type is "def () -> __main__.Foo"
reveal_type(plausible_parent_3)  # N: Revealed type is "def () -> Union[builtins.int, builtins.str]"
reveal_type(plausible_parent_4)  # N: Revealed type is "def () -> Union[builtins.int, builtins.str]"

def plausible_child_1() -> Child.NormalImplicit: pass  # E: Variable "__main__.Parent.NormalImplicit" is not valid as a type \
                                                       # N: See https://mypy.readthedocs.io/en/stable/common_issues.html#variables-vs-type-aliases
def plausible_child_2() -> Child.NormalExplicit: pass
def plausible_child_3() -> Child.SpecialImplicit: pass
def plausible_child_4() -> Child.SpecialExplicit: pass
reveal_type(plausible_child_1)  # N: Revealed type is "def () -> Child.NormalImplicit?"
reveal_type(plausible_child_2)  # N: Revealed type is "def () -> __main__.Foo"
reveal_type(plausible_child_3)  # N: Revealed type is "def () -> Union[builtins.int, builtins.str]"
reveal_type(plausible_child_4)  # N: Revealed type is "def () -> Union[builtins.int, builtins.str]"

# Use type aliases in a type alias context in an implausible way

def weird_parent_1() -> p.NormalImplicit: pass   # E: Name "p.NormalImplicit" is not defined
def weird_parent_2() -> p.NormalExplicit: pass   # E: Name "p.NormalExplicit" is not defined
def weird_parent_3() -> p.SpecialImplicit: pass  # E: Name "p.SpecialImplicit" is not defined
def weird_parent_4() -> p.SpecialExplicit: pass  # E: Name "p.SpecialExplicit" is not defined
reveal_type(weird_parent_1)  # N: Revealed type is "def () -> Any"
reveal_type(weird_parent_2)  # N: Revealed type is "def () -> Any"
reveal_type(weird_parent_3)  # N: Revealed type is "def () -> Any"
reveal_type(weird_parent_4)  # N: Revealed type is "def () -> Any"

def weird_child_1() -> c.NormalImplicit: pass   # E: Name "c.NormalImplicit" is not defined
def weird_child_2() -> c.NormalExplicit: pass   # E: Name "c.NormalExplicit" is not defined
def weird_child_3() -> c.SpecialImplicit: pass  # E: Name "c.SpecialImplicit" is not defined
def weird_child_4() -> c.SpecialExplicit: pass  # E: Name "c.SpecialExplicit" is not defined
reveal_type(weird_child_1)  # N: Revealed type is "def () -> Any"
reveal_type(weird_child_2)  # N: Revealed type is "def () -> Any"
reveal_type(weird_child_3)  # N: Revealed type is "def () -> Any"
reveal_type(weird_child_4)  # N: Revealed type is "def () -> Any"
[builtins fixtures/tuple.pyi]
[typing fixtures/typing-medium.pyi]

[case testMalformedTypeAliasRuntimeReassignments]
from typing import Union
from typing_extensions import TypeAlias

class Foo: pass

NormalImplicit = Foo
NormalExplicit: TypeAlias = Foo
SpecialImplicit = Union[int, str]
SpecialExplicit: TypeAlias = Union[int, str]

class Parent:
    NormalImplicit = Foo
    NormalExplicit: TypeAlias = Foo
    SpecialImplicit = Union[int, str]
    SpecialExplicit: TypeAlias = Union[int, str]

class Child(Parent): pass

p = Parent()
c = Child()

NormalImplicit = 4   # E: Cannot assign multiple types to name "NormalImplicit" without an explicit "Type[...]" annotation \
                     # E: Incompatible types in assignment (expression has type "int", variable has type "Type[Foo]")
NormalExplicit = 4   # E: Cannot assign multiple types to name "NormalExplicit" without an explicit "Type[...]" annotation \
                     # E: Incompatible types in assignment (expression has type "int", variable has type "Type[Foo]")
SpecialImplicit = 4  # E: Cannot assign multiple types to name "SpecialImplicit" without an explicit "Type[...]" annotation
SpecialExplicit = 4  # E: Cannot assign multiple types to name "SpecialExplicit" without an explicit "Type[...]" annotation

Parent.NormalImplicit = 4  # E: Incompatible types in assignment (expression has type "int", variable has type "Type[Foo]")
Parent.NormalExplicit = 4  # E: Incompatible types in assignment (expression has type "int", variable has type "Type[Foo]")
Parent.SpecialImplicit = 4  # E: Incompatible types in assignment (expression has type "int", variable has type "<typing special form>")
Parent.SpecialExplicit = 4  # E: Incompatible types in assignment (expression has type "int", variable has type "<typing special form>")

Child.NormalImplicit = 4  # E: Incompatible types in assignment (expression has type "int", variable has type "Type[Foo]")
Child.NormalExplicit = 4  # E: Incompatible types in assignment (expression has type "int", variable has type "Type[Foo]")
Child.SpecialImplicit = 4
Child.SpecialExplicit = 4

p.NormalImplicit = 4  # E: Incompatible types in assignment (expression has type "int", variable has type "Type[Foo]")
p.NormalExplicit = 4  # E: Incompatible types in assignment (expression has type "int", variable has type "Type[Foo]")
p.SpecialImplicit = 4
p.SpecialExplicit = 4

c.NormalImplicit = 4  # E: Incompatible types in assignment (expression has type "int", variable has type "Type[Foo]")
c.NormalExplicit = 4  # E: Incompatible types in assignment (expression has type "int", variable has type "Type[Foo]")
c.SpecialImplicit = 4
c.SpecialExplicit = 4
[builtins fixtures/tuple.pyi]
[typing fixtures/typing-medium.pyi]

<<<<<<< HEAD
[case testNewStyleUnionInTypeAliasWithMalformedInstance]
# flags: --python-version 3.10
from typing import List

A = List[int, str] | int  # E: "list" expects 1 type argument, but 2 given
B = int | list[int, str]  # E: "list" expects 1 type argument, but 2 given
a: A
b: B
reveal_type(a)  # N: Revealed type is "Union[builtins.list[Any], builtins.int]"
reveal_type(b)  # N: Revealed type is "Union[builtins.int, builtins.list[Any]]"
=======
[case testValidTypeAliasValues]
from typing import TypeVar, Generic, List

T = TypeVar("T", int, str)
S = TypeVar("S", int, bytes)

class C(Generic[T]): ...
class D(C[S]): ...  # E: Invalid type argument value for "C"

U = TypeVar("U")
A = List[C[U]]
x: A[bytes]  # E: Value of type variable "T" of "C" cannot be "bytes"

V = TypeVar("V", bound=int)
class E(Generic[V]): ...
B = List[E[U]]
y: B[str]  # E: Type argument "str" of "E" must be a subtype of "int"

[case testValidTypeAliasValuesMoreRestrictive]
from typing import TypeVar, Generic, List

T = TypeVar("T")
S = TypeVar("S", int, str)
U = TypeVar("U", bound=int)

class C(Generic[T]): ...

A = List[C[S]]
x: A[int]
x_bad: A[bytes]  # E: Value of type variable "S" of "A" cannot be "bytes"

B = List[C[U]]
y: B[int]
y_bad: B[str]  # E: Type argument "str" of "B" must be a subtype of "int"
>>>>>>> 13bd2015
<|MERGE_RESOLUTION|>--- conflicted
+++ resolved
@@ -948,7 +948,6 @@
 [builtins fixtures/tuple.pyi]
 [typing fixtures/typing-medium.pyi]
 
-<<<<<<< HEAD
 [case testNewStyleUnionInTypeAliasWithMalformedInstance]
 # flags: --python-version 3.10
 from typing import List
@@ -959,7 +958,7 @@
 b: B
 reveal_type(a)  # N: Revealed type is "Union[builtins.list[Any], builtins.int]"
 reveal_type(b)  # N: Revealed type is "Union[builtins.int, builtins.list[Any]]"
-=======
+
 [case testValidTypeAliasValues]
 from typing import TypeVar, Generic, List
 
@@ -993,5 +992,4 @@
 
 B = List[C[U]]
 y: B[int]
-y_bad: B[str]  # E: Type argument "str" of "B" must be a subtype of "int"
->>>>>>> 13bd2015
+y_bad: B[str]  # E: Type argument "str" of "B" must be a subtype of "int"