[case testSimpleTypeAlias]
import typing
i = int
def f(x: i) -> None: pass
f(1)
f('') # E: Argument 1 to "f" has incompatible type "str"; expected "int"

[case testUnionTypeAlias]
from typing import Union
U = Union[int, str]
def f(x: U) -> None: pass
f(1)
f('')
f(()) # E: Argument 1 to "f" has incompatible type "Tuple[]"; expected "Union[int, str]"

[case testTupleTypeAlias]
from typing import Tuple
T = Tuple[int, str]
def f(x: T) -> None: pass
f((1, 'x'))
f(1) # E: Argument 1 to "f" has incompatible type "int"; expected "Tuple[int, str]"

[case testCallableTypeAlias]
from typing import Callable
A = Callable[[int], None]
f = None  # type: A
f(1)
f('') # E: Argument 1 has incompatible type "str"; expected "int"

[case testListTypeAlias]
from typing import List
A = List[int]
def f(x: A) -> None: pass
f([1])
f(['x']) # E: List item 0 has incompatible type "str"; expected "int"
[builtins fixtures/list.pyi]
[out]

[case testAnyTypeAlias]
from typing import Any
A = Any
def f(x: A) -> None:
    x.foo()
f(1)
f('x')

[case testImportUnionAlias]
import typing
from _m import U
def f(x: U) -> None: pass
f(1)
f('x')
f(()) # E: Argument 1 to "f" has incompatible type "Tuple[]"; expected "Union[int, str]"
[file _m.py]
from typing import Union
U = Union[int, str]
[builtins fixtures/tuple.pyi]

[case testProhibitReassigningAliases]
A = float
A = int  # E: Cannot assign to a type \
         # E: Cannot assign multiple types to name "A" without an explicit "Type[...]" annotation
[out]

[case testProhibitReassigningSubscriptedAliases]
from typing import Callable
A = Callable[[], float]
A = Callable[[], int]  # E: Cannot assign multiple types to name "A" without an explicit "Type[...]" annotation \
                       # E: Value of type "int" is not indexable
                       # the second error is because of `Callable = 0` in lib-stub/typing.pyi
[builtins fixtures/list.pyi]
[out]

[case testProhibitReassigningGenericAliases]
from typing import TypeVar, Union, Tuple
T = TypeVar('T')

A = Tuple[T, T]
A = Union[T, int]  # E: Cannot assign multiple types to name "A" without an explicit "Type[...]" annotation \
                   # E: Value of type "int" is not indexable
                   # the second error is because of `Union = 0` in lib-stub/typing.pyi
[out]

[case testProhibitUsingVariablesAsTypesAndAllowAliasesAsTypes]
from typing import TypeVar, Sequence, Type
T = TypeVar('T')

A: Type[float] = int
A = float  # OK
x: A  # E: Invalid type "__main__.A"
def bad(tp: A) -> None:  # E: Invalid type "__main__.A"
    pass

Alias = int
GenAlias = Sequence[T]
def fun(x: Alias) -> GenAlias[int]: pass
[out]

[case testTypeAliasInBuiltins]
def f(x: bytes): pass
bytes
f(1) # E: Argument 1 to "f" has incompatible type "int"; expected "str"
[builtins fixtures/alias.pyi]

[case testEmptyTupleTypeAlias]
from typing import Tuple, Callable
EmptyTuple = Tuple[()]
x = None # type: EmptyTuple
reveal_type(x)  # E: Revealed type is 'Tuple[]'

EmptyTupleCallable = Callable[[Tuple[()]], None]
f = None # type: EmptyTupleCallable
reveal_type(f)  # E: Revealed type is 'def (Tuple[])'
[builtins fixtures/list.pyi]

<<<<<<< HEAD
[case testForwardTypeAlias]
def f(p: 'Alias') -> None:
    pass

reveal_type(f) # E: Revealed type is 'def (p: builtins.int)'
Alias = int
[out]

[case testForwardTypeAliasGeneric]
from typing import TypeVar, Tuple
def f(p: 'Alias[str]') -> None:
    pass

reveal_type(f) # E: Revealed type is 'def (p: Tuple[builtins.int, builtins.str])'
T = TypeVar('T')
Alias = Tuple[int, T]
[out]

[case testRecursiveAliasesErrors1]
from typing import Type, Callable, Union

A = Union[A, int]
B = Callable[[B], int]
C = Type[C]
[out]
main:3: error: Recursive types not fully supported yet, nested types replaced with "Any"
main:4: error: Recursive types not fully supported yet, nested types replaced with "Any"
main:5: error: Recursive types not fully supported yet, nested types replaced with "Any"

[case testRecursiveAliasesErrors2]
from typing import Type, Callable, Union

A = Union[B, int]
B = Callable[[C], int]
C = Type[A]
[out]
main:3: error: Recursive types not fully supported yet, nested types replaced with "Any"
main:4: error: Recursive types not fully supported yet, nested types replaced with "Any"
main:5: error: Recursive types not fully supported yet, nested types replaced with "Any"

[case testDoubleForwardAlias]
from typing import List
x: A
A = List[B]
B = List[int]
reveal_type(x) # E: Revealed type is 'builtins.list[builtins.list[builtins.int]]'
[builtins fixtures/list.pyi]
[out]

[case testDoubleForwardAliasWithNamedTuple]
from typing import List, NamedTuple
x: A
A = List[B]
class B(NamedTuple):
    x: str
reveal_type(x[0].x) # E: Revealed type is 'builtins.str'
[builtins fixtures/list.pyi]
[out]

[case testJSONAliasApproximation]
from typing import List, Union, Dict
x: JSON
JSON = Union[int, str, List[JSON], Dict[str, JSON]] # type: ignore
reveal_type(x) # E: Revealed type is 'Union[builtins.int, builtins.str, builtins.list[Any], builtins.dict[builtins.str, Any]]'
if isinstance(x, list):
    reveal_type(x) # E: Revealed type is 'builtins.list[Any]'
[builtins fixtures/isinstancelist.pyi]
[out]
=======
[case testNoneAlias]
from typing import Union
void = type(None)
x: void
reveal_type(x)  # E: Revealed type is 'builtins.None'
y: Union[int, void]
reveal_type(y)  # E: Revealed type is 'Union[builtins.int, builtins.None]'
[builtins fixtures/bool.pyi]

[case testNoneAliasStrict]
# flags: --strict-optional
from typing import Optional, Union
void = type(None)
x: int
y: Union[int, void]
z: Optional[int]
x = y  # E: Incompatible types in assignment (expression has type "Optional[int]", variable has type "int")
y = z
[builtins fixtures/bool.pyi]
>>>>>>> f3f8a27d
<|MERGE_RESOLUTION|>--- conflicted
+++ resolved
@@ -113,7 +113,6 @@
 reveal_type(f)  # E: Revealed type is 'def (Tuple[])'
 [builtins fixtures/list.pyi]
 
-<<<<<<< HEAD
 [case testForwardTypeAlias]
 def f(p: 'Alias') -> None:
     pass
@@ -182,7 +181,7 @@
     reveal_type(x) # E: Revealed type is 'builtins.list[Any]'
 [builtins fixtures/isinstancelist.pyi]
 [out]
-=======
+
 [case testNoneAlias]
 from typing import Union
 void = type(None)
@@ -201,5 +200,4 @@
 z: Optional[int]
 x = y  # E: Incompatible types in assignment (expression has type "Optional[int]", variable has type "int")
 y = z
-[builtins fixtures/bool.pyi]
->>>>>>> f3f8a27d
+[builtins fixtures/bool.pyi]