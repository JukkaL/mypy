--- conflicted
+++ resolved
@@ -2823,9 +2823,8 @@
 from mystery import a, b as b, c as d
 
 [out]
-<<<<<<< HEAD
-tmp/stub.pyi:1: error: Cannot find implementation or library stub for module named 'mystery'
-tmp/stub.pyi:1: note: See https://mypy.readthedocs.io/en/latest/running_mypy.html#missing-imports
+tmp/stub.pyi:1: error: Cannot find implementation or library stub for module named "mystery"
+tmp/stub.pyi:1: note: See https://mypy.readthedocs.io/en/stable/running_mypy.html#missing-imports
 
 [case testPackagePath]
 import p
@@ -2835,8 +2834,4 @@
 [file p/__init__.py]
 from . import m as m
 [file p/m.py]
-[builtins fixtures/list.pyi]
-=======
-tmp/stub.pyi:1: error: Cannot find implementation or library stub for module named "mystery"
-tmp/stub.pyi:1: note: See https://mypy.readthedocs.io/en/stable/running_mypy.html#missing-imports
->>>>>>> 2ac722ac
+[builtins fixtures/list.pyi]