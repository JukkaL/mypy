-- Type checker test cases dealing with modules and imports.

[case testAccessImportedDefinitions]
import m
import typing
m.f()           # E: Too few arguments for "f"
m.f(object())   # E: Argument 1 to "f" has incompatible type "object"; expected "A"
m.x = object()  # E: Incompatible types in assignment (expression has type "object", variable has type "A")
m.f(m.A())
m.x = m.A()
[file m.py]
class A: pass
def f(a: A) -> None: pass
x = A()

[case testAccessImportedDefinitions]
import m
import typing
m.f(object()) # E: Argument 1 to "f" has incompatible type "object"; expected "A"
m.f(m.A())
[file m.py]
class A: pass
def f(a: A) -> None: pass

[case testAccessImportedDefinitions2]
from m import f, A
import typing
f(object()) # E: Argument 1 to "f" has incompatible type "object"; expected "A"
f(A())
[file m.py]
class A: pass
def f(a: A) -> None: pass

[case testImportedExceptionType]
import m
import typing
try:
    pass
except m.Err:
    pass
except m.Bad: # E: Exception type must be derived from BaseException
    pass
[file m.py]
class Err(BaseException): pass
class Bad: pass
[builtins fixtures/exception.pyi]

[case testImportedExceptionType2]
from m import Err, Bad
import typing
try:
    pass
except Err:
    pass
except Bad: # E: Exception type must be derived from BaseException
    pass
[file m.py]
class Err(BaseException): pass
class Bad: pass
[builtins fixtures/exception.pyi]

[case testImportWithinBlock]
import typing
if 1:
    import m
    m.a = m.b   # E: Incompatible types in assignment (expression has type "B", variable has type "A")
    m.a = m.a
    m.f()
    m.f(m.a)    # E: Too many arguments for "f"
    m.a = m.A()
    m.a = m.B() # E: Incompatible types in assignment (expression has type "B", variable has type "A")
[file m.py]
class A: pass
class B: pass
a = A()
b = B()
def f() -> None: pass

[case testImportWithinFunction]
import typing
def f() -> None:
    from m import a, b, f, A, B
    a = b   # E: Incompatible types in assignment (expression has type "B", variable has type "A")
    a = a
    f()
    f(a)    # E: Too many arguments for "f"
    a = A()
    a = B() # E: Incompatible types in assignment (expression has type "B", variable has type "A")
[file m.py]
class A: pass
class B: pass
a = A()
b = B()
def f() -> None: pass
[out]

[case testImportWithinMethod]
import typing
class C:
    def f(self) -> None:
        from m import *
        a = b   # E: Incompatible types in assignment (expression has type "B", variable has type "A")
        a = a
        f()
        f(a)    # E: Too many arguments for "f"
        a = A()
        a = B() # E: Incompatible types in assignment (expression has type "B", variable has type "A")
[file m.py]
class A: pass
class B: pass
a = A()
b = B()
def f() -> None: pass
[out]

[case testImportWithinClassBody]
import typing
class C:
    import m
    m.f()
    m.f(C) # E: Too many arguments for "f"
[file m.py]
def f() -> None: pass
[out]

[case testImportWithinClassBody2]
import typing
class C:
    from m import f
    f()
    f(C) # E: Too many arguments for "f"
[file m.py]
def f() -> None: pass
[out]

[case testImportWithStub]
import _m
_m.f("hola")
[file _m.pyi]
def f(c:str) -> None: pass
[out]

[case testImportWithStubIncompatibleType]
import _m
_m.f("hola")
_m.f(12)  # E: Argument 1 to "f" has incompatible type "int"; expected "str"
[file _m.py]
def f(c):
  print(c)
[file _m.pyi]
def f(c:str) -> None: pass

[case testInvalidOperationsOnModules]
import m
import typing

class A: pass
m()      # E: Module not callable
a = m # type: A  # E: Incompatible types in assignment (expression has type Module, variable has type "A")
m + None # E: Unsupported left operand type for + (Module)
[file m.py]
[builtins fixtures/module.pyi]

[case testNameDefinedInDifferentModule]
import m, n
import typing
m.x # E: Module has no attribute "x"
[file m.py]
y = object()
[file n.py]
x = object()
[builtins fixtures/module.pyi]

[case testChainedAssignmentAndImports]
import m

i, s = None, None # type: (int, str)
i = m.x
i = m.y
s = m.x # E: Incompatible types in assignment (expression has type "int", variable has type "str")
s = m.y # E: Incompatible types in assignment (expression has type "int", variable has type "str")
[file m.py]
x = y = 1
[builtins fixtures/primitives.pyi]

[case testConditionalFunctionDefinitionAndImports]
import m
import typing
m.f(1)
m.f('x') # E: Argument 1 to "f" has incompatible type "str"; expected "int"
[file m.py]
x = object()
if x:
    def f(x: int) -> None: pass
else:
    def f(x: int) -> None: pass

[case testTypeCheckWithUnknownModule]
import nonexistent
None + ''
[out]
main:1: error: Cannot find module named 'nonexistent'
main:1: note: (Perhaps setting MYPYPATH or using the "--ignore-missing-imports" flag would help)
main:2: error: Unsupported left operand type for + (None)

[case testTypeCheckWithUnknownModule2]
import m, nonexistent
None + ''
m.x = 1
m.x = ''
[file m.py]
x = 1
[out]
main:1: error: Cannot find module named 'nonexistent'
main:1: note: (Perhaps setting MYPYPATH or using the "--ignore-missing-imports" flag would help)
main:2: error: Unsupported left operand type for + (None)
main:4: error: Incompatible types in assignment (expression has type "str", variable has type "int")

[case testTypeCheckWithUnknownModule3]
import nonexistent, m
None + ''
m.x = 1
m.x = ''
[file m.py]
x = 1
[out]
main:1: error: Cannot find module named 'nonexistent'
main:1: note: (Perhaps setting MYPYPATH or using the "--ignore-missing-imports" flag would help)
main:2: error: Unsupported left operand type for + (None)
main:4: error: Incompatible types in assignment (expression has type "str", variable has type "int")

[case testTypeCheckWithUnknownModule4]
import nonexistent, another
None + ''
[out]
main:1: error: Cannot find module named 'nonexistent'
main:1: note: (Perhaps setting MYPYPATH or using the "--ignore-missing-imports" flag would help)
main:1: error: Cannot find module named 'another'
main:2: error: Unsupported left operand type for + (None)

[case testTypeCheckWithUnknownModule5]
import nonexistent as x
None + ''
[out]
main:1: error: Cannot find module named 'nonexistent'
main:1: note: (Perhaps setting MYPYPATH or using the "--ignore-missing-imports" flag would help)
main:2: error: Unsupported left operand type for + (None)

[case testTypeCheckWithUnknownModuleUsingFromImport]
from nonexistent import x
None + ''
[out]
main:1: error: Cannot find module named 'nonexistent'
main:1: note: (Perhaps setting MYPYPATH or using the "--ignore-missing-imports" flag would help)
main:2: error: Unsupported left operand type for + (None)

[case testTypeCheckWithUnknownModuleUsingImportStar]
from nonexistent import *
None + ''
[out]
main:1: error: Cannot find module named 'nonexistent'
main:1: note: (Perhaps setting MYPYPATH or using the "--ignore-missing-imports" flag would help)
main:2: error: Unsupported left operand type for + (None)

[case testAccessingUnknownModule]
import xyz
xyz.foo()
xyz()
[out]
main:1: error: Cannot find module named 'xyz'
main:1: note: (Perhaps setting MYPYPATH or using the "--ignore-missing-imports" flag would help)

[case testAccessingUnknownModule2]
import xyz, bar
xyz.foo()
bar()
[out]
main:1: error: Cannot find module named 'xyz'
main:1: note: (Perhaps setting MYPYPATH or using the "--ignore-missing-imports" flag would help)
main:1: error: Cannot find module named 'bar'

[case testAccessingUnknownModule3]
import xyz as z
xyz.foo()
z()
[out]
main:1: error: Cannot find module named 'xyz'
main:1: note: (Perhaps setting MYPYPATH or using the "--ignore-missing-imports" flag would help)
main:2: error: Name 'xyz' is not defined

[case testAccessingNameImportedFromUnknownModule]
from xyz import y, z
y.foo()
z()
[out]
main:1: error: Cannot find module named 'xyz'
main:1: note: (Perhaps setting MYPYPATH or using the "--ignore-missing-imports" flag would help)

[case testAccessingNameImportedFromUnknownModule2]
from xyz import *
y
[out]
main:1: error: Cannot find module named 'xyz'
main:1: note: (Perhaps setting MYPYPATH or using the "--ignore-missing-imports" flag would help)
main:2: error: Name 'y' is not defined

[case testAccessingNameImportedFromUnknownModule3]
from xyz import y as z
y
z
[out]
main:1: error: Cannot find module named 'xyz'
main:1: note: (Perhaps setting MYPYPATH or using the "--ignore-missing-imports" flag would help)
main:2: error: Name 'y' is not defined

[case testUnknownModuleRedefinition]
import xab
def xab(): pass
[out]
main:1: error: Cannot find module named 'xab'
main:1: note: (Perhaps setting MYPYPATH or using the "--ignore-missing-imports" flag would help)

[case testAccessingUnknownModuleFromOtherModule]
import x
x.nonexistent.foo
x.z
[file x.py]
import nonexistent
[builtins fixtures/module.pyi]
[out]
tmp/x.py:1: error: Cannot find module named 'nonexistent'
tmp/x.py:1: note: (Perhaps setting MYPYPATH or using the "--ignore-missing-imports" flag would help)
main:3: error: Module has no attribute "z"

[case testUnknownModuleImportedWithinFunction]
def f():
    import foobar
def foobar(): pass
foobar('')
[out]
main:2: error: Cannot find module named 'foobar'
main:2: note: (Perhaps setting MYPYPATH or using the "--ignore-missing-imports" flag would help)
main:4: error: Too many arguments for "foobar"

[case testUnknownModuleImportedWithinFunction2]
def f():
    from foobar import x
def x(): pass
x('')
[out]
main:2: error: Cannot find module named 'foobar'
main:2: note: (Perhaps setting MYPYPATH or using the "--ignore-missing-imports" flag would help)
main:4: error: Too many arguments for "x"

[case testRelativeImports]
import typing
import m.a
m.a.x = m.a.y # Error
[file m/__init__.py]
[file m/a.py]
import typing
from .b import A, B, x, y
z = x
z = y # Error
[file m/b.py]
import typing
class A: pass
class B: pass
x = A()
y = B()
[out]
tmp/m/a.py:4: error: Incompatible types in assignment (expression has type "B", variable has type "A")
main:3: error: Incompatible types in assignment (expression has type "B", variable has type "A")

[case testRelativeImports2]
import typing
import m.a
m.a.x = m.a.y # E: Incompatible types in assignment (expression has type "B", variable has type "A")
[file m/__init__.py]
[file m/a.py]
import typing
from .b import A, B, x, y
[file m/b.py]
import typing
class A: pass
class B: pass
x = A()
y = B()

[case testExportedValuesInImportAll]
import typing
from m import *
_ = a
_ = b
_ = c
_ = d
_ = e
_ = f # E: Name 'f' is not defined
_ = _g # E: Name '_g' is not defined
[file m.py]
__all__ = ['a']
__all__ += ('b',)
__all__.append('c')
__all__.extend(('d', 'e'))

a = b = c = d = e = f = _g = 1
[builtins fixtures/module_all.pyi]

[case testAllMustBeSequenceStr]
import typing
__all__ = [1, 2, 3]
[builtins fixtures/module_all.pyi]
[out]
main:2: error: Type of __all__ must be Sequence[str], not List[int]

[case testAllMustBeSequenceStr_python2]
import typing
__all__ = [1, 2, 3]
[builtins_py2 fixtures/module_all_python2.pyi]
[out]
main:2: error: Type of __all__ must be Sequence[unicode], not List[int]

[case testAllUnicodeSequenceOK_python2]
import typing
__all__ = [u'a', u'b', u'c']
[builtins_py2 fixtures/module_all_python2.pyi]

[out]

[case testEllipsisInitializerInStubFileWithType]
import m
m.x = '' # E: Incompatible types in assignment (expression has type "str", variable has type "int")
[file m.pyi]
x = ... # type: int

[case testEllipsisInitializerInStubFileWithoutType]
import m
m.x = '' # E: Incompatible types in assignment (expression has type "str", variable has type "ellipsis")
[file m.pyi]
# Ellipsis is only special with a # type: comment (not sure though if this is great)
x = ...

[case testEllipsisInitializerInModule]
x = ... # type: int # E: Incompatible types in assignment (expression has type "ellipsis", variable has type "int")

[case testEllipsisDefaultArgValueInStub]
import m
m.f(1)
m.f('') # E: Argument 1 to "f" has incompatible type "str"; expected "int"
[file m.pyi]
def f(x: int = ...) -> None: pass

[case testEllipsisDefaultArgValueInStub2]
import m
def f(x: int = ...) -> None: pass
[file m.pyi]
def g(x: int = '') -> None: pass
[out]
tmp/m.pyi:1: error: Incompatible types in assignment (expression has type "str", variable has type "int")
main:2: error: Incompatible types in assignment (expression has type "ellipsis", variable has type "int")

[case testEllipsisDefaultArgValueInNonStub]
def f(x: int = ...) -> None: pass # E: Incompatible types in assignment (expression has type "ellipsis", variable has type "int")
[out]

[case testStarImportOverlapping]
from m1 import *
from m2 import *
j = ''
[file m1.py]
x = 1
[file m2.py]
x = 1

[case testStarImportOverlappingMismatch]
from m1 import *
from m2 import * # E: Incompatible import of "x" (imported name has type "int", local name has type "str")
j = ''
[file m1.py]
x = ''
[file m2.py]
x = 1

[case testStarImportOverridingLocalImports-skip]
from m1 import *
from m2 import *
x = '' # E: TODO (cannot assign str to int)
[file m1.py]
x = 1
[file m2.py]
x = 1

[case testAssignToFuncDefViaImport]
from m import *  # E: Incompatible import of "x" (imported name has type "int", local name has type "str")
f = None
x = ''
[file m.py]
def f(): pass
x = 1+0
[out]


-- Conditional definitions and function redefinitions via module object
-- --------------------------------------------------------------------


[case testConditionalImportAndAssign]
try:
    from m import x
except:
    x = None
try:
    from m import x as y
except:
    y = 1 # E: Incompatible types in assignment (expression has type "int", variable has type "str")
[file m.py]
x = ''

[case testAssignAndConditionalImport]
x = ''
try:
    from m import x
except:
    pass
y = 1
try:
    from m import x as y  # E: Incompatible import of "y" (imported name has type "str", local name has type "int")
except:
    pass
[file m.py]
x = ''

[case testAssignAndConditionalStarImport]
x = ''
y = 1
try:
    from m import * # E: Incompatible import of "y" (imported name has type "str", local name has type "int")
except:
    pass
[file m.py]
x = ''
y = ''

[case testRedefineImportedFunctionViaImport]
try:
    from m import f, g
except:
    def f(x): pass
    def g(x): pass # E: All conditional function variants must have identical signatures
[file m.py]
def f(x): pass
def g(x, y): pass

[case testImportedVariableViaImport]
try:
    from m import x
except:
    from n import x # E: Incompatible import of "x" (imported name has type "str", local name has type "int")
[file m.py]
x = 1
[file n.py]
x = ''

[case testRedefineFunctionViaImport]
def f(x): pass
def g(x): pass
try:
    from m import f, g # E: Incompatible import of "g" (imported name has type Callable[[Any, Any], Any], local name has type Callable[[Any], Any])
except:
    pass
[file m.py]
def f(x): pass
def g(x, y): pass

[case testImportVariableAndAssignNone]
try:
    from m import x
except:
    x = None
[file m.py]
x = 1

[case testImportFunctionAndAssignNone]
try:
    from m import f
except:
    f = None
[file m.py]
def f(): pass

[case testImportFunctionAndAssignFunction]
def g(x): pass
try:
    from m import f
except:
    f = g
[file m.py]
def f(x): pass

[case testImportFunctionAndAssignIncompatible]
try:
    from m import f
except:
    f = 1 # E: Incompatible types in assignment (expression has type "int", variable has type Callable[[], Any])
[file m.py]
def f(): pass

[case testAssignToFuncDefViaGlobalDecl2]
import typing
from m import f
def g() -> None:
    global f
    f = None
    f = 1 # E: Incompatible types in assignment (expression has type "int", variable has type Callable[[], Any])
[file m.py]
def f(): pass
[out]

[case testAssignToFuncDefViaNestedModules]
import m.n
m.n.f = None
m.n.f = 1 # E: Incompatible types in assignment (expression has type "int", variable has type Callable[[], Any])
[file m/__init__.py]
[file m/n.py]
def f(): pass
[out]

[case testAssignToFuncDefViaModule]
import m
m.f = None
m.f = 1 # E: Incompatible types in assignment (expression has type "int", variable has type Callable[[], Any])
[file m.py]
def f(): pass
[out]

[case testConditionalImportAndAssignNoneToModule]
if object():
    import m
else:
    m = None
m.f(1) # E: Argument 1 to "f" has incompatible type "int"; expected "str"
[file m.py]
def f(x: str) -> None: pass
[builtins fixtures/module.pyi]
[out]

[case testConditionalImportAndAssignInvalidToModule]
if object():
    import m
else:
    m = 1 # E: Incompatible types in assignment (expression has type "int", variable has type Module)
[file m.py]
[builtins fixtures/module.pyi]
[out]

[case testImportAndAssignToModule]
import m
m = None
m.f(1) # E: Argument 1 to "f" has incompatible type "int"; expected "str"
[file m.py]
def f(x: str) -> None: pass
[builtins fixtures/module.pyi]
[out]


-- Test cases that simulate 'mypy -m modname'
--
-- The module name to import is encoded in a comment.

[case testTypeCheckNamedModule]
# cmd: mypy -m m.a
[file m/__init__.py]
None + 1
[file m/a.py]
[out]
tmp/m/__init__.py:1: error: Unsupported left operand type for + (None)

[case testTypeCheckNamedModule2]
# cmd: mypy -m m.a
[file m/__init__.py]
[file m/a.py]
None + 1
[out]
tmp/m/a.py:1: error: Unsupported left operand type for + (None)

[case testTypeCheckNamedModule3]
# cmd: mypy -m m
[file m/__init__.py]
None + 1
[file m/a.py]
[out]
tmp/m/__init__.py:1: error: Unsupported left operand type for + (None)

[case testTypeCheckNamedModule4]
# cmd: mypy -m m
[file m/__init__.py]
[file m/a.py]
None + 1  # Not analyzed.
[out]

[case testTypeCheckNamedModule5]
# cmd: mypy -m m
None + ''  # Not analyzed.
[file m.py]
None + 1
[out]
tmp/m.py:1: error: Unsupported left operand type for + (None)

[case testTypeCheckNamedModuleWithImportCycle]
# cmd: mypy -m m.a
None + 1  # Does not generate error, as this file won't be analyzed.
[file m/__init__.py]
import m.a
[file m/a.py]
[out]


-- Checks dealing with submodules and different kinds of imports
-- -------------------------------------------------------------

[case testSubmoduleRegularImportAddsAllParents]
import a.b.c
reveal_type(a.value)  # E: Revealed type is 'builtins.int'
reveal_type(a.b.value)  # E: Revealed type is 'builtins.str'
reveal_type(a.b.c.value)  # E: Revealed type is 'builtins.float'
b.value  # E: Name 'b' is not defined
c.value  # E: Name 'c' is not defined

[file a/__init__.py]
value = 3
[file a/b/__init__.py]
value = "a"
[file a/b/c.py]
value = 3.2
[out]

[case testSubmoduleImportAsDoesNotAddParents]
import a.b.c as foo
reveal_type(foo.value)  # E: Revealed type is 'builtins.float'
a.value  # E: Name 'a' is not defined
b.value  # E: Name 'b' is not defined
c.value  # E: Name 'c' is not defined

[file a/__init__.py]
value = 3
[file a/b/__init__.py]
value = "a"
[file a/b/c.py]
value = 3.2
[out]

[case testSubmoduleImportFromDoesNotAddParents]
from a import b
reveal_type(b.value)  # E: Revealed type is 'builtins.str'
b.c.value  # E: Module has no attribute "c"
a.value  # E: Name 'a' is not defined

[file a/__init__.py]
value = 3
[file a/b/__init__.py]
value = "a"
[file a/b/c.py]
value = 3.2
[builtins fixtures/module.pyi]
[out]

[case testSubmoduleImportFromDoesNotAddParents2]
from a.b import c
reveal_type(c.value)  # E: Revealed type is 'builtins.float'
a.value  # E: Name 'a' is not defined
b.value  # E: Name 'b' is not defined

[file a/__init__.py]
value = 3
[file a/b/__init__.py]
value = "a"
[file a/b/c.py]
value = 3.2
[out]

[case testSubmoduleRegularImportNotDirectlyAddedToParent]
import a.b.c
def accept_float(x: float) -> None: pass
accept_float(a.b.c.value)

[file a/__init__.py]
value = 3
b.value
a.b.value

[file a/b/__init__.py]
value = "a"
c.value
a.b.c.value

[file a/b/c.py]
value = 3.2
[out]
tmp/a/b/__init__.py:2: error: Name 'c' is not defined
tmp/a/b/__init__.py:3: error: Name 'a' is not defined
tmp/a/__init__.py:2: error: Name 'b' is not defined
tmp/a/__init__.py:3: error: Name 'a' is not defined

[case testSubmoduleMixingLocalAndQualifiedNames]
from a.b import MyClass
val1 = None  # type: a.b.MyClass  # E: Name 'a' is not defined
val2 = None  # type: MyClass

[file a/__init__.py]
[file a/b.py]
class MyClass: pass
[out]

[case testSubmoduleMixingImportFrom]
import parent.child

[file parent/__init__.py]

[file parent/common.py]
class SomeClass: pass

[file parent/child.py]
from parent.common import SomeClass
from parent import common
foo = parent.common.SomeClass()

[builtins fixtures/module.pyi]
[out]
tmp/parent/child.py:3: error: Name 'parent' is not defined

[case testSubmoduleMixingImportFromAndImport]
import parent.child

[file parent/__init__.py]

[file parent/common.py]
class SomeClass: pass

[file parent/unrelated.py]
class ShouldNotLoad: pass

[file parent/child.py]
from parent.common import SomeClass
import parent

# Note, since this might be unintuitive -- when `parent.common` is loaded in any way,
# shape, or form, it's added to `parent`'s namespace, which is why the below line
# succeeds.
foo = parent.common.SomeClass()
reveal_type(foo)
bar = parent.unrelated.ShouldNotLoad()

[builtins fixtures/module.pyi]
[out]
tmp/parent/child.py:8: error: Revealed type is 'parent.common.SomeClass'
tmp/parent/child.py:9: error: Module has no attribute "unrelated"

[case testSubmoduleMixingImportFromAndImport2]
import parent.child

[file parent/__init__.py]

[file parent/common.py]
class SomeClass: pass

[file parent/child.py]
from parent import common
import parent
foo = parent.common.SomeClass()
reveal_type(foo)

[builtins fixtures/module.pyi]
[out]
tmp/parent/child.py:4: error: Revealed type is 'parent.common.SomeClass'

-- Tests repeated imports

[case testIdenticalImportFromTwice]
from a import x, y, z
from b import x, y, z
[file a.py]
from common import x, y, z
[file b.py]
from common import x, y, z
[file common.py]
x = 3
def y() -> int: return 3
class z: pass
[out]

[case testIdenticalImportStarTwice]
from a import *
from b import *
[file a.py]
from common import x, y, z
[file b.py]
from common import x, y, z
[file common.py]
x = 3
def y() -> int: return 3
class z: pass
[out]

[case testDifferentImportSameNameTwice]
from a import x, y, z
from b import x, y, z
[file a.py]
x = 3
def y() -> int: return 1
class z: pass
[file b.py]
x = "foo"
def y() -> str: return "foo"
class z: pass
[out]
main:2: error: Incompatible import of "x" (imported name has type "str", local name has type "int")
main:2: error: Incompatible import of "y" (imported name has type Callable[[], str], local name has type Callable[[], int])
main:2: error: Incompatible import of "z" (imported name has type Type[b.z], local name has type Type[a.z])

-- Misc

[case testInheritFromBadImport]
# cmd: mypy -m bar
[file foo.py]
pass
[file bar.py]
from foo import B
class C(B):
    pass
[out]
tmp/bar.py:1: error: Module 'foo' has no attribute 'B'

[case testImportSuppressedWhileAlmostSilent]
# cmd: mypy -m main
# flags: --follow-imports=error
[file main.py]
import mod
[file mod.py]
[builtins fixtures/module.pyi]
[out]
tmp/main.py:1: note: Import of 'mod' ignored
tmp/main.py:1: note: (Using --follow-imports=error, module not passed on command line)

[case testAncestorSuppressedWhileAlmostSilent]
# cmd: mypy -m foo.bar
# flags: --follow-imports=error
[file foo/bar.py]
[file foo/__init__.py]
[builtins fixtures/module.pyi]
[out]
tmp/foo/bar.py: note: Ancestor package 'foo' ignored
tmp/foo/bar.py: note: (Using --follow-imports=error, submodule passed on command line)

[case testStubImportNonStubWhileSilent]
# cmd: mypy -m main
# flags: --follow-imports=skip
[file main.py]
from stub import x # Permitted
from other import y # Disallowed
x + '' # Error here
y + '' # But not here
[file stub.pyi]
from non_stub import x
[file non_stub.py]
x = 42
[file other.py]
y = 42
[builtins fixtures/module.pyi]
[out]
tmp/main.py:3: error: Unsupported left operand type for + ("int")

[case testSilentSubmoduleImport]
# cmd: mypy -m foo
# flags: --follow-imports=skip
[file foo/__init__.py]
from foo import bar
[file foo/bar.py]
pass

[case testSuperclassInImportCycle]
import a
import d
a.A().f(d.D())
[file a.py]
if 0:
    import d
class B: pass
class C(B): pass
class A:
    def f(self, x: B) -> None: pass
[file d.py]
import a
class D(a.C): pass

[case testSuperclassInImportCycleReversedImports]
import d
import a
a.A().f(d.D())
[file a.py]
if 0:
    import d
class B: pass
class C(B): pass
class A:
    def f(self, x: B) -> None: pass
[file d.py]
import a
class D(a.C): pass

[case testPreferPackageOverFile]
import a
[file a.py]
/  # intentional syntax error -- this file shouldn't be parsed
[file a/__init__.py]
pass
[out]

[case testPreferPackageOverFile2]
from a import x
[file a.py]
/  # intentional syntax error -- this file shouldn't be parsed
[file a/__init__.py]
x = 0
[out]

[case testImportInClass]
class C:
    import foo
reveal_type(C.foo.bar)  # E: Revealed type is 'builtins.int'
[file foo.py]
bar = 0
[builtins fixtures/module.pyi]
[out]

[case testIfFalseImport]
if False:
    import a
def f(x: 'a.A') -> int:
    return x.f()
[file a.py]
class A:
    def f(self) -> int:
        return 0
[builtins fixtures/bool.pyi]


-- Test stability under import cycles
-- ----------------------------------

-- The first two tests are identical except one main has 'import x'
-- and the other 'import y'.  Previously (before build.order_ascc()
-- was added) one of these would fail because the imports were
-- processed in the (reverse) order in which the files were
-- encountered.

[case testImportCycleStability1]
import x
[file x.py]
def f() -> str: return ''
class Base:
    attr = f()
def foo():
    import y
[file y.py]
import x
class Sub(x.Base):
    attr = x.Base.attr
[out]

[case testImportCycleStability2]
import y
[file x.py]
def f() -> str: return ''
class Base:
    attr = f()
def foo():
    import y
[file y.py]
import x
class Sub(x.Base):
    attr = x.Base.attr
[out]

-- This case isn't fixed by order_ascc(), but is fixed by the
-- lightweight type inference added to semanal.py
-- (analyze_simple_literal_type()).

[case testImportCycleStability3]
import y
[file x.py]
class Base:
    pass
def foo() -> int:
    import y
    reveal_type(y.Sub.attr)
    return y.Sub.attr
[file y.py]
import x
class Sub(x.Base):
    attr = 0
[out]
tmp/x.py:5: error: Revealed type is 'builtins.int'

-- This case has a symmetrical cycle, so it doesn't matter in what
-- order the files are processed.  It depends on the lightweight type
-- interference.

[case testImportCycleStability4]
import x
[file x.py]
import y
class C:
    attr = ''
def foo() -> int:
    return y.D.attr
[file y.py]
import x
class D:
    attr = 0
def bar() -> str:
    return x.C.attr

-- These cases test all supported literal types.

[case testImportCycleStability5]
import y
[file x.py]
class Base:
    pass
def foo() -> None:
    import y
    i = y.Sub.iattr  # type: int
    f = y.Sub.fattr  # type: float
    s = y.Sub.sattr  # type: str
    b = y.Sub.battr  # type: bytes
[file y.py]
import x
class Sub(x.Base):
    iattr = 0
    fattr = 0.0
    sattr = ''
    battr = b''
[out]

[case testImportCycleStability6_python2]
import y
[file x.py]
class Base:
    pass
def foo():
    # type: () -> None
    import y
    i = y.Sub.iattr  # type: int
    f = y.Sub.fattr  # type: float
    s = y.Sub.sattr  # type: str
    u = y.Sub.uattr  # type: unicode
[file y.py]
import x
class Sub(x.Base):
    iattr = 0
    fattr = 0.0
    sattr = ''
    uattr = u''
[out]

-- This case tests module-level variables.

[case testImportCycleStability7]
import x
[file x.py]
def foo() -> int:
    import y
    reveal_type(y.value)
    return y.value
[file y.py]
import x
value = 12
[out]
tmp/x.py:3: error: Revealed type is 'builtins.int'

-- This is not really cycle-related but still about the lightweight
-- type checker.

[case testImportCycleStability8]
x = 1  # type: str
reveal_type(x)
[out]
main:1: error: Incompatible types in assignment (expression has type "int", variable has type "str")
main:2: error: Revealed type is 'builtins.str'

-- Tests for cross-module second_pass checking.

[case testSymmetricImportCycle1]
import a
[file a.py]
import b
def f() -> int:
    return b.x
y = 0 + 0
[file b.py]
import a
def g() -> int:
    reveal_type(a.y)
    return a.y
x = 1 + 1
[out]
tmp/b.py:3: error: Revealed type is 'builtins.int'

[case testSymmetricImportCycle2]
import b
[file a.py]
import b
def f() -> int:
    reveal_type(b.x)
    return b.x
y = 0 + 0
[file b.py]
import a
def g() -> int:
    return a.y
x = 1 + 1
[out]
tmp/a.py:3: error: Revealed type is 'builtins.int'

[case testThreePassesRequired]
import b
[file a.py]
import b
class C:
    def f1(self) -> None:
        self.x2
    def f2(self) -> None:
        self.x2 = b.b
[file b.py]
import a
b = 1 + 1
[out]
tmp/a.py:4: error: Cannot determine type of 'x2'

[case testErrorInPassTwo1]
import b
[file a.py]
import b
def f() -> None:
    a = b.x + 1
    a + ''
[file b.py]
import a
x = 1 + 1
[out]
tmp/a.py:4: error: Unsupported operand types for + ("int" and "str")

[case testErrorInPassTwo2]
import a
[file a.py]
import b
def f() -> None:
    a = b.x + 1
    a + ''
[file b.py]
import a
x = 1 + 1
[out]
tmp/a.py:4: error: Unsupported operand types for + ("int" and "str")

[case testDeferredDecorator]
import a
[file a.py]
import b
def g() -> None:
    f('')
@b.deco
def f(a: str) -> int: pass
reveal_type(f)
x = 1 + 1
[file b.py]
from typing import Callable, TypeVar
import a
T = TypeVar('T')
def deco(f: Callable[[T], int]) -> Callable[[T], int]:
    a.x
    return f
[out]
tmp/a.py:6: error: Revealed type is 'def (builtins.str*) -> builtins.int'

[case testDeferredClassContext]
class A:
    def f(self) -> str: return 'foo'
class B(A):
    def f(self) -> str: return self.x
    def initialize(self): self.x = 'bar'
[out]


-- Scripts and __main__

[case testScriptsAreModules]
# flags: --scripts-are-modules
[file a]
pass
[file b]
pass

[case testScriptsAreNotModules]
# cmd: mypy a b
[file a]
pass
[file b]
pass
[out]

[case testTypeCheckPrio]
# cmd: mypy -m part1 part2 part3 part4

[file part1.py]
from part3 import Thing
class FirstThing: pass

[file part2.py]
from part4 import part4_thing as Thing

[file part3.py]
from part2 import Thing
reveal_type(Thing)

[file part4.py]
from typing import TYPE_CHECKING
if TYPE_CHECKING:
    from part1 import FirstThing
def part4_thing(a: int) -> str: pass

[builtins fixtures/bool.pyi]
[out]
tmp/part3.py:2: error: Revealed type is 'def (a: builtins.int) -> builtins.str'

[case testImportStarAliasAnyList]
import bar

[file bar.py]
from foo import *
def bar(y: AnyAlias) -> None:  pass

l = None # type: ListAlias[int]
reveal_type(l)

[file foo.py]
from typing import Any, List
AnyAlias = Any
ListAlias = List
[builtins fixtures/list.pyi]
[out]
tmp/bar.py:5: error: Revealed type is 'builtins.list[builtins.int]'

[case testImportStarAliasSimpleGeneric]
from ex2a import *

def do_something(dic: Row) -> None:
    pass

def do_another() -> Row:
    return {}

do_something({'good': 'bad'}) # E: Dict entry 0 has incompatible type "str": "str"; expected "str": "int"
reveal_type(do_another()) # E: Revealed type is 'builtins.dict[builtins.str, builtins.int]'

[file ex2a.py]
from typing import Dict
Row = Dict[str, int]
[builtins fixtures/dict.pyi]
[out]

[case testImportStarAliasGeneric]
from y import *
notes = None  # type: G[X]
another = G[X]()
second = XT[str]()
last = XT[G]()

reveal_type(notes) # E: Revealed type is 'y.G[y.G[builtins.int]]'
reveal_type(another) # E: Revealed type is 'y.G[y.G*[builtins.int]]'
reveal_type(second) # E: Revealed type is 'y.G[builtins.str*]'
reveal_type(last) # E: Revealed type is 'y.G[y.G*]'

[file y.py]
from typing import Generic, TypeVar

T = TypeVar('T')

class G(Generic[T]):
    pass

X = G[int]
XT = G[T]
[out]

[case testImportStarAliasCallable]
from foo import *
from typing import Any

def bar(x: Any, y: AnyCallable) -> Any:
    return 'foo'

cb = None # type: AnyCallable
reveal_type(cb) # E: Revealed type is 'def (*Any, **Any) -> Any'

[file foo.py]
from typing import Callable, Any
AnyCallable = Callable[..., Any]
[out]

[case testRevealType]
import types
def f() -> types.ModuleType:
    return types
reveal_type(f())  # E: Revealed type is 'types.ModuleType'
reveal_type(types)  # E: Revealed type is 'types.ModuleType'

[builtins fixtures/module.pyi]

[case testClassImportAccessedInMethod]
class C:
    import m
    def foo(self) -> None:
        x = self.m.a
        reveal_type(x)  # E: Revealed type is 'builtins.str'
        # ensure we distinguish self from other variables
        y = 'hello'
        z = y.m.a  # E: "str" has no attribute "m"
    @classmethod
    def cmethod(cls) -> None:
        y = cls.m.a
        reveal_type(y)  # E: Revealed type is 'builtins.str'
    @staticmethod
    def smethod(foo: int) -> None:
        # we aren't confused by first arg of a staticmethod
        y = foo.m.a  # E: "int" has no attribute "m"

[file m.py]
a = 'foo'

[builtins fixtures/module.pyi]

[case testModuleAlias]
import m
m2 = m
reveal_type(m2.a)  # E: Revealed type is 'builtins.str'
m2.b  # E: Module has no attribute "b"
m2.c = 'bar'  # E: Module has no attribute "c"

[file m.py]
a = 'foo'

[builtins fixtures/module.pyi]

[case testClassModuleAlias]
import m

class C:
    x = m
    def foo(self) -> None:
        reveal_type(self.x.a)  # E: Revealed type is 'builtins.str'

[file m.py]
a = 'foo'

[builtins fixtures/module.pyi]

[case testLocalModuleAlias]
import m

def foo() -> None:
    x = m
    reveal_type(x.a)  # E: Revealed type is 'builtins.str'

class C:
    def foo(self) -> None:
        x = m
        reveal_type(x.a)  # E: Revealed type is 'builtins.str'

[file m.py]
a = 'foo'

[builtins fixtures/module.pyi]

[case testChainedModuleAlias]
import m
m3 = m2 = m
m4 = m3
m5 = m4
reveal_type(m2.a)  # E: Revealed type is 'builtins.str'
reveal_type(m3.a)  # E: Revealed type is 'builtins.str'
reveal_type(m4.a)  # E: Revealed type is 'builtins.str'
reveal_type(m5.a)  # E: Revealed type is 'builtins.str'

[file m.py]
a = 'foo'

[builtins fixtures/module.pyi]

[case testMultiModuleAlias]
import m, n
m2, n2, (m3, n3) = m, n, [m, n]
reveal_type(m2.a)  # E: Revealed type is 'builtins.str'
reveal_type(n2.b)  # E: Revealed type is 'builtins.str'
reveal_type(m3.a)  # E: Revealed type is 'builtins.str'
reveal_type(n3.b)  # E: Revealed type is 'builtins.str'

x, y = m  # E: 'types.ModuleType' object is not iterable
x, y, z = m, n  # E: Need more than 2 values to unpack (3 expected)
x, y = m, m, m  # E: Too many values to unpack (2 expected, 3 provided)
x, (y, z) = m, n  # E: 'types.ModuleType' object is not iterable
x, (y, z) = m, (n, n, n)  # E: Too many values to unpack (2 expected, 3 provided)

[file m.py]
a = 'foo'

[file n.py]
b = 'bar'

[builtins fixtures/module.pyi]

[case testModuleAliasWithExplicitAnnotation]
from typing import Any
import types
import m
mod_mod: types.ModuleType = m
mod_mod2: types.ModuleType
mod_mod2 = m
mod_mod3 = m  # type: types.ModuleType
mod_any: Any = m
mod_int: int = m  # E: Incompatible types in assignment (expression has type Module, variable has type "int")

reveal_type(mod_mod)  # E: Revealed type is 'types.ModuleType'
mod_mod.a  # E: Module has no attribute "a"
reveal_type(mod_mod2)  # E: Revealed type is 'types.ModuleType'
mod_mod2.a  # E: Module has no attribute "a"
reveal_type(mod_mod3)  # E: Revealed type is 'types.ModuleType'
mod_mod3.a  # E: Module has no attribute "a"
reveal_type(mod_any)  # E: Revealed type is 'Any'

[file m.py]
a = 'foo'

[builtins fixtures/module.pyi]

[case testModuleAliasPassedToFunction]
import types
import m

def takes_module(x: types.ModuleType):
    reveal_type(x.__file__)  # E: Revealed type is 'builtins.str'

n = m
takes_module(m)
takes_module(n)

[file m.py]
a = 'foo'

[builtins fixtures/module.pyi]

[case testModuleAliasRepeated]
import m, n

if bool():
    x = m
else:
    x = 3  # E: Incompatible types in assignment (expression has type "int", variable has type Module)

if bool():
    y = 3
else:
    y = m  # E: Incompatible types in assignment (expression has type Module, variable has type "int")

if bool():
    z = m
else:
    z = n  # E: Cannot assign multiple modules to name 'z' without explicit 'types.ModuleType' annotation

[file m.py]
a = 'foo'

[file n.py]
a = 3

[builtins fixtures/module.pyi]

[case testModuleAliasRepeatedWithAnnotation]
import types
import m, n

x: types.ModuleType
if bool():
    x = m
else:
    x = n

x.a  # E: Module has no attribute "a"
reveal_type(x.__file__)  # E: Revealed type is 'builtins.str'

[file m.py]
a = 'foo'

[file n.py]
a = 3

[builtins fixtures/module.pyi]

[case testModuleAliasRepeatedComplex]
import m, n, o

x = m
x = n  # E: Cannot assign multiple modules to name 'x' without explicit 'types.ModuleType' annotation
x = o  # E: Cannot assign multiple modules to name 'x' without explicit 'types.ModuleType' annotation

y = o
y, z = m, n  # E: Cannot assign multiple modules to name 'y' without explicit 'types.ModuleType' annotation

xx = m
xx = m
reveal_type(xx.a)  # E: Revealed type is 'builtins.str'

[file m.py]
a = 'foo'

[file n.py]
a = 3

[file o.py]
a = 'bar'

[builtins fixtures/module.pyi]

[case testModuleAliasToOtherModule]
import m, n
m = n  # E: Cannot assign multiple modules to name 'm' without explicit 'types.ModuleType' annotation

[file m.py]

[file n.py]

[builtins fixtures/module.pyi]

<<<<<<< HEAD
[case testModuleAliasToQualifiedImport]
import os.path

alias = os.path
reveal_type(alias.whatever('/'))  # E: Revealed type is 'builtins.str*'
[file os/__init__.py]

[file os/path.py]
from typing import TypeVar

T = TypeVar('T')
def whatever(x: T) -> T: pass
[builtins fixtures/module.pyi]

[case testModuleAliasToQualifiedImport2]
import mod
import othermod

alias = mod.submod
reveal_type(alias.whatever('/'))  # E: Revealed type is 'builtins.str*'
alias = othermod  # E: Cannot assign multiple modules to name 'alias' without explicit 'types.ModuleType' annotation
[file mod.py]
import submod

[file submod.py]
from typing import TypeVar

T = TypeVar('T')
def whatever(x: T) -> T: pass

[file othermod.py]

[builtins fixtures/module.pyi]
=======
[case testModuleLevelGetattr]
import has_getattr

reveal_type(has_getattr.any_attribute)  # E: Revealed type is 'Any'

[file has_getattr.pyi]
from typing import Any

def __getattr__(name: str) -> Any: ...

[builtins fixtures/module.pyi]

[case testModuleLevelGetattrReturnType]
import has_getattr

reveal_type(has_getattr.any_attribute)  # E: Revealed type is 'builtins.str'

[file has_getattr.pyi]
def __getattr__(name: str) -> str: ...

[builtins fixtures/module.pyi]

[case testModuleLevelGetattrInvalidSignature]
import has_getattr

reveal_type(has_getattr.any_attribute)

[file has_getattr.pyi]
def __getattr__(x: int, y: str) -> str: ...

[out]
tmp/has_getattr.pyi:1: error: Invalid signature "def (builtins.int, builtins.str) -> builtins.str"
main:3: error: Revealed type is 'builtins.str'

[builtins fixtures/module.pyi]

[case testModuleLevelGetattrNotCallable]
import has_getattr

reveal_type(has_getattr.any_attribute)  # E: Revealed type is 'Any'  # E: Module has no attribute "any_attribute"

[file has_getattr.pyi]
__getattr__ = 3

[builtins fixtures/module.pyi]

[case testModuleLevelGetattrUntyped]
import has_getattr
reveal_type(has_getattr.any_attribute)  # E: Revealed type is 'Any'

[file has_getattr.pyi]
def __getattr__(name): ...

[builtins fixtures/module.pyi]

[case testModuleLevelGetattrNotStub]

import has_getattr
reveal_type(has_getattr.any_attribute)

[file has_getattr.py]
def __getattr__(name): ...

[out]
tmp/has_getattr.py:1: error: __getattr__ is not valid at the module level outside a stub file
main:3: error: Revealed type is 'Any'
main:3: error: Module has no attribute "any_attribute"

[builtins fixtures/module.pyi]

[case testModuleLevelGetattribute]

def __getattribute__(): ...  # E: __getattribute__ is not valid at the module level
>>>>>>> 3814b1aa
<|MERGE_RESOLUTION|>--- conflicted
+++ resolved
@@ -1641,7 +1641,6 @@
 
 [builtins fixtures/module.pyi]
 
-<<<<<<< HEAD
 [case testModuleAliasToQualifiedImport]
 import os.path
 
@@ -1675,7 +1674,7 @@
 [file othermod.py]
 
 [builtins fixtures/module.pyi]
-=======
+
 [case testModuleLevelGetattr]
 import has_getattr
 
@@ -1748,5 +1747,4 @@
 
 [case testModuleLevelGetattribute]
 
-def __getattribute__(): ...  # E: __getattribute__ is not valid at the module level
->>>>>>> 3814b1aa
+def __getattribute__(): ...  # E: __getattribute__ is not valid at the module level