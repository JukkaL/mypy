--- conflicted
+++ resolved
@@ -2888,7 +2888,6 @@
 tmp/stub.pyi:1: error: Cannot find implementation or library stub for module named "mystery"
 tmp/stub.pyi:1: note: See https://mypy.readthedocs.io/en/stable/running_mypy.html#missing-imports
 
-<<<<<<< HEAD
 [case testPackagePath]
 import p
 reveal_type(p.__path__)  # N: Revealed type is "builtins.list[builtins.str]"
@@ -2898,7 +2897,7 @@
 from . import m as m
 [file p/m.py]
 [builtins fixtures/list.pyi]
-=======
+
 [case testReExportAllInStub]
 from m1 import C
 from m1 import D  # E: Module "m1" has no attribute "D"
@@ -3132,5 +3131,4 @@
 # flags: --ignore-missing-imports
 import bleach.xyz
 from bleach.abc import fgh
-[file bleach/__init__.pyi]
->>>>>>> 2736edbb
+[file bleach/__init__.pyi]