--- conflicted
+++ resolved
@@ -377,16 +377,10 @@
 [builtins fixtures/list.pyi]
 [out]
 main:3: error: Too few arguments for "f"
-<<<<<<< HEAD
+main:4: error: Argument 2 to "f" has incompatible type *"List[A]"; expected "Optional[B]"
 main:4: error: Argument 2 to "f" has incompatible type *"List[A]"; expected "B"
 main:5: error: Argument 3 to "f" has incompatible type *"List[A]"; expected "B"
-main:6: error: Argument 1 to "f" has incompatible type *"Tuple[A, A, B]"; expected "B"
-=======
-main:4: error: Argument 2 to "f" has incompatible type *List[A]; expected "Optional[B]"
-main:4: error: Argument 2 to "f" has incompatible type *List[A]; expected "B"
-main:5: error: Argument 3 to "f" has incompatible type *List[A]; expected "B"
 main:6: error: Argument 1 to "f" has incompatible type *"Tuple[A, A, B]"; expected "Optional[B]"
->>>>>>> 23a81aba
 
 [case testVarArgsAfterKeywordArgInCall1-skip]
 # see: mypy issue #2729
