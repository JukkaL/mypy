-- Checks for incremental mode (see testcheck.py).
-- Each test is run at least twice, once with a cold cache, once with a warm cache.
-- Before the tests are run again, in step N any *.py.N files are copied to
-- *.py.  There are at least two runs; more as long as there are *.py.N files.
--
-- You can add an empty section like `[delete mod.py.2]` to delete `mod.py`
-- before the second run.
--
-- Errors expected in the first run should be in the `[out1]` section, and
-- errors expected in the second run should be in the `[out2]` section, and so on.
-- If a section is omitted, it is expected there are no errors on that run.
-- The number of runs is determined by the highest N in all [outN] sections, but
-- there are always at least two runs. (Note that [out] is equivalent to [out1].)
--
-- The list of modules to be checked can be specified using
-- # cmd: mypy -m mod1 mod2 mod3
-- To check a different list on the second run, use
-- # cmd2: mypy -m mod1 mod3
-- (and cmd3 for the third run, and so on).
--
-- Extra command line flags may be specified using
-- # flags: --some-flag
-- If the second run requires different flags, those can be specified using
-- # flags2: --another-flag
-- (and flags3 for the third run, and so on).
--
-- Any files that we expect to be rechecked should be annotated in the [rechecked]
-- annotation, and any files expect to be stale (aka have a modified interface)
-- should be annotated in the [stale] annotation. Note that a file that ends up
-- producing an error has its caches deleted and is marked stale automatically.
-- Such files do not need to be included in [stale ...] list.
--
-- The test suite will automatically assume that __main__ is stale and rechecked in
-- all cases so we can avoid constantly having to annotate it. The list of
-- rechecked/stale files can be in any arbitrary order, or can be left empty
-- if no files should be rechecked/stale.
--
-- There are additional incremental mode test cases in check-serialize.test.

[case testIncrementalEmpty]
[rechecked]
[stale]

[case testIncrementalBasics]
import m
[file m.py]
def foo():
    pass
[file m.py.2]
def foo() -> None:
    pass
[rechecked m]
[stale m]

[case testIncrementalError]
import m
[file m.py]
def foo() -> None:
    pass
[file m.py.2]
def foo() -> None:
    bar()
[rechecked m]
[stale]
[out2]
tmp/m.py:2: error: Name 'bar' is not defined

[case testIncrementalSimpleImportSequence]
import mod1
mod1.func1()

[file mod1.py]
import mod2
def func1() -> None: mod2.func2()

[file mod2.py]
import mod3
def func2() -> None: mod3.func3()

[file mod3.py]
def func3() -> None: pass

[rechecked]
[stale]


[case testIncrementalInternalChangeOnly]
import mod1
mod1.func1()

[file mod1.py]
import mod2
def func1() -> None: mod2.func2()

[file mod2.py]
import mod3
def func2() -> None: mod3.func3()

[file mod3.py]
def func3() -> None: pass

[file mod3.py.2]
def func3() -> None: 3 + 2

[rechecked mod3]
[stale]


[case testIncrementalImportGone]
import mod1

[file mod1.py]
from mod2 import A
def func1() -> A: pass

[file mod2.py]
class A: pass

[file mod1.py.2]
def func1() -> A: pass

[rechecked mod1]
[stale]
[out2]
tmp/mod1.py:1: error: Name 'A' is not defined

[case testIncrementalCallable]
import mod1

[file mod1.py]
from typing import Callable
from mypy_extensions import Arg
def func1() -> Callable[[Arg(int, 'x')], int]: pass

[file mod1.py.2]
from typing import Callable
from mypy_extensions import Arg
def func1() -> Callable[[Arg(int, 'x')], int]: ...


[rechecked mod1]
[stale]

[builtins fixtures/dict.pyi]

[case testIncrementalSameNameChange]
import mod1

[file mod1.py]
from mod2 import A
def func1() -> A: pass

[file mod2.py]
class A: pass

[file mod2.py.2]
class Parent: pass
class A(Parent): pass

[rechecked mod1, mod2]
[stale mod2]

[case testIncrementalPartialInterfaceChange]
import mod1
mod1.func1()

[file mod1.py]
import mod2
def func1() -> None: mod2.func2()

[file mod2.py]
import mod3
def func2() -> None: mod3.func3()

[file mod3.py]
def func3() -> None: pass

[file mod3.py.2]
def func3() -> int: return 2

[rechecked mod2, mod3]
[stale mod3]

[case testIncrementalInternalFunctionDefinitionChange]
import mod1

[file mod1.py]
import mod2
def accepts_int(a: int) -> int: return a
accepts_int(mod2.foo())

[file mod2.py]
def foo() -> int:
    def inner() -> int:
        return 42
    return inner()

[file mod2.py.2]
def foo() -> int:
    def inner2() -> str:
        return "foo"
    return inner2()

[rechecked mod1, mod2]
[stale]
[out2]
tmp/mod2.py:4: error: Incompatible return value type (got "str", expected "int")

[case testIncrementalInternalScramble]
import mod1

[file mod1.py]
import mod2
mod2.foo()

[file mod2.py]
def baz() -> int:
    return 3

def bar() -> int:
    return baz()

def foo() -> int:
    return bar()

[file mod2.py.2]
def foo() -> int:
    return baz()

def bar() -> int:
    return bar()

def baz() -> int:
    return 42
[rechecked mod2]
[stale]

[case testIncrementalMethodInterfaceChange]
import mod1

[file mod1.py]
import mod2

[file mod2.py]
class Foo:
    def bar(self, a: str) -> str:
        return "a"

[file mod2.py.2]
class Foo:
    def bar(self, a: float) -> str:
        return "a"

[rechecked mod1, mod2]
[stale mod2]

[case testIncrementalBaseClassChange]
import mod1

[file mod1.py]
from mod2 import Child
Child().good_method()

[file mod2.py]
class Good:
    def good_method(self) -> int: return 1
class Bad: pass
class Child(Good): pass

[file mod2.py.2]
class Good:
    def good_method(self) -> int: return 1
class Bad: pass
class Child(Bad): pass

[rechecked mod1, mod2]
[stale mod2]
[out2]
tmp/mod1.py:2: error: "Child" has no attribute "good_method"

[case testIncrementalCascadingChange]
import mod1

[file mod1.py]
from mod2 import A
def accepts_int(a: int) -> None: pass
accepts_int(A)

[file mod2.py]
from mod3 import B
A = B

[file mod3.py]
from mod4 import C
B = C

[file mod4.py]
C = 3

[file mod4.py.2]
C = "A"

[rechecked mod1, mod2, mod3, mod4]
[stale mod2, mod3, mod4]
[out2]
tmp/mod1.py:3: error: Argument 1 to "accepts_int" has incompatible type "str"; expected "int"

[case testIncrementalBrokenCascade]
import mod1

[file mod1.py]
import mod2
def accept_int(a: int) -> int: return a
accept_int(mod2.mod3.mod4.const)

[file mod2.py]
import mod3

[file mod3.py]
import mod4

[file mod4.py]
const = 3

[file mod3.py.2]
# Import to mod4 is gone!

[rechecked mod1, mod2, mod3]
[stale mod3]
[builtins fixtures/module.pyi]
[out2]
tmp/mod1.py:3: error: Module has no attribute "mod4"

[case testIncrementalLongBrokenCascade]
import mod1

[file mod1.py]
import mod2
def accept_int(a: int) -> int: return a
accept_int(mod2.mod3.mod4.mod5.mod6.mod7.const)

[file mod2.py]
import mod3

[file mod3.py]
import mod4

[file mod4.py]
import mod5

[file mod5.py]
import mod6

[file mod6.py]
import mod7

[file mod7.py]
const = 3

[file mod6.py.2]
# Import to mod7 is gone!

[rechecked mod1, mod5, mod6]
[stale mod6]
[builtins fixtures/module.pyi]
[out2]
tmp/mod1.py:3: error: Module has no attribute "mod7"

[case testIncrementalNestedBrokenCascade]
import mod1

[file mod1.py]
import mod2
def accept_int(a: int) -> int: return a
accept_int(mod2.mod3.mod4.const)

[file mod2/__init__.py]
import mod2.mod3 as mod3

[file mod2/mod3/__init__.py]
import mod2.mod3.mod4 as mod4

[file mod2/mod3/__init__.py.2]
# Import is gone!

[file mod2/mod3/mod4.py]
const = 3

[rechecked mod1, mod2, mod2.mod3]
[stale mod2.mod3]
[builtins fixtures/module.pyi]
[out2]
tmp/mod1.py:3: error: Module has no attribute "mod4"

[case testIncrementalNestedBrokenCascadeWithType1]
import mod1, mod2.mod3.mod5

[file mod1.py]
import mod2
def accept_int(x: int) -> None: pass
def produce() -> mod2.CustomType:
    return mod2.CustomType()
a = produce()
accept_int(a.foo())

[file mod2/__init__.py]
from mod2.mod3 import CustomType

[file mod2/mod3/__init__.py]
from mod2.mod3.mod4 import CustomType

[file mod2/mod3/__init__.py.2]
# Import a different class that also happens to be called 'CustomType'
from mod2.mod3.mod5 import CustomType
def produce() -> CustomType:
    return CustomType()

[file mod2/mod3/mod4.py]
class CustomType:
    def foo(self) -> int: return 1

[file mod2/mod3/mod5.py]
class CustomType:
    def foo(self) -> str: return "a"

[rechecked mod1, mod2, mod2.mod3]
[stale mod2, mod2.mod3]
[builtins fixtures/module.pyi]
[out1]
[out2]
tmp/mod1.py:6: error: Argument 1 to "accept_int" has incompatible type "str"; expected "int"

[case testIncrementalNestedBrokenCascadeWithType2]
import mod1, mod2.mod3.mod5

[file mod1.py]
from mod2 import produce
def accept_int(x: int) -> None: pass
a = produce()
accept_int(a.foo())

[file mod2/__init__.py]
from mod2.mod3 import produce

[file mod2/mod3/__init__.py]
from mod2.mod3.mod4 import CustomType
def produce() -> CustomType:
    return CustomType()

[file mod2/mod3/__init__.py.2]
# Import a different class that also happens to be called 'CustomType'
from mod2.mod3.mod5 import CustomType
def produce() -> CustomType:
    return CustomType()

[file mod2/mod3/mod4.py]
class CustomType:
    def foo(self) -> int: return 1

[file mod2/mod3/mod5.py]
class CustomType:
    def foo(self) -> str: return "a"

[rechecked mod1, mod2, mod2.mod3]
[stale mod2.mod3]
[builtins fixtures/module.pyi]
[out1]
[out2]
tmp/mod1.py:4: error: Argument 1 to "accept_int" has incompatible type "str"; expected "int"

[case testIncrementalRemoteChange]
import mod1

[file mod1.py]
import mod2
def accepts_int(a: int) -> None: pass
accepts_int(mod2.mod3.mod4.const)

[file mod2.py]
import mod3

[file mod3.py]
import mod4

[file mod4.py]
const = 3

[file mod4.py.2]
const = "foo"

[rechecked mod1, mod3, mod4]
[stale mod4]
[out2]
tmp/mod1.py:3: error: Argument 1 to "accepts_int" has incompatible type "str"; expected "int"

[case testIncrementalBadChange]
import mod1

[file mod1.py]
from mod2 import func2

def func1() -> int:
    return func2()

[file mod2.py]
def func2() -> int:
    return 1

[file mod2.py.2]
def func2() -> str:
    return "foo"

[rechecked mod1, mod2]
[stale mod2]
[out2]
tmp/mod1.py:4: error: Incompatible return value type (got "str", expected "int")

[case testIncrementalBadChangeWithSave]
import mod0

[file mod0.py]
import mod1
A = mod1.func2()

[file mod1.py]
from mod2 import func2

def func1() -> int:
    return func2()

[file mod2.py]
def func2() -> int:
    return 1

[file mod2.py.2]
def func2() -> str:
    return "foo"

[rechecked mod0, mod1, mod2]
[stale mod2]
[out2]
tmp/mod1.py:4: error: Incompatible return value type (got "str", expected "int")

[case testIncrementalOkChangeWithSave]
import mod0

[file mod0.py]
import mod1
A = mod1.func2()

[file mod1.py]
from mod2 import func2

def func1() -> int:
    func2()
    return 1

[file mod2.py]
def func2() -> int:
    return 1

[file mod2.py.2]
def func2() -> str:
    return "foo"

[rechecked mod0, mod1, mod2]
[stale mod0, mod2]
[out2]

[case testIncrementalWithComplexDictExpression]
import mod1

[file mod1.py]
import mod1_private

[file mod1_private.py]
my_dict = {
    'a': [1, 2, 3],
    'b': [4, 5, 6]
}

[file mod1_private.py.2]
my_dict = {
    'a': [1, 2, 3],
    'b': [4, 5, 'a']
}

[rechecked mod1, mod1_private]
[stale mod1_private]
[builtins fixtures/dict.pyi]

[case testIncrementalWithComplexConstantExpressionNoAnnotation]
import mod1

[file mod1.py]
import mod1_private

[file mod1_private.py]
def foobar() -> int: return 1
def baz() -> int: return 2
const = 1 + foobar()

[file mod1_private.py.2]
def foobar() -> int: return 1
def baz() -> int: return 2
const = 1 + baz()

[rechecked mod1_private]
[stale]

[case testIncrementalWithComplexConstantExpressionWithAnnotation]
import mod1

[file mod1.py]
import mod1_private

[file mod1_private.py]
def foobar() -> int: return 1
def baz() -> int: return 2
const = 1 + foobar()  # type: int

[file mod1_private.py.2]
def foobar() -> int: return 1
def baz() -> int: return 2
const = 1 + baz()  # type: int

[rechecked mod1_private]
[stale]

[case testIncrementalSmall]
import mod1

[file mod1.py]
import mod1_private
def accepts_int(a: int) -> None: pass
accepts_int(mod1_private.some_func(12))

[file mod1_private.py]
def some_func(a: int) -> int:
    return 1

[file mod1_private.py.2]
def some_func(a: int) -> str:
    return "a"

[rechecked mod1, mod1_private]
[stale mod1_private]
[builtins fixtures/ops.pyi]
[out2]
tmp/mod1.py:3: error: Argument 1 to "accepts_int" has incompatible type "str"; expected "int"

[case testIncrementalWithDecorators]
import mod1

[file mod1.py]
import mod1_private
def accepts_int(a: int) -> None: pass
accepts_int(mod1_private.some_func(12))

[file mod1_private.py]
from typing import Callable
def multiply(f: Callable[[int], int]) -> Callable[[int], int]:
    return lambda a: f(a) * 10

def stringify(f: Callable[[int], int]) -> Callable[[int], str]:
    return lambda a: str(f(a))

@multiply
def some_func(a: int) -> int:
    return a + 2

[file mod1_private.py.2]
from typing import Callable
def multiply(f: Callable[[int], int]) -> Callable[[int], int]:
    return lambda a: f(a) * 10

def stringify(f: Callable[[int], int]) -> Callable[[int], str]:
    return lambda a: str(f(a))

@stringify
def some_func(a: int) -> int:
    return a + 2
[rechecked mod1, mod1_private]
[stale mod1_private]
[builtins fixtures/ops.pyi]
[out2]
tmp/mod1.py:3: error: Argument 1 to "accepts_int" has incompatible type "str"; expected "int"

[case testIncrementalChangingClassAttributes]
import mod1

[file mod1.py]
import mod2
mod2.Foo.A

[file mod2.py]
class Foo:
    A = 3

[file mod2.py.2]
class Foo:
    A = "hello"

[rechecked mod1, mod2]
[stale mod2]

[case testIncrementalChangingFields]
import mod1

[file mod1.py]
import mod2
f = mod2.Foo()
f.A

[file mod2.py]
class Foo:
    def __init__(self) -> None:
        self.A = 3

[file mod2.py.2]
class Foo:
    def __init__(self) -> None:
        self.A = "hello"

[rechecked mod1, mod2]
[stale mod2]
[out2]

[case testIncrementalChangingFieldsWithAssignment]
import mod1

[file mod1.py]
import mod2
f = mod2.Foo()
B = f.A

[file mod2.py]
class Foo:
    def __init__(self) -> None:
        self.A = 3

[file mod2.py.2]
class Foo:
    def __init__(self) -> None:
        self.A = "hello"

[rechecked mod1, mod2]
[stale mod1, mod2]

[case testIncrementalCheckingChangingFields]
import mod1

[file mod1.py]
import mod2
def accept_int(a: int) -> int: return a
f = mod2.Foo()
accept_int(f.A)

[file mod2.py]
class Foo:
    def __init__(self) -> None:
        self.A = 3

[file mod2.py.2]
class Foo:
    def __init__(self) -> None:
        self.A = "hello"

[rechecked mod1, mod2]
[stale mod2]
[out2]
tmp/mod1.py:4: error: Argument 1 to "accept_int" has incompatible type "str"; expected "int"

[case testIncrementalNestedClassDefinition]
import mod1

[file mod1.py]
import mod2
b = mod2.Foo.Bar()
b.attr

[file mod2.py]
class Foo:
    class Bar:
        attr = 3

[file mod2.py.2]
class Foo:
    class Bar:
        attr = "foo"

[rechecked mod1, mod2]
[stale mod2]

[case testIncrementalSimpleBranchingModules]
import mod1
import mod2

[file mod1.py]
def func() -> None: pass

[file mod2.py]
def func() -> None: pass

[file mod1.py.2]
def func() -> int: return 1

[rechecked mod1]
[stale mod1]

[case testIncrementalSubmoduleImport]
from parent.childA import Foo

def func1() -> Foo:
    return Foo()

[file parent/__init__.py]
from parent.childA import Foo
from parent.childB import Bar

__all__ = ['Foo', 'Bar']

[file parent/childA.py]
import parent

class Foo:
    def test(self) -> int:
        return parent.Bar().test()

[file parent/childB.py]
class Bar:
    def test(self) -> int: return 3

[builtins fixtures/module_all.pyi]
[rechecked]
[stale]

[case testIncrementalSubmoduleWithAttr]
import mod.child
x = mod.child.Foo()
x.bar()

[file mod/__init__.py]

[file mod/child.py]
class Foo:
    def bar(self) -> None: pass
[builtins fixtures/module.pyi]
[rechecked]
[stale]

[case testIncrementalNestedSubmoduleImportFromWithAttr]
from mod1.mod2 import mod3
def accept_int(a: int) -> None: pass

accept_int(mod3.val3)

[file mod1/__init__.py]
val1 = 1

[file mod1/mod2/__init__.py]
val2 = 1

[file mod1/mod2/mod3.py]
val3 = 1

[builtins fixtures/module.pyi]
[rechecked]
[stale]

[case testIncrementalNestedSubmoduleWithAttr]
import mod1.mod2.mod3
def accept_int(a: int) -> None: pass

accept_int(mod1.mod2.mod3.val3)
accept_int(mod1.mod2.val2)
accept_int(mod1.val1)

[file mod1/__init__.py]
val1 = 1

[file mod1/mod2/__init__.py]
val2 = 1

[file mod1/mod2/mod3.py]
val3 = 1

[builtins fixtures/module.pyi]
[rechecked]
[stale]

[case testIncrementalSubmoduleParentWithImportFrom]
import parent

[file parent/__init__.py]
from parent import a

[file parent/a.py]
val = 3

[builtins fixtures/args.pyi]
[stale]

[case testIncrementalSubmoduleParentBackreference]
import parent

[file parent/__init__.py]
from parent import a

[file parent/a.py]
import parent.b

[file parent/b.py]

[builtins fixtures/args.pyi]
[stale]

[case testIncrementalSubmoduleParentBackreferenceComplex]
import parent

[file parent/__init__.py]
import parent.a

[file parent/a.py]
import parent.b
import parent.c

[file parent/b.py]
import parent.a

[file parent/c.py]
import parent.a

[builtins fixtures/args.pyi]
[stale]

[case testIncrementalReferenceNewFileWithImportFrom]
from parent import a

[file parent/__init__.py]

[file parent/a.py]

[file parent/a.py.2]
from parent import b

[file parent/b.py.2]

[stale parent.a, parent.b]
[rechecked parent, parent.a, parent.b]

[case testIncrementalReferenceExistingFileWithImportFrom]
from parent import a, b

[file parent/__init__.py]

[file parent/a.py]

[file parent/b.py]

[file parent/a.py.2]
from parent import b

[stale parent.a]

[case testIncrementalWithTypeIgnoreOnDirectImport]
import a, b

[file a.py]
import b  # type: ignore

[file b.py]
import c

[file c.py]

[stale]

[case testIncrementalWithTypeIgnoreOnImportFrom]
import a, b

[file a.py]
from b import something # type: ignore

[file b.py]
import c
something = 3

[file c.py]

[stale]

[case testIncrementalWithPartialTypeIgnore]
import a  # type: ignore
import a.b

[file a/__init__.py]

[file a/b.py]

[stale]

[case testIncrementalAnyIsDifferentFromIgnore]
import b

[file b.py]
from typing import Any
import a.b

[file b.py.2]
from typing import Any

a = 3  # type: Any
import a.b

[file a/__init__.py]

[file a/b.py]

[rechecked b]
[stale]
[out2]
tmp/b.py:4: error: Name 'a' already defined

[case testIncrementalSilentImportsAndImportsInClass]
# flags: --ignore-missing-imports
class MyObject(object):
    from bar import FooBar
[stale]

[case testIncrementalSameFileSize]
import m

[file m.py]
def foo(a: int) -> None: pass
def bar(a: str) -> None: pass

foo(3)

[file m.py.2]
def foo(a: int) -> None: pass
def bar(a: str) -> None: pass

bar(3)

[rechecked m]
[stale]
[out2]
tmp/m.py:4: error: Argument 1 to "bar" has incompatible type "int"; expected "str"

[case testIncrementalUnsilencingModule]
# cmd: mypy -m main package.subpackage.mod2
# cmd2: mypy -m main package.subpackage.mod1
# flags: --follow-imports=skip

[file main.py]
from package.subpackage.mod1 import Class

def handle(c: Class) -> None:
    c.some_attribute

[file package/__init__.py]
# empty

[file package/subpackage/__init__.py]
# empty

[file package/subpackage/mod1.py]
import collections # Any previously unloaded package works here

class Class: pass

[file package/subpackage/mod2.py]
# empty

[builtins fixtures/args.pyi]
[rechecked collections, main, package.subpackage.mod1]
[stale collections, package.subpackage.mod1]
[out2]
tmp/main.py:4: error: "Class" has no attribute "some_attribute"

[case testIncrementalWithIgnores]
import foo # type: ignore

[builtins fixtures/module.pyi]
[stale]

[case testIncrementalWithSilentImportsAndIgnore]
# cmd: mypy -m main b
# cmd2: mypy -m main c c.submodule
# flags: --follow-imports=skip

[file main.py]
import a  # type: ignore
import b
import c

a.A().foo()
b.B().foo()
c.C().foo()

[file b.py]
class B:
    def foo(self) -> None: pass

[file b.py.2]

[file c/__init__.py]
class C: pass

[file c/submodule.py]
val = 3  # type: int
val = "foo"

[builtins fixtures/module_all.pyi]
[rechecked main, c, c.submodule]
[stale c]
[out2]
tmp/c/submodule.py:2: error: Incompatible types in assignment (expression has type "str", variable has type "int")
tmp/main.py:7: error: "C" has no attribute "foo"

[case testIncrementalRemoteError]
import m
m.C().foo().bar()
[file m.py]
import n
class C:
  def foo(self) -> n.A: pass
[file n.py]
class A:
  def bar(self): pass
[file n.py.2]
class A:
  pass
[rechecked m, n]
[stale n]
[out2]
main:2: error: "A" has no attribute "bar"

[case testIncrementalRemoteErrorFixed]
import m
m.C().foo().bar()
[file m.py]
import n
class C:
  def foo(self) -> n.A: pass
[file n.py]
class A:
  pass
[file n.py.2]
class A:
  def bar(self): pass
[rechecked m, n]
[stale n]
[out1]
main:2: error: "A" has no attribute "bar"

[case testIncrementalChangedError]
import m
[file m.py]
import n
def accept_int(x: int) -> None: pass
accept_int(n.foo)
[file n.py]
foo = "hello"
reveal_type(foo)
[file n.py.2]
foo = 3.14
reveal_type(foo)
[rechecked m, n]
[stale]
[out1]
tmp/n.py:2: error: Revealed type is 'builtins.str'
tmp/m.py:3: error: Argument 1 to "accept_int" has incompatible type "str"; expected "int"
[out2]
tmp/n.py:2: error: Revealed type is 'builtins.float'
tmp/m.py:3: error: Argument 1 to "accept_int" has incompatible type "float"; expected "int"

[case testIncrementalReplacingImports]
import good, bad, client

[file good.py]
def foo(a: int) -> None: pass

[file bad.py]
def foo(a: str) -> None: pass

[file client.py]
import good
import bad
from good import foo
foo(3)

[file client.py.2]
import good
import bad
from bad import foo
foo(3)

[rechecked client]
[stale]
[out2]
tmp/client.py:4: error: Argument 1 to "foo" has incompatible type "int"; expected "str"

[case testIncrementalChangingAlias]
import m1, m2, m3, m4, m5

[file m1.py]
from m2 import A
def accepts_int(x: int) -> None: pass
accepts_int(A())

[file m2.py]
from m3 import A

[file m3.py]
from m4 import B
A = B

[file m3.py.2]
from m5 import C
A = C

[file m4.py]
def B() -> int:
    return 42

[file m5.py]
def C() -> str:
    return "hello"

[rechecked m1, m2, m3]
[stale m3]
[out2]
tmp/m1.py:3: error: Argument 1 to "accepts_int" has incompatible type "str"; expected "int"

[case testIncrementalStoresAliasTypeVars]
import a

[file mod.py]
from typing import TypeVar, Union
T = TypeVar('T')
Alias = Union[int, T]
x: Alias[str]

[file a.py]
from mod import Alias, x

[file a.py.2]
from mod import Alias, x

reveal_type(x)
y: Alias[int]
reveal_type(y)
[out2]
tmp/a.py:3: error: Revealed type is 'Union[builtins.int, builtins.str]'
tmp/a.py:5: error: Revealed type is 'Union[builtins.int, builtins.int]'

[case testIncrementalSilentImportsWithBlatantError]
# cmd: mypy -m main
# flags: --follow-imports=skip

[file main.py]
from evil import Hello

[file main.py.2]
from evil import Hello
reveal_type(Hello())

[file evil.py]
def accept_int(x: int) -> None: pass
accept_int("not an int")

[rechecked main]
[stale]
[out2]
tmp/main.py:2: error: Revealed type is 'Any'

[case testIncrementalImportIsNewlySilenced]
# cmd: mypy -m main foo
# cmd2: mypy -m main
# flags: --follow-imports=skip

[file main.py]
from foo import bar
def accept_int(x: int) -> None: pass
accept_int(bar)

[file foo.py]
bar = 3

[file foo.py.2]
# Empty!

[rechecked main]
[stale main]

[case testIncrementalSilencedModuleNoLongerCausesError]
# cmd: mypy -m main evil
# cmd2: mypy -m main
# flags: --follow-imports=skip

[file main.py]
from evil import bar
def accept_int(x: int) -> None: pass
accept_int(bar)
reveal_type(bar)

[file evil.py]
bar = "str"

[rechecked main]
[stale]
[out1]
tmp/main.py:3: error: Argument 1 to "accept_int" has incompatible type "str"; expected "int"
tmp/main.py:4: error: Revealed type is 'builtins.str'
[out2]
tmp/main.py:4: error: Revealed type is 'Any'

[case testIncrementalFixedBugCausesPropagation]
import mod1

[file mod1.py]
from mod2 import A
val = A().makeB().makeC().foo()
reveal_type(val)

[file mod2.py]
from mod3 import B
class A:
    def makeB(self) -> B: return B()

[file mod3.py]
from mod4 import C
class B:
    def makeC(self) -> C:
        val = 3  # type: int
        val = "str"   # deliberately triggering error
        return C()

[file mod3.py.2]
from mod4 import C
class B:
    def makeC(self) -> C: return C()

[file mod4.py]
class C:
    def foo(self) -> int: return 1

[rechecked mod3, mod2, mod1]
[stale mod3, mod2]
[out1]
tmp/mod3.py:5: error: Incompatible types in assignment (expression has type "str", variable has type "int")
tmp/mod1.py:3: error: Revealed type is 'builtins.int'

[out2]
tmp/mod1.py:3: error: Revealed type is 'builtins.int'

[case testIncrementalIncidentalChangeWithBugCausesPropagation]
import mod1

[file mod1.py]
from mod2 import A
val = A().makeB().makeC().foo()
reveal_type(val)

[file mod2.py]
from mod3 import B
class A:
    def makeB(self) -> B: return B()

[file mod3.py]
from mod4 import C
class B:
    def makeC(self) -> C:
        val = 3  # type: int
        val = "str"   # deliberately triggering error
        return C()

[file mod4.py]
class C:
    def foo(self) -> int: return 1

[file mod4.py.2]
class C:
    def foo(self) -> str: return 'a'

[rechecked mod4, mod3, mod2, mod1]
[stale mod4]
[out1]
tmp/mod3.py:5: error: Incompatible types in assignment (expression has type "str", variable has type "int")
tmp/mod1.py:3: error: Revealed type is 'builtins.int'

[out2]
tmp/mod3.py:5: error: Incompatible types in assignment (expression has type "str", variable has type "int")
tmp/mod1.py:3: error: Revealed type is 'builtins.str'

[case testIncrementalIncidentalChangeWithBugFixCausesPropagation]
import mod1

[file mod1.py]
from mod2 import A
val = A().makeB().makeC().foo()
reveal_type(val)

[file mod2.py]
from mod3 import B
class A:
    def makeB(self) -> B: return B()

[file mod3.py]
from mod4 import C
class B:
    def makeC(self) -> C:
        val = 3  # type: int
        val = "str"   # deliberately triggering error
        return C()

[file mod3.py.2]
from mod4 import C
class B:
    def makeC(self) -> C: return C()

[file mod4.py]
class C:
    def foo(self) -> int: return 1

[file mod4.py.2]
class C:
    def foo(self) -> str: return 'a'

[rechecked mod4, mod3, mod2, mod1]
[stale mod4, mod3, mod2]
[out1]
tmp/mod3.py:5: error: Incompatible types in assignment (expression has type "str", variable has type "int")
tmp/mod1.py:3: error: Revealed type is 'builtins.int'

[out2]
tmp/mod1.py:3: error: Revealed type is 'builtins.str'

[case testIncrementalSilentImportsWithInnerImports]
# cmd: mypy -m main foo
# flags: --ignore-missing-imports

[file main.py]
from foo import MyClass
m = MyClass()

[file main.py.2]
from foo import MyClass
m = MyClass()
reveal_type(m.val)

[file foo.py]
class MyClass:
    def __init__(self) -> None:
        import unrelated
        self.val = unrelated.test()

[rechecked main]
[stale]
[out2]
tmp/main.py:3: error: Revealed type is 'Any'

[case testIncrementalSilentImportsWithInnerImportsAndNewFile]
# cmd: mypy -m main foo
# cmd2: mypy -m main foo unrelated
# flags: --follow-imports=skip

[file main.py]
from foo import MyClass
m = MyClass()

[file main.py.2]
from foo import MyClass
m = MyClass()
reveal_type(m.val)

[file foo.py]
class MyClass:
    def __init__(self) -> None:
        import unrelated
        self.val = unrelated.test()

[file unrelated.py]
def test() -> str: return "foo"

[rechecked main, foo, unrelated]
[stale foo, unrelated]
[out2]
tmp/main.py:3: error: Revealed type is 'builtins.str'

[case testIncrementalWorksWithNestedClasses]
import foo

[file foo.py]
class MyClass:
    class NestedClass:
        pass

    class_attr = NestedClass()

[rechecked]
[stale]

[case testIncrementalWorksWithBasicProtocols]
import a
[file a.py]
from b import P

x: int
y: P[int]
x = y.meth()

class C:
    def meth(self) -> int:
        pass
y = C()

[file a.py.2]
from b import P

x: str
y: P[str]
x = y.meth()

class C:
    def meth(self) -> str:
        pass
y = C()
[file b.py]
from typing import Protocol, TypeVar

T = TypeVar('T', covariant=True)
class P(Protocol[T]):
    def meth(self) -> T:
        pass

[case testIncrementalSwitchFromNominalToStructural]
import a
[file a.py]
from b import B, fun
class C(B):
    def x(self) -> int: pass
    def y(self) -> int: pass
fun(C())

[file b.py]
from typing import Protocol
class B:
    def x(self) -> float: pass
def fun(arg: B) -> None:
    arg.x()

[file b.py.2]
from typing import Protocol
class B(Protocol):
    def x(self) -> float: pass
def fun(arg: B) -> None:
    arg.x()

[file a.py.3]
from b import fun
class C:
    def x(self) -> int: pass
    def y(self) -> int: pass
fun(C())
[out1]
[out2]
[out3]

[case testIncrementalSwitchFromStructuralToNominal]
import a
[file a.py]
from b import fun
class C:
    def x(self) -> int: pass
    def y(self) -> int: pass
fun(C())

[file b.py]
from typing import Protocol
class B(Protocol):
    def x(self) -> float: pass
def fun(arg: B) -> None:
    arg.x()

[file b.py.2]
from typing import Protocol
class B:
    def x(self) -> float: pass
def fun(arg: B) -> None:
    arg.x()

[out1]
[out2]
tmp/a.py:5: error: Argument 1 to "fun" has incompatible type "C"; expected "B"

[case testIncrementalWorksWithNamedTuple]
import foo

[file foo.py]
from mid import MyTuple
def accept_int(x: int) -> None: pass
accept_int(MyTuple(1, "b", "c").a)

[file mid.py]
from bar import MyTuple

[file bar.py]
from typing import NamedTuple
MyTuple = NamedTuple('MyTuple', [
    ('a', int),
    ('b', str),
    ('c', str)
])

[file bar.py.2]
from typing import NamedTuple
MyTuple = NamedTuple('MyTuple', [
    ('b', int),  # a and b are swapped
    ('a', str),
    ('c', str)
])

[rechecked bar, mid, foo]
[stale bar]
[out2]
tmp/foo.py:3: error: Argument 1 to "accept_int" has incompatible type "str"; expected "int"

[case testIncrementalWorksWithNestedNamedTuple]
import foo

[file foo.py]
from mid import Outer
def accept_int(x: int) -> None: pass
accept_int(Outer.MyTuple(1, "b", "c").a)

[file mid.py]
from bar import Outer

[file bar.py]
from typing import NamedTuple
class Outer:
    MyTuple = NamedTuple('MyTuple', [
        ('a', int),
        ('b', str),
        ('c', str)
    ])

[file bar.py.2]
from typing import NamedTuple
class Outer:
    MyTuple = NamedTuple('MyTuple', [
        ('b', int),  # a and b are swapped
        ('a', str),
        ('c', str)
    ])

[rechecked bar, mid, foo]
[stale bar]
[out2]
tmp/foo.py:3: error: Argument 1 to "accept_int" has incompatible type "str"; expected "int"

[case testIncrementalPartialSubmoduleUpdate]
# cmd: mypy -m a
# cmd2: mypy -m a a.c
# flags: --follow-imports=skip

[file a/__init__.py]
from .b import B
from .c import C

[file a/b.py]
class B: pass

[file a/c.py]
class C: pass

[file a/c.py.2]
class C: pass
pass

[rechecked a, a.c]
[stale a, a.c]
[out]

[case testIncrementalNestedClassRef]
import top

[file top.py]
from funcs import callee
from classes import Outer
def caller(a: Outer.Inner) -> None:
    callee(a)

[file funcs.py]
from classes import Outer
def callee(a: Outer.Inner) -> None:
    pass

[file classes.py]
class Outer:
    class Inner:
        pass

[file top.py.2]
from funcs import callee
from classes import Outer
def caller(a: Outer.Inner) -> int:
    callee(a)
    return 0

[case testIncrementalLoadsParentAfterChild]
# cmd: mypy -m r.s

[file r/__init__.py]
from . import s

[file r/m.py]
class R: pass

[file r/s.py]
from . import m
R = m.R
a = None  # type: R

[file r/s.py.2]
from . import m
R = m.R
a = None  # type: R

[case testIncrementalBaseClassAttributeConflict]
class A: pass
class B: pass

class X:
    attr = None  # type: A
class Y:
    attr = None  # type: B
class Z(X, Y): pass
[stale]
[out]
main:8: error: Definition of "attr" in base class "X" is incompatible with definition in base class "Y"
[out2]
main:8: error: Definition of "attr" in base class "X" is incompatible with definition in base class "Y"

[case testIncrementalFollowImportsSilent]
# flags: --follow-imports=silent
import a
[file a.py]
x = 0
[file a.py.2]
x = 0
x + ''

[case testIncrementalFollowImportsSkip]
# flags: --follow-imports=skip
import a
reveal_type(a.x)
[file a.py]
/
[file a.py.2]
//
[out]
main:3: error: Revealed type is 'Any'
[out2]
main:3: error: Revealed type is 'Any'

[case testIncrementalFollowImportsError]
# flags: --follow-imports=error
import a
[file a.py]
/
[file a.py.2]
//
[out1]
main:2: note: Import of 'a' ignored
main:2: note: (Using --follow-imports=error, module not passed on command line)
[out2]
main:2: note: Import of 'a' ignored
main:2: note: (Using --follow-imports=error, module not passed on command line)

[case testIncrementalFollowImportsVariable]
# flags: --config-file tmp/mypy.ini
import a
reveal_type(a.x)
[file a.py]
x = 0
[file mypy.ini]
[[mypy]
follow_imports = normal
[file mypy.ini.2]
[[mypy]
follow_imports = skip
[out1]
main:3: error: Revealed type is 'builtins.int'
[out2]
main:3: error: Revealed type is 'Any'

[case testIncrementalNamedTupleInMethod]
from ntcrash import nope
[file ntcrash.py]
from typing import NamedTuple
class C:
    def f(self) -> None:
        A = NamedTuple('A', [('x', int), ('y', int)])
[out1]
main:1: error: Module 'ntcrash' has no attribute 'nope'
[out2]
main:1: error: Module 'ntcrash' has no attribute 'nope'

[case testIncrementalNamedTupleInMethod2]
from ntcrash import nope
[file ntcrash.py]
from typing import NamedTuple
class C:
    class D:
        def f(self) -> None:
            A = NamedTuple('A', [('x', int), ('y', int)])
[out1]
main:1: error: Module 'ntcrash' has no attribute 'nope'
[out2]
main:1: error: Module 'ntcrash' has no attribute 'nope'

[case testIncrementalNamedTupleInMethod3]
from ntcrash import nope
[file ntcrash.py]
from typing import NamedTuple
class C:
    def a(self):
        class D:
            def f(self) -> None:
                A = NamedTuple('A', [('x', int), ('y', int)])
[out1]
main:1: error: Module 'ntcrash' has no attribute 'nope'
[out2]
main:1: error: Module 'ntcrash' has no attribute 'nope'

[case testIncrementalTypedDictInMethod]
from tdcrash import nope
[file tdcrash.py]
from mypy_extensions import TypedDict
class C:
    def f(self) -> None:
        A = TypedDict('A', {'x': int, 'y': int})
[builtins fixtures/dict.pyi]
[out1]
main:1: error: Module 'tdcrash' has no attribute 'nope'
[out2]
main:1: error: Module 'tdcrash' has no attribute 'nope'

[case testIncrementalTypedDictInMethod2]
from tdcrash import nope
[file tdcrash.py]
from mypy_extensions import TypedDict
class C:
    class D:
        def f(self) -> None:
            A = TypedDict('A', {'x': int, 'y': int})
[builtins fixtures/dict.pyi]
[out1]
main:1: error: Module 'tdcrash' has no attribute 'nope'
[out2]
main:1: error: Module 'tdcrash' has no attribute 'nope'

[case testIncrementalTypedDictInMethod3]
from tdcrash import nope
[file tdcrash.py]
from mypy_extensions import TypedDict
class C:
    def a(self):
        class D:
            def f(self) -> None:
                A = TypedDict('A', {'x': int, 'y': int})
[builtins fixtures/dict.pyi]
[out1]
main:1: error: Module 'tdcrash' has no attribute 'nope'
[out2]
main:1: error: Module 'tdcrash' has no attribute 'nope'

[case testIncrementalInnerClassAttrInMethod]
import crash
nonexisting
[file crash.py]
class C:
    def f(self) -> None:
        class A:
            pass
        self.a = A()
[out1]
main:2: error: Name 'nonexisting' is not defined
[out2]
main:2: error: Name 'nonexisting' is not defined

[case testIncrementalInnerClassAttrInMethodReveal]
import crash
reveal_type(crash.C().a)
reveal_type(crash.D().a)
[file crash.py]
from typing import TypeVar, Generic
T = TypeVar('T')
class C:
    def f(self) -> None:
        class A:
            pass
        self.a = A()
reveal_type(C().a)
class D:
    def f(self) -> None:
        class A:
            def g(self) -> None:
                class B(Generic[T]):
                    pass
                self.b = B[int]()
        self.a = A().b
reveal_type(D().a)
[out1]
tmp/crash.py:8: error: Revealed type is 'crash.A@5'
tmp/crash.py:17: error: Revealed type is 'crash.B@13[builtins.int*]'
main:2: error: Revealed type is 'crash.A@5'
main:3: error: Revealed type is 'crash.B@13[builtins.int*]'
[out2]
tmp/crash.py:8: error: Revealed type is 'crash.A@5'
tmp/crash.py:17: error: Revealed type is 'crash.B@13[builtins.int*]'
main:2: error: Revealed type is 'crash.A@5'
main:3: error: Revealed type is 'crash.B@13[builtins.int*]'

[case testGenericMethodRestoreMetaLevel]
from typing import Dict

d = {}  # type: Dict[str, int]
g = d.get  # This should not crash: see https://github.com/python/mypy/issues/2804
[builtins fixtures/dict.pyi]

[case testGenericMethodRestoreMetaLevel2]
from typing import TypeVar

T = TypeVar('T')

class D:
    def m(self, x: T) -> T:
        return x

g = D().m  # This should not crash: see https://github.com/python/mypy/issues/2804
[builtins fixtures/dict.pyi]

[case testGenericMethodRestoreMetaLevel3]
from typing import TypeVar
T = TypeVar('T')

class C:
    def m(self, x: T) -> T:
        return x

class D(C):
    def __init__(self) -> None:
        self.d = super().m # This should not crash: see https://github.com/python/mypy/issues/2804
[builtins fixtures/dict.pyi]

[case testIncrementalPerFileFlags]
# flags: --config-file tmp/mypy.ini
import a
[file a.py]
pass
[file mypy.ini]
[[mypy]
warn_no_return = False
[[mypy-a]
warn_no_return = True
[rechecked]

[case testIncrementalClassVar]
from typing import ClassVar
class A:
    x = None  # type: ClassVar
A().x = 0
[out1]
main:4: error: Cannot assign to class variable "x" via instance
[out2]
main:4: error: Cannot assign to class variable "x" via instance

[case testIncrementalClassVarGone]
import m
m.A().x = 0
[file m.py]
from typing import ClassVar
class A:
    x = None  # type: ClassVar[int]
[file m.py.2]
class A:
    x = None  # type: int
[out1]
main:2: error: Cannot assign to class variable "x" via instance

[case testCachingClassVar]
import b
[file a.py]
from typing import ClassVar
class A:
    x = None  # type: ClassVar[int]
[file b.py]
import a
[file b.py.2]
import a
a.A().x = 0
[out2]
tmp/b.py:2: error: Cannot assign to class variable "x" via instance

[case testSerializeTypedDict]
import b
reveal_type(b.x)
y: b.A
reveal_type(y)
[file b.py]
from mypy_extensions import TypedDict
A = TypedDict('A', {'x': int, 'y': str})
x: A
[builtins fixtures/dict.pyi]
[out1]
main:2: error: Revealed type is 'TypedDict('b.A', {'x': builtins.int, 'y': builtins.str})'
main:4: error: Revealed type is 'TypedDict('b.A', {'x': builtins.int, 'y': builtins.str})'
[out2]
main:2: error: Revealed type is 'TypedDict('b.A', {'x': builtins.int, 'y': builtins.str})'
main:4: error: Revealed type is 'TypedDict('b.A', {'x': builtins.int, 'y': builtins.str})'

[case testSerializeMetaclass]
import b
reveal_type(b.A.f())
m: b.M = b.A
reveal_type(b.a.f())
[file b.py]
from typing import Type

class M(type):
    def f(cls) -> int: return 0
class A(metaclass=M): pass
a: Type[A]
[out]
main:2: error: Revealed type is 'builtins.int'
main:4: error: Revealed type is 'builtins.int'
[out2]
main:2: error: Revealed type is 'builtins.int'
main:4: error: Revealed type is 'builtins.int'

[case testSerializeMetaclassInImportCycle1]
import b
import c
reveal_type(b.A.f())
m: c.M = b.A
reveal_type(b.a.f())
[file b.py]
from typing import Type
from c import M
class A(metaclass=M): pass
a: Type[A]
[file c.py]
class M(type):
    def f(cls) -> int: return 0
[out]
main:3: error: Revealed type is 'builtins.int'
main:5: error: Revealed type is 'builtins.int'
[out2]
main:3: error: Revealed type is 'builtins.int'
main:5: error: Revealed type is 'builtins.int'

-- TODO: Add another test for metaclass in import cycle (reversed from the above test).
--       This currently does not work.

[case testDeleteFile]
import n
[file n.py]
import m
[file m.py]
x = 1
[delete m.py.2]
[rechecked n]
[stale]
[out2]
tmp/n.py:1: error: Cannot find module named 'm'
tmp/n.py:1: note: (Perhaps setting MYPYPATH or using the "--ignore-missing-imports" flag would help)

[case testDeleteFileWithinCycle]
import a
[file a.py]
import b
[file b.py]
import c
[file c.py]
import a
[file a.py.2]
import c
[delete b.py.2]
[rechecked a, c]
[stale a]
[out2]

[case testThreePassesBasic]
import m
[file m.py]
def foo():
    pass
[file m.py.2]
def foo() -> None:
    pass
[file m.py.3]
def foo():
    pass
[rechecked m]
[stale m]
[rechecked2 m]
[stale2 m]
[out3]

[case testThreePassesErrorInThirdPass]
import m
[file m.py]
def foo():
    pass
[file m.py.2]
def foo() -> None:
    pass
[file m.py.3]
def foo() -> int:
    return ''
[rechecked m]
[stale m]
[rechecked2 m]
[stale2]
[out3]
tmp/m.py:2: error: Incompatible return value type (got "str", expected "int")

[case testThreePassesThirdPassFixesError]
import n
[file n.py]
import m
x = m.foo(1)
[file m.py]
def foo(x):
    pass
[file m.py.2]
def foo() -> str:
    pass
[file m.py.3]
def foo(x) -> int:
    pass
[rechecked m, n]
[stale m]
[rechecked2 m, n]
[stale2 m, n]
[out2]
tmp/n.py:2: error: Too many arguments for "foo"
[out3]

--
-- Quick mode
--

[case testQuickAndDirtyInterfaceChangeDoesNotPropagate]
# flags: --quick-and-dirty
import b, c
[file a.py]
def a(): pass
[file b.py]
import a
import c
[file c.py]
import a
import b
[file a.py.2]
def a(x): pass
[rechecked a]
[stale a]

[case testQuickAndDirtyDoesNotInvalidateImportCycle]
# flags: --quick-and-dirty
import b, c
[file a.py]
def a(): pass
[file b.py]
import a
import c
[file c.py]
import a
import b
[file b.py.2]
import a
import c
x = 0
[rechecked b]
[stale b]

[case testQuickAndDirtySwitchToIncrementalMode]
# flags: --quick-and-dirty
# flags2: --incremental
import a, b
[file a.py]
import b
[file b.py]
import a
[rechecked a, b, builtins]
[stale a, b, builtins]

[case testQuickAndDirtyFixErrorInExistingFunction]
# flags: --quick-and-dirty
import a, b
[file a.py]
import b
def foo() -> int: return ''
[file b.py]
import a
[file a.py.2]
def foo() -> int: return 0
[out1]
tmp/a.py:2: error: Incompatible return value type (got "str", expected "int")
[out2]
[rechecked a]
[stale a]

[case testQuickAndDirtyIntroduceErrorInNewFunction]
# flags: --quick-and-dirty
import a, b
[file a.py]
import b
[file b.py]
import a
[file a.py.2]
import b
def foo() -> int: return ''
[out1]
[out2]
tmp/a.py:2: error: Incompatible return value type (got "str", expected "int")
[rechecked a]
[stale]

[case testQuickAndDirtyPersistingError]
# flags: --quick-and-dirty
import a, b
[file a.py]
import b
def foo() -> int: return ''
[file b.py]
import a
[file a.py.2]
import b
def foo() -> int: return 0.5
[out1]
tmp/a.py:2: error: Incompatible return value type (got "str", expected "int")
[out2]
tmp/a.py:2: error: Incompatible return value type (got "float", expected "int")
[rechecked a]
[stale]

[case testQuickAndDirtyIntroduceReferencesWithinCycle]
# flags: --quick-and-dirty
import a, b
[file a.py]
import b
[file b.py]
import a
class C: pass
def f() -> int: pass
[file a.py.2]
import b
reveal_type(b.C)
reveal_type(b.f)
[out1]
[out2]
tmp/a.py:2: error: Revealed type is 'def () -> b.C'
tmp/a.py:3: error: Revealed type is 'def () -> builtins.int'
[rechecked a]
[stale]

[case testQuickAndDirtyIntroduceReferencesWithinCycle2]
# flags: --quick-and-dirty
import a, b
[file a.py]
import b
class C: pass
def f() -> int: pass
[file b.py]
import a
[file b.py.2]
import a
reveal_type(a.C)
reveal_type(a.f)
[out1]
[out2]
tmp/b.py:2: error: Revealed type is 'def () -> a.C'
tmp/b.py:3: error: Revealed type is 'def () -> builtins.int'
[rechecked b]
[stale]

[case testQuickAndDirtyIntroduceReferencesWithinCycleNoError]
# flags: --quick-and-dirty
import a, b, c
[file a.py]
import b
[file b.py]
import a
class C: pass
def f() -> int: pass
[file c.py]
[file a.py.2]
import b
def g() -> b.C: pass
h = b.f
[file c.py.3]
import a
reveal_type(a.g)
reveal_type(a.h)
[out1]
[out2]
[out3]
tmp/c.py:2: error: Revealed type is 'def () -> b.C'
tmp/c.py:3: error: Revealed type is 'def () -> builtins.int'
[rechecked a]
[stale a]
[rechecked2 c]
[stale2]

[case testQuickAndDirtyIntroduceReferencesWithinCycleNoError2]
# flags: --quick-and-dirty
import a, b, c
[file a.py]
import b
class C: pass
def f() -> int: pass
[file b.py]
import a
[file c.py]
[file b.py.2]
import a
def g() -> a.C: pass
h = a.f
[file c.py.3]
import b
reveal_type(b.g)
reveal_type(b.h)
[out1]
[out2]
[out3]
tmp/c.py:2: error: Revealed type is 'def () -> a.C'
tmp/c.py:3: error: Revealed type is 'def () -> builtins.int'
[rechecked b]
[stale b]
[rechecked2 c]
[stale2]

-- (The behavior for blockers is actually no different than in regular incremental mode)
[case testQuickAndDirtyBlockerOnFirstRound]
# flags: --quick-and-dirty
import a, b
[file a.py]
import b
class B(C): pass
class C(B): pass  # blocker
[file b.py]
import a
[file a.py.2]
import b
class B: pass
class C(B): pass
[out1]
tmp/a.py:3: error: Cycle in inheritance hierarchy
[out2]
[rechecked a, b]
[stale a, b]

[case testQuickAndDirtyBlockerOnSecondRound]
# flags: --quick-and-dirty
import a, b
[file a.py]
import b
class B: pass
class C(B): pass
[file b.py]
import a
[file a.py.2]
import b
class B(C): pass
class C(B): pass  # blocker
[out1]
[out2]
tmp/a.py:3: error: Cycle in inheritance hierarchy
[rechecked a, b]
[stale a, b]

[case testQuickAndDirtyRenameFunctionInTwoModules]
# flags: --quick-and-dirty
import a, b, c, d
[file a.py]
import d
def f(): pass
[file b.py]
from a import f
[file c.py]
from b import f
[file d.py]
from c import f
[file a.py.2]
import d
def g(): pass  # renamed f to g
[file c.py.2]
from a import g

[case testQuickAndDirtyUnmodifiedModuleDoesNotGenerateError]
# flags: --quick-and-dirty
import a, b, c, d
[file a.py]
import d
class C:
    def f(self): pass
[file b.py]
from a import C
[file c.py]
from b import C
[file d.py]
from c import C
C().f()  # no error because unmodified
[file a.py.2]
import d
class C:
    def g(self): pass  # renamed f to g
[file c.py.2]
from a import C
[out1]
[out2]

[case testQuickAndDirtyUnmodifiedModuleDoesNotGenerateError2]
# flags: --quick-and-dirty
import a, b, c
[file a.py]
import c
class C:
    x = 0
[file b.py]
import a
x = a.C.x  # type: int
[file c.py]
import b
x = b.x
[file a.py.2]
import c
class C:
    pass  # Removed x
[out1]
[out2]
[rechecked a]
[stale a]

[case testQuickAndDirtyTypeAliasReference]
# flags: --quick-and-dirty
import a, b
[file a.py]
import b
def f(x: b.S) -> b.S: return x
[file b.py]
import a
S = str
[file a.py.2]
import b
def f(x: b.S) -> int: return 0

[case testQuickAndDirtyNamedTupleReference]
# flags: --quick-and-dirty
import a, b
[file a.py]
import b
def f(x: b.P) -> b.P: return x
[file b.py]
from typing import NamedTuple
import a
P = NamedTuple('P', (('x', int),))
[file a.py.2]
import b
def f(x: b.P) -> int: return 0

[case testQuickAndDirtyTypeVarReference]
# flags: --quick-and-dirty
import a, b
[file a.py]
import b
def f(x: b.T) -> b.T: return x
[file b.py]
from typing import TypeVar
import a
T = TypeVar('T')
[file a.py.2]
import b
def f(x: b.T) -> int: return 0

[case testQuickAndDirtyDeleteFunctionUsedByOtherModule]
# flags: --quick-and-dirty
import a
[file a.py]
from b import f
[file b.py]
import a
def f() -> int: pass
a.f()
[file b.py.2]
import a
reveal_type(a.f)
[out2]
tmp/b.py:2: error: Revealed type is 'def () -> <stale cache: consider running mypy without --quick>'

[case testQuickAndDirtyDeleteClassUsedInAnnotation]
# flags: --quick-and-dirty
import a
[file a.py]
import b
def f() -> b.C: pass
[file b.py]
import a
class C: pass
[file b.py.2]
import a
reveal_type(a.f)
a.f().x
[out2]
tmp/b.py:2: error: Revealed type is 'def () -> <stale cache: consider running mypy without --quick>'
tmp/b.py:3: error: "<stale cache: consider running mypy without --quick>" has no attribute "x"

[case testQuickAndDirtyDeleteSuperClass]
# flags: --quick-and-dirty
import a
[file a.py]
from b import Foo
z = (1, Foo())

class Bar:
    pass
[file b.py]
from e import Quux
class Baz:
    pass
class Foo(Baz, Quux):
    pass
[file e.py]
from a import Bar
class Quux(Bar):
    pass

[file a.py.2]
from b import Foo
z = (1, Foo())
[out]
[out2]

[case testQuickAndDirtyDeleteClassUsedAsBase]
# flags: --quick-and-dirty
import a
[file a.py]
import b
class D(b.C): pass
[file b.py]
import a
class C: pass
[file b.py.2]
import a
reveal_type(a.D)
a.D().x
[out2]
tmp/b.py:2: error: Revealed type is 'def () -> a.D'
tmp/b.py:3: error: "D" has no attribute "x"

[case testQuickAndDirtyDeleteNestedClassUsedInAnnotation]
# flags: --quick-and-dirty
import a
[file a.py]
import b
def f() -> b.C.D: pass
[file b.py]
import a
class C:
    class D: pass
[file b.py.2]
import a
class C:
    pass
reveal_type(a.f)
a.f().x
[out2]
tmp/b.py:4: error: Revealed type is 'def () -> <stale cache: consider running mypy without --quick>'
tmp/b.py:5: error: "<stale cache: consider running mypy without --quick>" has no attribute "x"

[case testQuickAndDirtyTurnGenericClassIntoNonGeneric-skip]
# flags: --quick-and-dirty
import a
[file a.py]
import b
def f() -> b.C[int]: pass
[file b.py]
from typing import TypeVar, Generic
import a
T = TypeVar('T')
class C(Generic[T]): pass
[file b.py.2]
import a
class C: pass
reveal_type(a.f)
c: C
d = a.f()
c = d
d = c
[out2]
# TODO: Crashes (https://github.com/python/mypy/issues/3279)

[case testQuickAndDirtyTurnClassIntoGenericOne-skip]
# flags: --quick-and-dirty
import a
[file a.py]
import b
def f() -> b.C: pass
[file b.py]
import a
class C: pass
[file b.py.2]
from typing import TypeVar, Generic
import a
T = TypeVar('T')
class C(Generic[T]): pass
reveal_type(a.f)
c: C[int]
d = a.f()
d = c
c = d
[out2]
# TODO: Crashes (https://github.com/python/mypy/issues/3279)

[case testQuickAndDirtyDeleteTypeVarUsedInAnnotation]
# flags: --quick-and-dirty
import a
[file a.py]
import b
def f(x: b.T) -> b.T: return x
[file b.py]
from typing import TypeVar
import a
T = TypeVar('T')
[file b.py.2]
import a
reveal_type(a.f)
reveal_type(a.f(1))
[out2]
tmp/b.py:2: error: Revealed type is 'def [b.T] (x: b.T`-1) -> b.T`-1'
tmp/b.py:3: error: Revealed type is 'builtins.int*'

[case testQuickAndDirtyDeleteNewTypeUsedInAnnotation]
# flags: --quick-and-dirty
import a
[file a.py]
import b
def f() -> b.C: pass
[file b.py]
from typing import NewType
import a
C = NewType('C', int)
[file b.py.2]
import a
reveal_type(a.f)
a.f().x
[out2]
tmp/b.py:2: error: Revealed type is 'def () -> <stale cache: consider running mypy without --quick>'
tmp/b.py:3: error: "<stale cache: consider running mypy without --quick>" has no attribute "x"

[case testQuickAndDirtyChangeClassIntoFunction]
# flags: --quick-and-dirty
import a
[file a.py]
import b
def f() -> b.C: pass
[file b.py]
import a
class C: pass
[file b.py.2]
import a
def C() -> None: pass
reveal_type(a.f)
a.f().x
[out2]
tmp/b.py:3: error: Revealed type is 'def () -> <stale cache: consider running mypy without --quick>'
tmp/b.py:4: error: "<stale cache: consider running mypy without --quick>" has no attribute "x"

[case testQuickAndDirtyChangeClassIntoVariable]
# flags: --quick-and-dirty
import a
[file a.py]
import b
def f() -> b.C: pass
[file b.py]
import a
class C: pass
[file b.py.2]
import a
C = 0
reveal_type(a.f)
a.f().x
[out2]
tmp/b.py:3: error: Revealed type is 'def () -> <stale cache: consider running mypy without --quick>'
tmp/b.py:4: error: "<stale cache: consider running mypy without --quick>" has no attribute "x"

[case testQuickAndDirtyAddFile]
# flags: --quick-and-dirty
import a
[file a.py]
import b
x = ''
[file b.py]
import a
[file b.py.2]
import c
reveal_type(c.x)
[file c.py.2]
import a
x = 1
reveal_type(a.x)
[rechecked b, c]
[stale]
[out2]
tmp/c.py:3: error: Revealed type is 'builtins.str'
tmp/b.py:2: error: Revealed type is 'builtins.int'

[case testQuickAndDirtyDeleteFile]
# flags: --quick-and-dirty
import b
[file a.py]
def f() -> None: pass
[file b.py]
import a
a.f()
[delete a.py.2]
[file b.py.3]
import a
a.f() # Comment change
[file b.py.4]
# Remove import
[rechecked b]
[stale]
[rechecked2 b]
[stale2]
[rechecked3 b]
[stale3 b]
[out2]
tmp/b.py:1: error: Cannot find module named 'a'
tmp/b.py:1: note: (Perhaps setting MYPYPATH or using the "--ignore-missing-imports" flag would help)
[out3]
tmp/b.py:1: error: Cannot find module named 'a'
tmp/b.py:1: note: (Perhaps setting MYPYPATH or using the "--ignore-missing-imports" flag would help)
[out4]

[case testQuickAndDirtyRenameModule]
# flags: --quick-and-dirty
import a
[file a.py]
import b
b.f()
[file b.py]
def f() -> None: pass
[delete b.py.2]
[file c.py.2]
def f() -> None: pass
[file a.py.2]
import c
c.f(1)
[file c.py.3]
def f() -> None: pass # comment change
[file c.py.4]
def f(x) -> None: pass
[out]
[out2]
tmp/a.py:2: error: Too many arguments for "f"
[out3]
tmp/a.py:2: error: Too many arguments for "f"
[out4]
[rechecked a, c]
[stale c]
[rechecked2 a, c]
[stale2]
[rechecked3 a, c]
[stale3 a, c]

[case testQuickAndDirtyMultiplePasses]
# flags: --quick-and-dirty
import a
[file a.py]
import b
b.f()
[file b.py]
def f() -> None: pass
[file b.py.2]
# Write cache file but the error in a is not caught yet.
def f(x) -> None: pass
[file a.py.3]
# Editing a triggers the error.
import b
b.f()
[rechecked b]
[rechecked2 a]
[out2]
[out3]
tmp/a.py:3: error: Too few arguments for "f"

[case testQuickAndDirtySerializeStaleType]
# flags: --quick-and-dirty
import a, c
[file a.py]
import b
def f() -> b.C: pass
[file b.py]
import a
class C: pass
[file c.py]
[file b.py.2]
import a
x = a.f()
[file c.py.3]
import b
reveal_type(b.x)
def g(x: object) -> None: pass
g(b.x)
b.x.y
[rechecked b]
[stale b]
[rechecked2 c]
[stale2]
[out3]
tmp/c.py:2: error: Revealed type is '<stale cache: consider running mypy without --quick>'
tmp/c.py:5: error: "<stale cache: consider running mypy without --quick>" has no attribute "y"

[case testCacheDeletedAfterErrorsFound]
import a
[file a.py]
from b import x
[file b.py]
from c import x
[file c.py]
x = 1
[file c.py.2]
1 + 1
[file a.py.3]
from b import x
1 + 1
[out]
[out2]
tmp/b.py:1: error: Module 'c' has no attribute 'x'
[out3]
tmp/b.py:1: error: Module 'c' has no attribute 'x'

[case testCacheDeletedAfterErrorsFound2]
import a
[file a.py]
from b import x
[file b.py]
from c import C
x: C
[file c.py]
class C: pass
[file c.py.2]
def C(): pass
[file a.py.3]
from b import x
1 + 1
[out]
[out2]
tmp/b.py:2: error: Invalid type "c.C"
[out3]
tmp/b.py:2: error: Invalid type "c.C"

[case testCacheDeletedAfterErrorsFound3]
import a
[file a.py]
import b
b.f()
[file b.py]
def f() -> None: pass
[file b.py.2]
def f(x) -> None: pass
[out]
[out2]
tmp/a.py:2: error: Too few arguments for "f"
[out3]
tmp/a.py:2: error: Too few arguments for "f"

[case testCacheDeletedAfterErrorsFound4]
import a
[file a.py]
from b import x
[file b.py]
from c import x
[file c.py]
from d import x
[file d.py]
x = 1
[file d.py.2]
1 + 1
[file a.py.3]
from b import x
1 + 1
[out]
[out2]
tmp/c.py:1: error: Module 'd' has no attribute 'x'
[out3]
tmp/c.py:1: error: Module 'd' has no attribute 'x'

[case testNoCrashOnDeletedWithCacheOnCmdline]
# cmd: mypy -m nonexistent
# cmd2: mypy -m nonexistent
[file nonexistent.py]
[delete nonexistent.py.2]
[out]
[out2]
mypy: can't read file 'tmp/nonexistent.py': No such file or directory

[case testNoCrashOnDoubleImportAliasQuick]
# cmd: mypy -m e
# cmd2: mypy -m c
# cmd3: mypy -m e
# flags: --quick
[file c.py]
from typing import List
Alias = List[int]
[file c.py.2]
from typing import List
Alias = int

[file d.py]
from c import Alias

[file e.py]
from d import Alias
[file e.py.3]
from d import Alias
x: Alias
[out3]
[builtins fixtures/list.pyi]

[case testSerializeAbstractPropertyIncremental]
from abc import abstractmethod
import typing
class A:
    @property
    def f(self) -> int:
        return 1
    @f.setter  # type: ignore
    @abstractmethod
    def f(self, x: int) -> None:
        pass
a = A()
[builtins fixtures/property.pyi]

[case testSerializeAbstractPropertyDisallowUntypedIncremental]
# flags: --disallow-untyped-defs
from abc import abstractmethod
import typing
class A:
    @property
    def f(self) -> int:
        return 1
    @f.setter  # type: ignore
    @abstractmethod
    def f(self, x: int) -> None:
        pass
a = A()
[builtins fixtures/property.pyi]

[case testClassNamesResolutionCrashAccess]
import mod

[file mod.py]
class C:
    def __init__(self) -> None:
        self.int = ''

    def f(self, f: int) -> None:
        pass

[file mod.py.2]
class C:
    def __init__(self) -> None:
        self.int = ''

    def f(self, f: int) -> None:
        f.x

[out]
[out2]
tmp/mod.py:6: error: "int" has no attribute "x"

[case testClassNamesResolutionCrashReadCache]
import mod

[file mod.py]
import submod

[file mod.py.2]
from submod import C

c = C()
reveal_type(c.int)
reveal_type(c.y)

[file submod.py]
from typing import List

class C:
    def __init__(self) -> None:
        self.int = []  # type: List[int]

    def f(self, f: int) -> None:
        self.y = f

[builtins fixtures/list.pyi]
[out]
[out2]
tmp/mod.py:4: error: Revealed type is 'builtins.list[builtins.int]'
tmp/mod.py:5: error: Revealed type is 'builtins.int'

[case testClassNamesResolutionCrashReveal]
import mod

[file mod.py]
class Foo(object):

    def __init__(self) -> None:
        self.bytes = b"foo"

    def bar(self, f: bytes):
        pass

foo = Foo()
foo.bar(b"test")

[file mod.py.2]
class Foo(object):

    def __init__(self) -> None:
        self.bytes = b"foo"

    def bar(self, f: bytes):
        reveal_type(f)

foo = Foo()
foo.bar(b"test")
[out]
[out2]
tmp/mod.py:7: error: Revealed type is 'builtins.bytes'

[case testIncrementalWithSilentImports]
# cmd: mypy -m a
# cmd2: mypy -m b
# flags: --follow-imports=silent
[file a.py]
import b

b.foo(1, 2)

[file b.py]
def foo(a: int, b: int) -> str:
    return a + b

[out1]
[out2]
tmp/b.py:2: error: Incompatible return value type (got "int", expected "str")

[case testForwardNamedTupleToUnionWithOtherNamedTUple]
from typing import NamedTuple, Union

class Person(NamedTuple):
    name: Union[str, "Pair"]

class Pair(NamedTuple):
    first: str
    last: str

Person(name=Pair(first="John", last="Doe"))
[out]

[case testNoCrashForwardRefToBrokenDoubleNewTypeIncremental]
from typing import Any, List, NewType

Foo = NewType('NotFoo', int) # type: ignore
Foos = NewType('Foos', List[Foo]) # type: ignore

def frob(foos: List[Foos]) -> None:
    pass
[builtins fixtures/list.pyi]
[out]

[case testNoCrashForwardRefOverloadIncremental]
from typing import overload, List

@overload
def f(x: int) -> int: ...
@overload
def f(x: F) -> F: ...
def f(x):
    pass

F = List[int]
[builtins fixtures/list.pyi]
[out]

[case testNoCrashForwardRefOverloadIncrementalClass]
from typing import overload, Tuple, NamedTuple

x: C
class C:
    @overload
    def f(self, x: str) -> N: pass
    @overload
    def f(self, x: int) -> int: pass
    def f(self, x):
        pass

class N(NamedTuple):
    x: A
A = Tuple[int]
[builtins fixtures/tuple.pyi]
[out]

[case testNewTypeFromForwardNamedTupleIncremental]
from typing import NewType, NamedTuple, Tuple

NT = NewType('NT', N)
class N(NamedTuple):
    x: int

x: NT = N(1) # type: ignore
x = NT(N(1))
[out]

[case testNewTypeFromForwardTypedDictIncremental]
from typing import NewType, Tuple, Dict
from mypy_extensions import TypedDict

NT = NewType('NT', N) # type: ignore
class N(TypedDict):
    x: A
A = Dict[str, int]
[builtins fixtures/dict.pyi]
[out]

-- Some crazy selef-referential named tuples, types dicts, and aliases
-- to be sure that everything can be _serialized_ (i.e. ForwardRef's are removed).
-- For this reason errors are silenced (tests with # type: ignore have equivalents in other files)

[case testForwardTypeAliasInBase1]
from typing import List
class C(List['A']):
    pass

A = List[int]
x: int = C()[0][0]
[builtins fixtures/list.pyi]
[out]

[case testForwardTypeAliasInBase2]
from typing import List, Generic, TypeVar, NamedTuple
T = TypeVar('T')

class C(A, B): #type: ignore
    pass
class G(Generic[T]): pass
A = G[C]
class B(NamedTuple):
    x: int

C().x
C()[0]
[builtins fixtures/list.pyi]
[out]

[case testSerializeRecursiveAliases1]
from typing import Type, Callable, Union

A = Union[A, int]  # type: ignore
B = Callable[[B], int] # type: ignore
C = Type[C] # type: ignore
[out]

[case testSerializeRecursiveAliases2]
from typing import Type, Callable, Union

A = Union[B, int]  # type: ignore
B = Callable[[C], int] # type: ignore
C = Type[A] # type: ignore
[out]

[case testSerializeRecursiveAliases3]
from typing import Type, Callable, Union, NamedTuple

A = Union[B, int]  # type: ignore
B = Callable[[C], int] # type: ignore
class C(NamedTuple): # type: ignore
    x: A
[out]

[case testGenericTypeAliasesForwardAnyIncremental1]
from typing import TypeVar, Generic
T = TypeVar('T')
S = TypeVar('S')
IntNode = Node[int, S]
AnyNode = Node[S, T]

class Node(Generic[T, S]):
    def __init__(self, x: T, y: S) -> None:
        self.x = x
        self.y = y

def output() -> IntNode[str]:
    return Node(1, 'x')
x = output() # type: IntNode

y = None # type: IntNode
y.x = 1
y.y = 1
y.y = 'x'

z = Node(1, 'x') # type: AnyNode
[out]

[case testGenericTypeAliasesForwardAnyIncremental2]
from typing import TypeVar, Generic
T = TypeVar('T')
S = TypeVar('S')

class Node(Generic[T, S]):
    def __init__(self, x: T, y: S) -> None:
        self.x = x
        self.y = y

def output() -> IntNode[str]:
    return Node(1, 'x')
x = output() # type: IntNode

y = None # type: IntNode
y.x = 1
y.y = 1
y.y = 'x'

z = Node(1, 'x') # type: AnyNode
IntNode = Node[int, S]
AnyNode = Node[S, T]
[out]

[case testNamedTupleForwardAsUpperBoundSerialization]
from typing import NamedTuple, TypeVar, Generic
T = TypeVar('T', bound='M')
class G(Generic[T]):
    x: T

yg: G[M]
z: int = G[M]().x.x
z = G[M]().x[0]
M = NamedTuple('M', [('x', int)])
[out]

[case testSelfRefNTIncremental1]
from typing import Tuple, NamedTuple

Node = NamedTuple('Node', [ # type: ignore
        ('name', str),
        ('children', Tuple['Node', ...]),
    ])
n: Node
[builtins fixtures/tuple.pyi]

[case testSelfRefNTIncremental2]
from typing import Tuple, NamedTuple

A = NamedTuple('A', [ # type: ignore
        ('x', str),
        ('y', Tuple['B', ...]),
    ])
class B(NamedTuple): # type: ignore
    x: A
    y: int

n: A
[builtins fixtures/tuple.pyi]

[case testSelfRefNTIncremental3]
from typing import NamedTuple, Tuple

class B(NamedTuple): # type: ignore
    x: Tuple[A, int]
    y: int
A = NamedTuple('A', [ # type: ignore
        ('x', str),
        ('y', 'B'),
    ])
n: B
m: A
lst = [m, n]
[builtins fixtures/tuple.pyi]

[case testSelfRefNTIncremental4]
from typing import NamedTuple

class B(NamedTuple): # type: ignore
    x: A
    y: int
class A(NamedTuple): # type: ignore
    x: str
    y: B

n: A
[builtins fixtures/tuple.pyi]

[case testSelfRefNTIncremental5]
from typing import NamedTuple

B = NamedTuple('B', [ # type: ignore
        ('x', A),
        ('y', int),
    ])
A = NamedTuple('A', [ # type: ignore
        ('x', str),
        ('y', 'B'),
    ])
n: A
def f(m: B) -> None: pass
[builtins fixtures/tuple.pyi]

[case testCrashWithPartialGlobalAndCycle]
import bar

[file foo.py]
import bar
my_global_dict = {}  # type: ignore
def external_func_0() -> None:
    global my_global_dict
    bar.external_list
    my_global_dict[12] = 0

[file bar.py]
import foo

external_list = [0]

[builtins fixtures/dict.pyi]

[case testIncrementalCrashOnTypeWithFunction]
import a
[file a.py]
import b
[file a.py.2]
from b import x

[file b.py]
from typing import TypeVar, Type
T = TypeVar('T')

def tp(arg: T) -> Type[T]:
    pass
def func(x: int) -> int:
    pass

x = tp(func)
[out]
[out2]

[case testReprocessModuleEvenIfInterfaceHashDoesNotChange]
import a
import d

[file a.py]
import b
x: b.c.A
x = b.c.A()

[file b.py]
import c

[file c.py]
class A:
    x = 1

[file d.py]
import a
def f() -> None: pass

[file a.py.2]
import b
x: b.c.A

[file c.py.3]
class A:
    x = 2

[file d.py.4]
import a
def f() -> None:
    from c import A
    a.x = [A(), a.x][0]

[builtins fixtures/list.pyi]
[stale]
[rechecked a]
[stale2]
[rechecked2 c]
[stale3]
[rechecked3 d]
[out1]
[out2]
[out3]
[out4]

[case testTreeShadowingViaParentPackage]
import m.semanal

[file m/__init__.py]
pass

[file m/nodes.py]
if False:
    import m.types
    import m.semanal
class Node:
    line: int
class FuncBase(Node):
    type: m.types.Type
class OverloadedFuncDef(FuncBase): pass

[file m/types.py]
from m.nodes import Node
class Type(Node): pass
class Overloaded(Type): pass

[file m/semanal.py]
from m.nodes import OverloadedFuncDef
from m.types import Overloaded

class C:
    def func(self, defn: OverloadedFuncDef):
        defn.type = Overloaded()
        defn.type.line = 0

[file m/nodes.py.2]
if False:
    import m.types
    import m.semanal
class Node:
    line: int
class FuncBase(Node):
    type: m.types.Type
class OverloadedFuncDef(FuncBase): pass
extra = 1

[file m/types.py.2]
from m.nodes import Node
class Type(Node): pass
class Overloaded(Type): pass
extra = 1
[builtins fixtures/list.pyi]

[file m/semanal.py.2]
from m.nodes import OverloadedFuncDef
from m.types import Overloaded

class C:
    def func(self, defn: OverloadedFuncDef):
        defn.type = Overloaded()
        defn.type.line = 0

extra = 1

[out1]
[out2]

[case testErrorsAffectDependentsOnly]
# cmd: mypy -m m.a m.b m.c
[file m/__init__.py]
[file m/a.py]
1 + ''  # Deliberate error
[file m/b.py]
import m.a  # Depends on module with error
[file m/c.py]
import m  # No error here
[rechecked m.a, m.b]
[out1]
tmp/m/a.py:1: error: Unsupported operand types for + ("int" and "str")
[out2]
tmp/m/a.py:1: error: Unsupported operand types for + ("int" and "str")

[case testDisallowAnyExprIncremental]
# cmd: mypy -m main
# flags:  --disallow-any-expr

[file ns.py]
class Namespace:
    def __init__(self):
        self.user = 0

[file main.py]
import ns
user = ns.Namespace.user

[out1]
tmp/main.py:2: error: Expression has type "Any"

[out2]
tmp/main.py:2: error: Expression has type "Any"

[case testIncrementalStrictOptional]
# flags: --strict-optional
import a
1 + a.foo()
[file a.py]
def foo() -> int: return 0
[file a.py.2]
from typing import Optional
def foo() -> Optional[int]: return 0
[out1]
[out2]
main:3: error: Unsupported operand types for + ("int" and "Optional[int]")

[case testAttrsIncrementalSubclassingCached]
from a import A
import attr
@attr.s(auto_attribs=True)
class B(A):
    e: str = 'e'
a = B(5, [5], 'foo')
a.a = 6
a._b = [2]
a.c = 'yo'
a._d = 22
a.e = 'hi'

[file a.py]
import attr
import attr
from typing import List, ClassVar
@attr.s(auto_attribs=True)
class A:
    a: int
    _b: List[int]
    c: str = '18'
    _d: int = attr.ib(validator=None, default=18)
    E = 7
    F: ClassVar[int] = 22

[builtins fixtures/list.pyi]
[out1]
[out2]

[case testAttrsIncrementalSubclassingCachedConverter]
from a import A
import attr
@attr.s
class B(A):
    pass
reveal_type(B)

[file a.py]
def converter(s:int) -> str:
    return 'hello'

import attr
@attr.s
class A:
    x: str = attr.ib(converter=converter)

[builtins fixtures/list.pyi]
[out1]
main:6: error: Revealed type is 'def (x: builtins.int) -> __main__.B'

[out2]
main:6: error: Revealed type is 'def (x: builtins.int) -> __main__.B'

[case testAttrsIncrementalSubclassingCachedType]
from a import A
import attr
@attr.s
class B(A):
    pass
reveal_type(B)

[file a.py]
import attr
@attr.s
class A:
    x = attr.ib(type=int)

[builtins fixtures/list.pyi]
[out1]
main:6: error: Revealed type is 'def (x: builtins.int) -> __main__.B'
[out2]
main:6: error: Revealed type is 'def (x: builtins.int) -> __main__.B'

[case testAttrsIncrementalArguments]
from a import Frozen, NoInit, NoCmp
f = Frozen(5)
f.x = 6

g = NoInit()

Frozen(1) < Frozen(2)
Frozen(1) <= Frozen(2)
Frozen(1) > Frozen(2)
Frozen(1) >= Frozen(2)

NoCmp(1) < NoCmp(2)
NoCmp(1) <= NoCmp(2)
NoCmp(1) > NoCmp(2)
NoCmp(1) >= NoCmp(2)

[file a.py]
import attr
@attr.s(frozen=True)
class Frozen:
    x: int = attr.ib()
@attr.s(init=False)
class NoInit:
    x: int = attr.ib()
@attr.s(cmp=False)
class NoCmp:
    x: int = attr.ib()

[builtins fixtures/list.pyi]
[rechecked]
[stale]
[out1]
main:3: error: Property "x" defined in "Frozen" is read-only
main:12: error: Unsupported left operand type for < ("NoCmp")
main:13: error: Unsupported left operand type for <= ("NoCmp")
main:14: error: Unsupported left operand type for > ("NoCmp")
main:15: error: Unsupported left operand type for >= ("NoCmp")

[out2]
main:3: error: Property "x" defined in "Frozen" is read-only
main:12: error: Unsupported left operand type for < ("NoCmp")
main:13: error: Unsupported left operand type for <= ("NoCmp")
main:14: error: Unsupported left operand type for > ("NoCmp")
main:15: error: Unsupported left operand type for >= ("NoCmp")

[case testAttrsIncrementalDunder]
from a import A
reveal_type(A)  # E: Revealed type is 'def (a: builtins.int) -> a.A'
reveal_type(A.__eq__)  # E: Revealed type is 'def (self: a.A, other: builtins.object) -> builtins.bool'
reveal_type(A.__ne__)  # E: Revealed type is 'def (self: a.A, other: builtins.object) -> builtins.bool'
reveal_type(A.__lt__)  # E: Revealed type is 'def [AT] (self: AT`1, other: AT`1) -> builtins.bool'
reveal_type(A.__le__)  # E: Revealed type is 'def [AT] (self: AT`1, other: AT`1) -> builtins.bool'
reveal_type(A.__gt__)  # E: Revealed type is 'def [AT] (self: AT`1, other: AT`1) -> builtins.bool'
reveal_type(A.__ge__)  # E: Revealed type is 'def [AT] (self: AT`1, other: AT`1) -> builtins.bool'

A(1) < A(2)
A(1) <= A(2)
A(1) > A(2)
A(1) >= A(2)
A(1) == A(2)
A(1) != A(2)

A(1) < 1  # E: Unsupported operand types for < ("A" and "int")
A(1) <= 1  # E: Unsupported operand types for <= ("A" and "int")
A(1) > 1  # E: Unsupported operand types for > ("A" and "int")
A(1) >= 1  # E: Unsupported operand types for >= ("A" and "int")
A(1) == 1
A(1) != 1

1 < A(1)  # E: Unsupported operand types for > ("A" and "int")
1 <= A(1)  # E: Unsupported operand types for >= ("A" and "int")
1 > A(1)  # E: Unsupported operand types for < ("A" and "int")
1 >= A(1)  # E: Unsupported operand types for <= ("A" and "int")
1 == A(1)
1 != A(1)

[file a.py]
from attr import attrib, attrs
@attrs(auto_attribs=True)
class A:
    a: int

[builtins fixtures/attr.pyi]
[rechecked]
[stale]
[out2]
main:2: error: Revealed type is 'def (a: builtins.int) -> a.A'
main:3: error: Revealed type is 'def (self: a.A, other: builtins.object) -> builtins.bool'
main:4: error: Revealed type is 'def (self: a.A, other: builtins.object) -> builtins.bool'
main:5: error: Revealed type is 'def [AT] (self: AT`1, other: AT`1) -> builtins.bool'
main:6: error: Revealed type is 'def [AT] (self: AT`1, other: AT`1) -> builtins.bool'
main:7: error: Revealed type is 'def [AT] (self: AT`1, other: AT`1) -> builtins.bool'
main:8: error: Revealed type is 'def [AT] (self: AT`1, other: AT`1) -> builtins.bool'
main:17: error: Unsupported operand types for < ("A" and "int")
main:18: error: Unsupported operand types for <= ("A" and "int")
main:19: error: Unsupported operand types for > ("A" and "int")
main:20: error: Unsupported operand types for >= ("A" and "int")
main:24: error: Unsupported operand types for > ("A" and "int")
main:25: error: Unsupported operand types for >= ("A" and "int")
main:26: error: Unsupported operand types for < ("A" and "int")
main:27: error: Unsupported operand types for <= ("A" and "int")

[case testAttrsIncrementalSubclassModified]
from b import B
B(5, 'foo')

[file a.py]
import attr
@attr.s(auto_attribs=True)
class A:
    x: int

[file b.py]
import attr
from a import A
@attr.s(auto_attribs=True)
class B(A):
    y: str

[file b.py.2]
import attr
from a import A
@attr.s(auto_attribs=True)
class B(A):
    y: int

[builtins fixtures/list.pyi]
[out1]
[out2]
main:2: error: Argument 2 to "B" has incompatible type "str"; expected "int"
[rechecked b]

[case testAttrsIncrementalSubclassModifiedErrorFirst]
from b import B
B(5, 'foo')
[file a.py]
import attr
@attr.s(auto_attribs=True)
class A:
    x: int

[file b.py]
import attr
from a import A
@attr.s(auto_attribs=True)
class B(A):
    y: int

[file b.py.2]
import attr
from a import A
@attr.s(auto_attribs=True)
class B(A):
    y: str

[builtins fixtures/list.pyi]
[out1]
main:2: error: Argument 2 to "B" has incompatible type "str"; expected "int"

[out2]
[rechecked b]

[case testAttrsIncrementalThreeFiles]
from c import C
C(5, 'foo', True)

[file a.py]
import attr
@attr.s
class A:
    a: int = attr.ib()

[file b.py]
import attr
@attr.s
class B:
    b: str = attr.ib()

[file c.py]
from a import A
from b import B
import attr
@attr.s
class C(A, B):
    c: bool = attr.ib()

[builtins fixtures/list.pyi]
[out1]
[out2]

[case testAttrsIncrementalConverterInSubmodule]
from a.a import A
reveal_type(A)
[file a/__init__.py]
[file a/a.py]
from typing import Optional
def converter(s:Optional[int]) -> int:
    ...

import attr
@attr.s
class A:
    x: int = attr.ib(converter=converter)

[builtins fixtures/list.pyi]
[out1]
main:2: error: Revealed type is 'def (x: Union[builtins.int, None]) -> a.a.A'
[out2]
main:2: error: Revealed type is 'def (x: Union[builtins.int, None]) -> a.a.A'

[case testAttrsIncrementalConverterManyStyles]
import a
[file a.py]
from base import Base
Base(1, 'str', True)
Base(None, None, None)

from subclass import A, B
A(1, 'str', True)
A(None, None, None)
B(1, 'str', True, 1, 'str', True)
B(None, None, None, None, None, None)

from submodule.base import SubBase
SubBase(1, 'str', True)
SubBase(None, None, None)

from submodule.subclass import AA, BB
AA(1, 'str', True)
AA(None, None, None)
BB(1, 'str', True, 1, 'str', True)
BB(None, None, None, None, None, None)

from submodule.subsubclass import SubAA, SubBB
SubAA(1, 'str', True)
SubAA(None, None, None)
SubBB(1, 'str', True, 1, 'str', True)
SubBB(None, None, None, None, None, None)

[file a.py.2]
# Now with errors.
from base import Base
Base(1, 1, True)

from subclass import A, B
A(1, 1, True)
B(1, 'str', True, 1, 1, True)

from submodule.base import SubBase
SubBase(1, 1, True)

from submodule.subclass import AA, BB
AA(1, 1, True)
BB(1, 'str', True, 1, 1, True)

from submodule.subsubclass import SubAA, SubBB
SubAA(1, 1, True)
SubBB(1, 'str', True, 1, 1, True)

[file foo.py]
from typing import Optional
def maybe_int(x: Optional[int]) -> int:
   ...
[file bar.py]
from typing import Optional
def maybe_bool(x: Optional[bool]) -> bool:
   ...
[file base.py]
from typing import Optional
import attr
import bar
from foo import maybe_int
def maybe_str(x: Optional[str]) -> str:
   ...
@attr.s
class Base:
    x: int = attr.ib(converter=maybe_int)
    y: str = attr.ib(converter=maybe_str)
    z: bool = attr.ib(converter=bar.maybe_bool)
[file subclass.py]
from typing import Optional
import attr
from base import Base
@attr.s
class A(Base): pass

import bar
from foo import maybe_int
def maybe_str(x: Optional[str]) -> str:
   ...
@attr.s
class B(Base):
    xx: int = attr.ib(converter=maybe_int)
    yy: str = attr.ib(converter=maybe_str)
    zz: bool = attr.ib(converter=bar.maybe_bool)

[file submodule/__init__.py]
[file submodule/base.py]
from typing import Optional
import attr
import bar
from foo import maybe_int
def maybe_str(x: Optional[str]) -> str:
   ...
@attr.s
class SubBase:
    x: int = attr.ib(converter=maybe_int)
    y: str = attr.ib(converter=maybe_str)
    z: bool = attr.ib(converter=bar.maybe_bool)

[file submodule/subclass.py]
from typing import Optional
import attr
from base import Base
@attr.s
class AA(Base): pass

import bar
from foo import maybe_int
def maybe_str(x: Optional[str]) -> str:
   ...
@attr.s
class BB(Base):
    xx: int = attr.ib(converter=maybe_int)
    yy: str = attr.ib(converter=maybe_str)
    zz: bool = attr.ib(converter=bar.maybe_bool)

[file submodule/subsubclass.py]
from typing import Optional
import attr
from .base import SubBase
@attr.s
class SubAA(SubBase): pass

import bar
from foo import maybe_int
def maybe_str(x: Optional[str]) -> str:
   ...
@attr.s
class SubBB(SubBase):
    xx: int = attr.ib(converter=maybe_int)
    yy: str = attr.ib(converter=maybe_str)
    zz: bool = attr.ib(converter=bar.maybe_bool)
[builtins fixtures/list.pyi]
[out1]
[out2]
tmp/a.py:3: error: Argument 2 to "Base" has incompatible type "int"; expected "Optional[str]"
tmp/a.py:6: error: Argument 2 to "A" has incompatible type "int"; expected "Optional[str]"
tmp/a.py:7: error: Argument 5 to "B" has incompatible type "int"; expected "Optional[str]"
tmp/a.py:10: error: Argument 2 to "SubBase" has incompatible type "int"; expected "Optional[str]"
tmp/a.py:13: error: Argument 2 to "AA" has incompatible type "int"; expected "Optional[str]"
tmp/a.py:14: error: Argument 5 to "BB" has incompatible type "int"; expected "Optional[str]"
tmp/a.py:17: error: Argument 2 to "SubAA" has incompatible type "int"; expected "Optional[str]"
tmp/a.py:18: error: Argument 5 to "SubBB" has incompatible type "int"; expected "Optional[str]"

[case testAttrsIncrementalConverterInFunction]
import attr
def foo() -> None:
    def foo(x: str) -> int:
        ...
    @attr.s
    class A:
        x: int = attr.ib(converter=foo)
    reveal_type(A)
[builtins fixtures/list.pyi]
[out1]
main:8: error: Revealed type is 'def (x: builtins.str) -> __main__.A@5'
[out2]
main:8: error: Revealed type is 'def (x: builtins.str) -> __main__.A@5'

[case testAttrsIncrementalConverterInSubmoduleForwardRef]
from a.a import A
reveal_type(A)
[file a/__init__.py]
[file a/a.py]
from typing import List
def converter(s:F) -> int:
    ...

import attr
@attr.s
class A:
    x: int = attr.ib(converter=converter)

F = List[int]

[builtins fixtures/list.pyi]
[out1]
main:2: error: Revealed type is 'def (x: builtins.list[builtins.int]) -> a.a.A'
[out2]
main:2: error: Revealed type is 'def (x: builtins.list[builtins.int]) -> a.a.A'

[case testAttrsIncrementalConverterType]
from a import C
import attr
o = C("1", "2", "3", "4")
o = C(1, 2, "3", 4)
reveal_type(C)
@attr.s
class D(C):
    x: str = attr.ib()
reveal_type(D)
[file a.py]
from typing import overload
import attr
@attr.dataclass
class A:
    x: str
@overload
def parse(x: int) -> int:
   ...
@overload
def parse(x: str, y: str = '') -> int:
   ...
def parse(x, y): ...
@attr.s
class C:
    a: complex = attr.ib(converter=complex)
    b: int = attr.ib(converter=int)
    c: A = attr.ib(converter=A)
    d: int = attr.ib(converter=parse)
[builtins fixtures/attr.pyi]
[out1]
main:5: error: Revealed type is 'def (a: Union[builtins.float, builtins.str], b: Union[builtins.str, builtins.bytes, builtins.int], c: builtins.str, d: Union[builtins.int, builtins.str]) -> a.C'
main:9: error: Revealed type is 'def (a: Union[builtins.float, builtins.str], b: Union[builtins.str, builtins.bytes, builtins.int], c: builtins.str, d: Union[builtins.int, builtins.str], x: builtins.str) -> __main__.D'
[out2]
main:5: error: Revealed type is 'def (a: Union[builtins.float, builtins.str], b: Union[builtins.str, builtins.bytes, builtins.int], c: builtins.str, d: Union[builtins.int, builtins.str]) -> a.C'
main:9: error: Revealed type is 'def (a: Union[builtins.float, builtins.str], b: Union[builtins.str, builtins.bytes, builtins.int], c: builtins.str, d: Union[builtins.int, builtins.str], x: builtins.str) -> __main__.D'

[case testAttrsIncrementalThreeRuns]
from a import A
A(5)

[file a.py]
import attr
@attr.s(auto_attribs=True)
class A:
    a: int

[file a.py.2]
import attr
@attr.s(auto_attribs=True)
class A:
    a: str

[file a.py.3]
import attr
@attr.s(auto_attribs=True)
class A:
    a: int = 6

[builtins fixtures/list.pyi]
[out1]
[out2]
main:2: error: Argument 1 to "A" has incompatible type "int"; expected "str"
[out3]

[case testDeletedDepLineNumber]
# The import is not on line 1 and that data should be preserved
import a
[file a.py]
[delete a.py.2]
[out1]

[out2]
main:2: error: Cannot find module named 'a'
main:2: note: (Perhaps setting MYPYPATH or using the "--ignore-missing-imports" flag would help)

[case testIncrementalInheritanceAddAnnotation]
# flags: --strict-optional
import a
[file a.py]
import b
def foo() -> None:
    1 + b.Bar().get()
[file b.py]
from c import Baz
class Bar(Baz): pass

[file c.py]
class Baz:
    def get(self):
        return 1
[file c.py.2]
from typing import Optional
class Baz:
    def get(self) -> Optional[int]:
        return 1
[out]
[out2]
tmp/a.py:3: error: Unsupported operand types for + ("int" and "Optional[int]")

[case testIncrementalMetaclassUpdate]
import a
[file a.py]
from b import B
B.x

[file b.py]
import c
class B(metaclass=c.M): pass

[file c.py]
class M(type):
    x: int

[file c.py.2]
class M(type):
    y: int
[out]
[out2]
tmp/a.py:2: error: "Type[B]" has no attribute "x"

[case testIncrementalLotsOfInheritance]
import a
[file a.py]
from b import B
from d import D
def take(d: D) -> None: pass
def foo() -> None:
    take(B())
[file b.py]
from c import C
class B(C): pass

[file c.py]
from d import D
class C(D): pass

[file c.py.2]
from d import D
class C: pass

[file d.py]
class D: pass
[out]
[out2]
tmp/a.py:5: error: Argument 1 to "take" has incompatible type "B"; expected "D"

[case testIncrementalInheritanceProperty]
import a
[file a.py]
import b
def foo() -> None:
    1 + b.Bar().x
[file b.py]
from c import Baz
class Bar(Baz): pass

[file c.py]
class Baz:
    def __init__(self):
        self.x = 12  # type: int
[file c.py.2]
class Baz:
    def __init__(self):
        self.x = 'lol'  # type: str
[out]
[out2]
tmp/a.py:3: error: Unsupported operand types for + ("int" and "str")

[case testIncrementalWithIgnoresTwice]
import a
[file a.py]
import b
import foo # type: ignore
[file b.py]
x = 1
[file b.py.2]
x = 'hi'
[file b.py.3]
x = 1
[builtins fixtures/module.pyi]
[out]
[out2]
[out3]

[case testIgnoredImport2]
import x
[file y.py]
import xyz  # type: ignore
B = 0
from x import A
[file x.py]
A = 0
from y import B
[file x.py.2]
A = 1
from y import B
[file x.py.3]
A = 2
from y import B
[out]
[out2]
[out3]

[case testDeletionOfSubmoduleTriggersImportFrom2]
from p.q import f
f()
[file p/__init__.py]
[file p/q.py]
def f() -> None: pass
[delete p/q.py.2]
[file p/q.py.3]
def f(x: int) -> None: pass
[out]
[out2]
main:1: error: Cannot find module named 'p.q'
main:1: note: (Perhaps setting MYPYPATH or using the "--ignore-missing-imports" flag would help)
[out3]
main:2: error: Too few arguments for "f"

[case testDeleteIndirectDependency]
import b
b.x.foo()
[file b.py]
import c
x = c.Foo()
[file c.py]
class Foo:
    def foo(self) -> None: pass
[delete c.py.2]
[file b.py.2]
class Foo:
    def foo(self) -> None: pass
x = Foo()
[out]
[out2]

[case testImportReExportInCycle]
from m import One
[file m/__init__.py]
from .one import One
from .two import Two
[file m/one.py]
class One:
    pass
[file m/two.py]
import m
class Two:
    pass
[file m/one.py.2]
class One:
    name: str
[file m/two.py.2]
import m
reveal_type(m.One.name)
class Two:
    pass
[out2]
tmp/m/two.py:2: error: Revealed type is 'builtins.str'

[case testImportUnusedIgnore1]
# flags: --warn-unused-ignores
import a
[file a.py]
import b
import foo  # type: ignore
[file b.py]
x = 1
[file b.py.2]
x = '2'

-- TODO: Fails due to #4856
[case testImportUnusedIgnore2-skip]
# flags: --warn-unused-ignores
import a
[file a.py]
import b
import c  # type: ignore
[file b.py]
x = 1
[file b.py.2]
x = 'hi'
[file c.py.3]
pass
[out]
[out2]
[out3]
tmp/a.py:1: note: unused 'type: ignore' comment

-- Test that a non cache_fine_grained run can use a fine-grained cache
[case testRegularUsesFgCache]
# flags: --config-file tmp/mypy.ini
import a
[file a.py]
x = 0
[file mypy.ini]
[[mypy]
cache_fine_grained = True
[file mypy.ini.2]
[[mypy]
cache_fine_grained = False
-- Nothing should get rechecked
[rechecked]
[stale]

[case testFgCacheNeedsFgCache]
# flags: --config-file tmp/mypy.ini
import a
[file a.py]
x = 0
[file mypy.ini]
[[mypy]
cache_fine_grained = False
[file mypy.ini.2]
[[mypy]
cache_fine_grained = True
[rechecked a, builtins]
[stale a, builtins]

[case testIncrementalPackageNameOverload]
# cmd: mypy -m main a
# flags: --follow-imports=skip
[file main.py]
from a import x
x.foo()
[file a/__init__.py]
pass
[file a/__init__.py.2]
x = 10
[file a/x.py]
def foo() -> None:
    pass
[out]
[out2]
tmp/main.py:2: error: "int" has no attribute "foo"

[case testIncrementalBustedFineGrainedCache1]
# flags: --cache-fine-grained
import a
import b
[file a.py]
[file b.py]
-- This is a heinous hack, but we simulate having a invalid cache by clobbering
-- the proto deps file with something with hash mismatches.
[file ../.mypy_cache/3.6/@proto_deps.meta.json.2]
{"__main__": "00000000000000000000000000000000", "a": "d41d8cd98f00b204e9800998ecf8427e", "b": "d41d8cd98f00b204e9800998ecf8427e", "builtins": "00000000000000000000000000000000"}
[file b.py.2]
# uh
-- Every file should get reloaded, since the cache was invalidated
[stale a, b, builtins]
[rechecked a, b, builtins]

[case testIncrementalBustedFineGrainedCache2]
# flags2: --cache-fine-grained
import a
import b
[file a.py]
[file b.py]
[file b.py.2]
# uh
-- Every file should get reloaded, since the settings changed
[stale a, b, builtins]
[rechecked a, b, builtins]

[case testIncrementalWorkingFineGrainedCache]
# flags: --cache-fine-grained
# flags2: --cache-fine-grained
import a
import b
[file a.py]
[file b.py]
[file b.py.2]
# uh
-- b gets rechecked because it changed, but nothing is stale
-- since the interface did not change
[stale]
[rechecked b]

<<<<<<< HEAD
[case testBazelFlagIgnoresFileChanges]
-- Since the initial run wrote a cache file, the second run ignores the source
# flags: --bazel
from a import f
f()
[file a.py]
def f(): pass
[file a.py.2]
[out]
[out2]
=======
[case testParentPatchingMess]
# flags: --ignore-missing-imports --follow-imports=skip
# cmd: mypy -m d d.k d.k.a d.k.v t
[file d/__init__.py]
[file d/k/__init__.py]
from d.k.a import x
[file d/k/a.py]
x = 10
[file d/k/v.py]
from d.k.e import x

[file t.py]
from d import k
[file t.py.2]
from d import k
# dummy change
>>>>>>> 464b553a
<|MERGE_RESOLUTION|>--- conflicted
+++ resolved
@@ -4362,18 +4362,6 @@
 [stale]
 [rechecked b]
 
-<<<<<<< HEAD
-[case testBazelFlagIgnoresFileChanges]
--- Since the initial run wrote a cache file, the second run ignores the source
-# flags: --bazel
-from a import f
-f()
-[file a.py]
-def f(): pass
-[file a.py.2]
-[out]
-[out2]
-=======
 [case testParentPatchingMess]
 # flags: --ignore-missing-imports --follow-imports=skip
 # cmd: mypy -m d d.k d.k.a d.k.v t
@@ -4390,4 +4378,14 @@
 [file t.py.2]
 from d import k
 # dummy change
->>>>>>> 464b553a
+
+[case testBazelFlagIgnoresFileChanges]
+-- Since the initial run wrote a cache file, the second run ignores the source
+# flags: --bazel
+from a import f
+f()
+[file a.py]
+def f(): pass
+[file a.py.2]
+[out]
+[out2]