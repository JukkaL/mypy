--- conflicted
+++ resolved
@@ -4411,18 +4411,6 @@
 tmp/b.py:4: note:     Got:
 tmp/b.py:4: note:         def __iter__(self) -> Iterator[str]
 
-<<<<<<< HEAD
-[case testBazelFlagIgnoresFileChanges]
--- Since the initial run wrote a cache file, the second run ignores the source
-# flags: --bazel
-from a import f
-f()
-[file a.py]
-def f(): pass
-[file a.py.2]
-[out]
-[out2]
-=======
 [case testIndirectDepsAlwaysPatched-writescache]
 # flags: --no-incremental
 # flags2: --incremental
@@ -4440,4 +4428,14 @@
 [out]
 [out2]
 main:5: error: Incompatible types in assignment (expression has type "str", variable has type "int")
->>>>>>> eb1bb064
+
+[case testBazelFlagIgnoresFileChanges]
+-- Since the initial run wrote a cache file, the second run ignores the source
+# flags: --bazel
+from a import f
+f()
+[file a.py]
+def f(): pass
+[file a.py.2]
+[out]
+[out2]