-- Checks for incremental mode (see testcheck.py).
-- Each test is run at least twice, once with a cold cache, once with a warm cache.
-- Before the tests are run again, in step N any *.py.N files are copied to
-- *.py.  There are at least two runs; more as long as there are *.py.N files.
--
-- You can add an empty section like `[delete mod.py.2]` to delete `mod.py`
-- before the second run.
--
-- Errors expected in the first run should be in the `[out1]` section, and
-- errors expected in the second run should be in the `[out2]` section, and so on.
-- If a section is omitted, it is expected there are no errors on that run.
-- The number of runs is determined by the highest N in all [outN] sections, but
-- there are always at least two runs. (Note that [out] is equivalent to [out1].)
--
-- The list of modules to be checked can be specified using
-- # cmd: mypy -m mod1 mod2 mod3
-- To check a different list on the second run, use
-- # cmd2: mypy -m mod1 mod3
-- (and cmd3 for the third run, and so on).
--
-- Extra command line flags may be specified using
-- # flags: --some-flag
-- If the second run requires different flags, those can be specified using
-- # flags2: --another-flag
-- (and flags3 for the third run, and so on).
--
-- Any files that we expect to be rechecked should be annotated in the [rechecked]
-- annotation, and any files expect to be stale (aka have a modified interface)
-- should be annotated in the [stale] annotation. Note that a file that ends up
-- producing an error has its caches deleted and is marked stale automatically.
-- Such files do not need to be included in [stale ...] list.
--
-- The test suite will automatically assume that __main__ is stale and rechecked in
-- all cases so we can avoid constantly having to annotate it. The list of
-- rechecked/stale files can be in any arbitrary order, or can be left empty
-- if no files should be rechecked/stale.
--
-- There are additional incremental mode test cases in check-serialize.test.

[case testIncrementalEmpty]
[rechecked]
[stale]

[case testIncrementalBasics]
import m
[file m.py]
def foo():
    pass
[file m.py.2]
def foo() -> None:
    pass
[rechecked m]
[stale m]

[case testIncrementalError]
import m
[file m.py]
def foo() -> None:
    pass
[file m.py.2]
def foo() -> None:
    bar()
[rechecked m]
[stale]
[out2]
tmp/m.py:2: error: Name 'bar' is not defined

[case testIncrementalSimpleImportSequence]
import mod1
mod1.func1()

[file mod1.py]
import mod2
def func1() -> None: mod2.func2()

[file mod2.py]
import mod3
def func2() -> None: mod3.func3()

[file mod3.py]
def func3() -> None: pass

[rechecked]
[stale]


[case testIncrementalInternalChangeOnly]
import mod1
mod1.func1()

[file mod1.py]
import mod2
def func1() -> None: mod2.func2()

[file mod2.py]
import mod3
def func2() -> None: mod3.func3()

[file mod3.py]
def func3() -> None: pass

[file mod3.py.2]
def func3() -> None: 3 + 2

[rechecked mod3]
[stale]


[case testIncrementalImportGone]
import mod1

[file mod1.py]
from mod2 import A
def func1() -> A: pass

[file mod2.py]
class A: pass

[file mod1.py.2]
def func1() -> A: pass

[rechecked mod1]
[stale]
[out2]
tmp/mod1.py:1: error: Name 'A' is not defined

[case testIncrementalCallable]
import mod1

[file mod1.py]
from typing import Callable
from mypy_extensions import Arg
def func1() -> Callable[[Arg(int, 'x')], int]: pass

[file mod1.py.2]
from typing import Callable
from mypy_extensions import Arg
def func1() -> Callable[[Arg(int, 'x')], int]: ...


[rechecked mod1]
[stale]

[builtins fixtures/dict.pyi]

[case testIncrementalSameNameChange]
import mod1

[file mod1.py]
from mod2 import A
def func1() -> A: pass

[file mod2.py]
class A: pass

[file mod2.py.2]
class Parent: pass
class A(Parent): pass

[rechecked mod1, mod2]
[stale mod2]

[case testIncrementalPartialInterfaceChange]
import mod1
mod1.func1()

[file mod1.py]
import mod2
def func1() -> None: mod2.func2()

[file mod2.py]
import mod3
def func2() -> None: mod3.func3()

[file mod3.py]
def func3() -> None: pass

[file mod3.py.2]
def func3() -> int: return 2

[rechecked mod2, mod3]
[stale mod3]

[case testIncrementalInternalFunctionDefinitionChange]
import mod1

[file mod1.py]
import mod2
def accepts_int(a: int) -> int: return a
accepts_int(mod2.foo())

[file mod2.py]
def foo() -> int:
    def inner() -> int:
        return 42
    return inner()

[file mod2.py.2]
def foo() -> int:
    def inner2() -> str:
        return "foo"
    return inner2()

[rechecked mod1, mod2]
[stale]
[out2]
tmp/mod2.py:4: error: Incompatible return value type (got "str", expected "int")

[case testIncrementalInternalScramble]
import mod1

[file mod1.py]
import mod2
mod2.foo()

[file mod2.py]
def baz() -> int:
    return 3

def bar() -> int:
    return baz()

def foo() -> int:
    return bar()

[file mod2.py.2]
def foo() -> int:
    return baz()

def bar() -> int:
    return bar()

def baz() -> int:
    return 42
[rechecked mod2]
[stale]

[case testIncrementalMethodInterfaceChange]
import mod1

[file mod1.py]
import mod2

[file mod2.py]
class Foo:
    def bar(self, a: str) -> str:
        return "a"

[file mod2.py.2]
class Foo:
    def bar(self, a: float) -> str:
        return "a"

[rechecked mod1, mod2]
[stale mod2]

[case testIncrementalBaseClassChange]
import mod1

[file mod1.py]
from mod2 import Child
Child().good_method()

[file mod2.py]
class Good:
    def good_method(self) -> int: return 1
class Bad: pass
class Child(Good): pass

[file mod2.py.2]
class Good:
    def good_method(self) -> int: return 1
class Bad: pass
class Child(Bad): pass

[rechecked mod1, mod2]
[stale mod2]
[out2]
tmp/mod1.py:2: error: "Child" has no attribute "good_method"

[case testIncrementalCascadingChange]
import mod1

[file mod1.py]
from mod2 import A
def accepts_int(a: int) -> None: pass
accepts_int(A)

[file mod2.py]
from mod3 import B
A = B

[file mod3.py]
from mod4 import C
B = C

[file mod4.py]
C = 3

[file mod4.py.2]
C = "A"

[rechecked mod1, mod2, mod3, mod4]
[stale mod2, mod3, mod4]
[out2]
tmp/mod1.py:3: error: Argument 1 to "accepts_int" has incompatible type "str"; expected "int"

[case testIncrementalBrokenCascade]
import mod1

[file mod1.py]
import mod2
def accept_int(a: int) -> int: return a
accept_int(mod2.mod3.mod4.const)

[file mod2.py]
import mod3

[file mod3.py]
import mod4

[file mod4.py]
const = 3

[file mod3.py.2]
# Import to mod4 is gone!

[rechecked mod1, mod2, mod3]
[stale mod3]
[builtins fixtures/module.pyi]
[out2]
tmp/mod1.py:3: error: Module has no attribute "mod4"

[case testIncrementalLongBrokenCascade]
import mod1

[file mod1.py]
import mod2
def accept_int(a: int) -> int: return a
accept_int(mod2.mod3.mod4.mod5.mod6.mod7.const)

[file mod2.py]
import mod3

[file mod3.py]
import mod4

[file mod4.py]
import mod5

[file mod5.py]
import mod6

[file mod6.py]
import mod7

[file mod7.py]
const = 3

[file mod6.py.2]
# Import to mod7 is gone!

[rechecked mod1, mod5, mod6]
[stale mod6]
[builtins fixtures/module.pyi]
[out2]
tmp/mod1.py:3: error: Module has no attribute "mod7"

[case testIncrementalNestedBrokenCascade]
import mod1

[file mod1.py]
import mod2
def accept_int(a: int) -> int: return a
accept_int(mod2.mod3.mod4.const)

[file mod2/__init__.py]
import mod2.mod3 as mod3

[file mod2/mod3/__init__.py]
import mod2.mod3.mod4 as mod4

[file mod2/mod3/__init__.py.2]
# Import is gone!

[file mod2/mod3/mod4.py]
const = 3

[rechecked mod1, mod2, mod2.mod3]
[stale mod2.mod3]
[builtins fixtures/module.pyi]
[out2]
tmp/mod1.py:3: error: Module has no attribute "mod4"

[case testIncrementalNestedBrokenCascadeWithType1]
import mod1, mod2.mod3.mod5

[file mod1.py]
import mod2
def accept_int(x: int) -> None: pass
def produce() -> mod2.CustomType:
    return mod2.CustomType()
a = produce()
accept_int(a.foo())

[file mod2/__init__.py]
from mod2.mod3 import CustomType

[file mod2/mod3/__init__.py]
from mod2.mod3.mod4 import CustomType

[file mod2/mod3/__init__.py.2]
# Import a different class that also happens to be called 'CustomType'
from mod2.mod3.mod5 import CustomType
def produce() -> CustomType:
    return CustomType()

[file mod2/mod3/mod4.py]
class CustomType:
    def foo(self) -> int: return 1

[file mod2/mod3/mod5.py]
class CustomType:
    def foo(self) -> str: return "a"

[rechecked mod1, mod2, mod2.mod3]
[stale mod2, mod2.mod3]
[builtins fixtures/module.pyi]
[out1]
[out2]
tmp/mod1.py:6: error: Argument 1 to "accept_int" has incompatible type "str"; expected "int"

[case testIncrementalNestedBrokenCascadeWithType2]
import mod1, mod2.mod3.mod5

[file mod1.py]
from mod2 import produce
def accept_int(x: int) -> None: pass
a = produce()
accept_int(a.foo())

[file mod2/__init__.py]
from mod2.mod3 import produce

[file mod2/mod3/__init__.py]
from mod2.mod3.mod4 import CustomType
def produce() -> CustomType:
    return CustomType()

[file mod2/mod3/__init__.py.2]
# Import a different class that also happens to be called 'CustomType'
from mod2.mod3.mod5 import CustomType
def produce() -> CustomType:
    return CustomType()

[file mod2/mod3/mod4.py]
class CustomType:
    def foo(self) -> int: return 1

[file mod2/mod3/mod5.py]
class CustomType:
    def foo(self) -> str: return "a"

[rechecked mod1, mod2, mod2.mod3]
[stale mod2.mod3]
[builtins fixtures/module.pyi]
[out1]
[out2]
tmp/mod1.py:4: error: Argument 1 to "accept_int" has incompatible type "str"; expected "int"

[case testIncrementalRemoteChange]
import mod1

[file mod1.py]
import mod2
def accepts_int(a: int) -> None: pass
accepts_int(mod2.mod3.mod4.const)

[file mod2.py]
import mod3

[file mod3.py]
import mod4

[file mod4.py]
const = 3

[file mod4.py.2]
const = "foo"

[rechecked mod1, mod3, mod4]
[stale mod4]
[out2]
tmp/mod1.py:3: error: Argument 1 to "accepts_int" has incompatible type "str"; expected "int"

[case testIncrementalBadChange]
import mod1

[file mod1.py]
from mod2 import func2

def func1() -> int:
    return func2()

[file mod2.py]
def func2() -> int:
    return 1

[file mod2.py.2]
def func2() -> str:
    return "foo"

[rechecked mod1, mod2]
[stale mod2]
[out2]
tmp/mod1.py:4: error: Incompatible return value type (got "str", expected "int")

[case testIncrementalBadChangeWithSave]
import mod0

[file mod0.py]
import mod1
A = mod1.func2()

[file mod1.py]
from mod2 import func2

def func1() -> int:
    return func2()

[file mod2.py]
def func2() -> int:
    return 1

[file mod2.py.2]
def func2() -> str:
    return "foo"

[rechecked mod0, mod1, mod2]
[stale mod2]
[out2]
tmp/mod1.py:4: error: Incompatible return value type (got "str", expected "int")

[case testIncrementalOkChangeWithSave]
import mod0

[file mod0.py]
import mod1
A = mod1.func2()

[file mod1.py]
from mod2 import func2

def func1() -> int:
    func2()
    return 1

[file mod2.py]
def func2() -> int:
    return 1

[file mod2.py.2]
def func2() -> str:
    return "foo"

[rechecked mod0, mod1, mod2]
[stale mod0, mod2]
[out2]

[case testIncrementalWithComplexDictExpression]
import mod1

[file mod1.py]
import mod1_private

[file mod1_private.py]
my_dict = {
    'a': [1, 2, 3],
    'b': [4, 5, 6]
}

[file mod1_private.py.2]
my_dict = {
    'a': [1, 2, 3],
    'b': [4, 5, 'a']
}

[rechecked mod1, mod1_private]
[stale mod1_private]
[builtins fixtures/dict.pyi]

[case testIncrementalWithComplexConstantExpressionNoAnnotation]
import mod1

[file mod1.py]
import mod1_private

[file mod1_private.py]
def foobar() -> int: return 1
def baz() -> int: return 2
const = 1 + foobar()

[file mod1_private.py.2]
def foobar() -> int: return 1
def baz() -> int: return 2
const = 1 + baz()

[rechecked mod1_private]
[stale]

[case testIncrementalWithComplexConstantExpressionWithAnnotation]
import mod1

[file mod1.py]
import mod1_private

[file mod1_private.py]
def foobar() -> int: return 1
def baz() -> int: return 2
const = 1 + foobar()  # type: int

[file mod1_private.py.2]
def foobar() -> int: return 1
def baz() -> int: return 2
const = 1 + baz()  # type: int

[rechecked mod1_private]
[stale]

[case testIncrementalSmall]
import mod1

[file mod1.py]
import mod1_private
def accepts_int(a: int) -> None: pass
accepts_int(mod1_private.some_func(12))

[file mod1_private.py]
def some_func(a: int) -> int:
    return 1

[file mod1_private.py.2]
def some_func(a: int) -> str:
    return "a"

[rechecked mod1, mod1_private]
[stale mod1_private]
[builtins fixtures/ops.pyi]
[out2]
tmp/mod1.py:3: error: Argument 1 to "accepts_int" has incompatible type "str"; expected "int"

[case testIncrementalWithDecorators]
import mod1

[file mod1.py]
import mod1_private
def accepts_int(a: int) -> None: pass
accepts_int(mod1_private.some_func(12))

[file mod1_private.py]
from typing import Callable
def multiply(f: Callable[[int], int]) -> Callable[[int], int]:
    return lambda a: f(a) * 10

def stringify(f: Callable[[int], int]) -> Callable[[int], str]:
    return lambda a: str(f(a))

@multiply
def some_func(a: int) -> int:
    return a + 2

[file mod1_private.py.2]
from typing import Callable
def multiply(f: Callable[[int], int]) -> Callable[[int], int]:
    return lambda a: f(a) * 10

def stringify(f: Callable[[int], int]) -> Callable[[int], str]:
    return lambda a: str(f(a))

@stringify
def some_func(a: int) -> int:
    return a + 2
[rechecked mod1, mod1_private]
[stale mod1_private]
[builtins fixtures/ops.pyi]
[out2]
tmp/mod1.py:3: error: Argument 1 to "accepts_int" has incompatible type "str"; expected "int"

[case testIncrementalChangingClassAttributes]
import mod1

[file mod1.py]
import mod2
mod2.Foo.A

[file mod2.py]
class Foo:
    A = 3

[file mod2.py.2]
class Foo:
    A = "hello"

[rechecked mod1, mod2]
[stale mod2]

[case testIncrementalChangingFields]
import mod1

[file mod1.py]
import mod2
f = mod2.Foo()
f.A

[file mod2.py]
class Foo:
    def __init__(self) -> None:
        self.A = 3

[file mod2.py.2]
class Foo:
    def __init__(self) -> None:
        self.A = "hello"

[rechecked mod1, mod2]
[stale mod2]
[out2]

[case testIncrementalChangingFieldsWithAssignment]
import mod1

[file mod1.py]
import mod2
f = mod2.Foo()
B = f.A

[file mod2.py]
class Foo:
    def __init__(self) -> None:
        self.A = 3

[file mod2.py.2]
class Foo:
    def __init__(self) -> None:
        self.A = "hello"

[rechecked mod1, mod2]
[stale mod1, mod2]

[case testIncrementalCheckingChangingFields]
import mod1

[file mod1.py]
import mod2
def accept_int(a: int) -> int: return a
f = mod2.Foo()
accept_int(f.A)

[file mod2.py]
class Foo:
    def __init__(self) -> None:
        self.A = 3

[file mod2.py.2]
class Foo:
    def __init__(self) -> None:
        self.A = "hello"

[rechecked mod1, mod2]
[stale mod2]
[out2]
tmp/mod1.py:4: error: Argument 1 to "accept_int" has incompatible type "str"; expected "int"

[case testIncrementalNestedClassDefinition]
import mod1

[file mod1.py]
import mod2
b = mod2.Foo.Bar()
b.attr

[file mod2.py]
class Foo:
    class Bar:
        attr = 3

[file mod2.py.2]
class Foo:
    class Bar:
        attr = "foo"

[rechecked mod1, mod2]
[stale mod2]

[case testIncrementalSimpleBranchingModules]
import mod1
import mod2

[file mod1.py]
def func() -> None: pass

[file mod2.py]
def func() -> None: pass

[file mod1.py.2]
def func() -> int: return 1

[rechecked mod1]
[stale mod1]

[case testIncrementalSubmoduleImport]
from parent.childA import Foo

def func1() -> Foo:
    return Foo()

[file parent/__init__.py]
from parent.childA import Foo
from parent.childB import Bar

__all__ = ['Foo', 'Bar']

[file parent/childA.py]
import parent

class Foo:
    def test(self) -> int:
        return parent.Bar().test()

[file parent/childB.py]
class Bar:
    def test(self) -> int: return 3

[builtins fixtures/module_all.pyi]
[rechecked]
[stale]

[case testIncrementalSubmoduleWithAttr]
import mod.child
x = mod.child.Foo()
x.bar()

[file mod/__init__.py]

[file mod/child.py]
class Foo:
    def bar(self) -> None: pass
[builtins fixtures/module.pyi]
[rechecked]
[stale]

[case testIncrementalNestedSubmoduleImportFromWithAttr]
from mod1.mod2 import mod3
def accept_int(a: int) -> None: pass

accept_int(mod3.val3)

[file mod1/__init__.py]
val1 = 1

[file mod1/mod2/__init__.py]
val2 = 1

[file mod1/mod2/mod3.py]
val3 = 1

[builtins fixtures/module.pyi]
[rechecked]
[stale]

[case testIncrementalNestedSubmoduleWithAttr]
import mod1.mod2.mod3
def accept_int(a: int) -> None: pass

accept_int(mod1.mod2.mod3.val3)
accept_int(mod1.mod2.val2)
accept_int(mod1.val1)

[file mod1/__init__.py]
val1 = 1

[file mod1/mod2/__init__.py]
val2 = 1

[file mod1/mod2/mod3.py]
val3 = 1

[builtins fixtures/module.pyi]
[rechecked]
[stale]

[case testIncrementalSubmoduleParentWithImportFrom]
import parent

[file parent/__init__.py]
from parent import a

[file parent/a.py]
val = 3

[builtins fixtures/args.pyi]
[stale]

[case testIncrementalSubmoduleParentBackreference]
import parent

[file parent/__init__.py]
from parent import a

[file parent/a.py]
import parent.b

[file parent/b.py]

[builtins fixtures/args.pyi]
[stale]

[case testIncrementalSubmoduleParentBackreferenceComplex]
import parent

[file parent/__init__.py]
import parent.a

[file parent/a.py]
import parent.b
import parent.c

[file parent/b.py]
import parent.a

[file parent/c.py]
import parent.a

[builtins fixtures/args.pyi]
[stale]

[case testIncrementalReferenceNewFileWithImportFrom]
from parent import a

[file parent/__init__.py]

[file parent/a.py]

[file parent/a.py.2]
from parent import b

[file parent/b.py.2]

[stale parent.a, parent.b]
[rechecked parent, parent.a, parent.b]

[case testIncrementalReferenceExistingFileWithImportFrom]
from parent import a, b

[file parent/__init__.py]

[file parent/a.py]

[file parent/b.py]

[file parent/a.py.2]
from parent import b

[stale parent.a]

[case testIncrementalWithTypeIgnoreOnDirectImport]
import a, b

[file a.py]
import b  # type: ignore

[file b.py]
import c

[file c.py]

[stale]

[case testIncrementalWithTypeIgnoreOnImportFrom]
import a, b

[file a.py]
from b import something # type: ignore

[file b.py]
import c
something = 3

[file c.py]

[stale]

[case testIncrementalWithPartialTypeIgnore]
import a  # type: ignore
import a.b

[file a/__init__.py]

[file a/b.py]

[stale]

[case testIncrementalAnyIsDifferentFromIgnore]
import b

[file b.py]
from typing import Any
import a.b

[file b.py.2]
from typing import Any

a = 3  # type: Any
import a.b

[file a/__init__.py]

[file a/b.py]

[rechecked b]
[stale]
[out2]
tmp/b.py:4: error: Name 'a' already defined on line 3

[case testIncrementalSilentImportsAndImportsInClass]
# flags: --ignore-missing-imports
class MyObject(object):
    from bar import FooBar
[stale]

[case testIncrementalSameFileSize]
import m

[file m.py]
def foo(a: int) -> None: pass
def bar(a: str) -> None: pass

foo(3)

[file m.py.2]
def foo(a: int) -> None: pass
def bar(a: str) -> None: pass

bar(3)

[rechecked m]
[stale]
[out2]
tmp/m.py:4: error: Argument 1 to "bar" has incompatible type "int"; expected "str"

[case testIncrementalUnsilencingModule]
# cmd: mypy -m main package.subpackage.mod2
# cmd2: mypy -m main package.subpackage.mod1
# flags: --follow-imports=skip

[file main.py]
from package.subpackage.mod1 import Class

def handle(c: Class) -> None:
    c.some_attribute

[file package/__init__.py]
# empty

[file package/subpackage/__init__.py]
# empty

[file package/subpackage/mod1.py]
import collections # Any previously unloaded package works here

class Class: pass

[file package/subpackage/mod2.py]
# empty

[builtins fixtures/args.pyi]
[rechecked collections, main, package.subpackage.mod1]
[stale collections, package.subpackage.mod1]
[out2]
tmp/main.py:4: error: "Class" has no attribute "some_attribute"

[case testIncrementalWithIgnores]
import foo # type: ignore

[builtins fixtures/module.pyi]
[stale]

[case testIncrementalWithSilentImportsAndIgnore]
# cmd: mypy -m main b
# cmd2: mypy -m main c c.submodule
# flags: --follow-imports=skip

[file main.py]
import a  # type: ignore
import b
import c

a.A().foo()
b.B().foo()
c.C().foo()

[file b.py]
class B:
    def foo(self) -> None: pass

[file b.py.2]

[file c/__init__.py]
class C: pass

[file c/submodule.py]
val = 3  # type: int
val = "foo"

[builtins fixtures/module_all.pyi]
[rechecked main, c, c.submodule]
[stale c]
[out2]
tmp/c/submodule.py:2: error: Incompatible types in assignment (expression has type "str", variable has type "int")
tmp/main.py:7: error: "C" has no attribute "foo"

[case testIncrementalRemoteError]
import m
m.C().foo().bar()
[file m.py]
import n
class C:
  def foo(self) -> n.A: pass
[file n.py]
class A:
  def bar(self): pass
[file n.py.2]
class A:
  pass
[rechecked m, n]
[stale n]
[out2]
main:2: error: "A" has no attribute "bar"

[case testIncrementalRemoteErrorFixed]
import m
m.C().foo().bar()
[file m.py]
import n
class C:
  def foo(self) -> n.A: pass
[file n.py]
class A:
  pass
[file n.py.2]
class A:
  def bar(self): pass
[rechecked m, n]
[stale n]
[out1]
main:2: error: "A" has no attribute "bar"

[case testIncrementalChangedError]
import m
[file m.py]
import n
def accept_int(x: int) -> None: pass
accept_int(n.foo)
[file n.py]
foo = "hello"
reveal_type(foo)
[file n.py.2]
foo = 3.14
reveal_type(foo)
[rechecked m, n]
[stale]
[out1]
tmp/n.py:2: error: Revealed type is 'builtins.str'
tmp/m.py:3: error: Argument 1 to "accept_int" has incompatible type "str"; expected "int"
[out2]
tmp/n.py:2: error: Revealed type is 'builtins.float'
tmp/m.py:3: error: Argument 1 to "accept_int" has incompatible type "float"; expected "int"

[case testIncrementalReplacingImports]
import good, bad, client

[file good.py]
def foo(a: int) -> None: pass

[file bad.py]
def foo(a: str) -> None: pass

[file client.py]
import good
import bad
from good import foo
foo(3)

[file client.py.2]
import good
import bad
from bad import foo
foo(3)

[rechecked client]
[stale]
[out2]
tmp/client.py:4: error: Argument 1 to "foo" has incompatible type "int"; expected "str"

[case testIncrementalChangingAlias]
import m1, m2, m3, m4, m5

[file m1.py]
from m2 import A
def accepts_int(x: int) -> None: pass
accepts_int(A())

[file m2.py]
from m3 import A

[file m3.py]
from m4 import B
A = B

[file m3.py.2]
from m5 import C
A = C

[file m4.py]
def B() -> int:
    return 42

[file m5.py]
def C() -> str:
    return "hello"

[rechecked m1, m2, m3]
[stale m3]
[out2]
tmp/m1.py:3: error: Argument 1 to "accepts_int" has incompatible type "str"; expected "int"

[case testIncrementalStoresAliasTypeVars]
import a

[file mod.py]
from typing import TypeVar, Union
T = TypeVar('T')
Alias = Union[int, T]
x: Alias[str]

[file a.py]
from mod import Alias, x

[file a.py.2]
from mod import Alias, x

reveal_type(x)
y: Alias[int]
reveal_type(y)
[out2]
tmp/a.py:3: error: Revealed type is 'Union[builtins.int, builtins.str]'
tmp/a.py:5: error: Revealed type is 'Union[builtins.int, builtins.int]'

[case testIncrementalSilentImportsWithBlatantError]
# cmd: mypy -m main
# flags: --follow-imports=skip

[file main.py]
from evil import Hello

[file main.py.2]
from evil import Hello
reveal_type(Hello())

[file evil.py]
def accept_int(x: int) -> None: pass
accept_int("not an int")

[rechecked main]
[stale]
[out2]
tmp/main.py:2: error: Revealed type is 'Any'

[case testIncrementalImportIsNewlySilenced]
# cmd: mypy -m main foo
# cmd2: mypy -m main
# flags: --follow-imports=skip

[file main.py]
from foo import bar
def accept_int(x: int) -> None: pass
accept_int(bar)

[file foo.py]
bar = 3

[file foo.py.2]
# Empty!

[rechecked main]
[stale main]

[case testIncrementalSilencedModuleNoLongerCausesError]
# cmd: mypy -m main evil
# cmd2: mypy -m main
# flags: --follow-imports=skip

[file main.py]
from evil import bar
def accept_int(x: int) -> None: pass
accept_int(bar)
reveal_type(bar)

[file evil.py]
bar = "str"

[rechecked main]
[stale]
[out1]
tmp/main.py:3: error: Argument 1 to "accept_int" has incompatible type "str"; expected "int"
tmp/main.py:4: error: Revealed type is 'builtins.str'
[out2]
tmp/main.py:4: error: Revealed type is 'Any'

[case testIncrementalFixedBugCausesPropagation]
import mod1

[file mod1.py]
from mod2 import A
val = A().makeB().makeC().foo()
reveal_type(val)

[file mod2.py]
from mod3 import B
class A:
    def makeB(self) -> B: return B()

[file mod3.py]
from mod4 import C
class B:
    def makeC(self) -> C:
        val = 3  # type: int
        val = "str"   # deliberately triggering error
        return C()

[file mod3.py.2]
from mod4 import C
class B:
    def makeC(self) -> C: return C()

[file mod4.py]
class C:
    def foo(self) -> int: return 1

[rechecked mod3, mod2, mod1]
[stale mod3, mod2]
[out1]
tmp/mod3.py:5: error: Incompatible types in assignment (expression has type "str", variable has type "int")
tmp/mod1.py:3: error: Revealed type is 'builtins.int'

[out2]
tmp/mod1.py:3: error: Revealed type is 'builtins.int'

[case testIncrementalIncidentalChangeWithBugCausesPropagation]
import mod1

[file mod1.py]
from mod2 import A
val = A().makeB().makeC().foo()
reveal_type(val)

[file mod2.py]
from mod3 import B
class A:
    def makeB(self) -> B: return B()

[file mod3.py]
from mod4 import C
class B:
    def makeC(self) -> C:
        val = 3  # type: int
        val = "str"   # deliberately triggering error
        return C()

[file mod4.py]
class C:
    def foo(self) -> int: return 1

[file mod4.py.2]
class C:
    def foo(self) -> str: return 'a'

[rechecked mod4, mod3, mod2, mod1]
[stale mod4]
[out1]
tmp/mod3.py:5: error: Incompatible types in assignment (expression has type "str", variable has type "int")
tmp/mod1.py:3: error: Revealed type is 'builtins.int'

[out2]
tmp/mod3.py:5: error: Incompatible types in assignment (expression has type "str", variable has type "int")
tmp/mod1.py:3: error: Revealed type is 'builtins.str'

[case testIncrementalIncidentalChangeWithBugFixCausesPropagation]
import mod1

[file mod1.py]
from mod2 import A
val = A().makeB().makeC().foo()
reveal_type(val)

[file mod2.py]
from mod3 import B
class A:
    def makeB(self) -> B: return B()

[file mod3.py]
from mod4 import C
class B:
    def makeC(self) -> C:
        val = 3  # type: int
        val = "str"   # deliberately triggering error
        return C()

[file mod3.py.2]
from mod4 import C
class B:
    def makeC(self) -> C: return C()

[file mod4.py]
class C:
    def foo(self) -> int: return 1

[file mod4.py.2]
class C:
    def foo(self) -> str: return 'a'

[rechecked mod4, mod3, mod2, mod1]
[stale mod4, mod3, mod2]
[out1]
tmp/mod3.py:5: error: Incompatible types in assignment (expression has type "str", variable has type "int")
tmp/mod1.py:3: error: Revealed type is 'builtins.int'

[out2]
tmp/mod1.py:3: error: Revealed type is 'builtins.str'

[case testIncrementalSilentImportsWithInnerImports]
# cmd: mypy -m main foo
# flags: --ignore-missing-imports

[file main.py]
from foo import MyClass
m = MyClass()

[file main.py.2]
from foo import MyClass
m = MyClass()
reveal_type(m.val)

[file foo.py]
class MyClass:
    def __init__(self) -> None:
        import unrelated
        self.val = unrelated.test()

[rechecked main]
[stale]
[out2]
tmp/main.py:3: error: Revealed type is 'Any'

[case testIncrementalSilentImportsWithInnerImportsAndNewFile]
# cmd: mypy -m main foo
# cmd2: mypy -m main foo unrelated
# flags: --follow-imports=skip

[file main.py]
from foo import MyClass
m = MyClass()

[file main.py.2]
from foo import MyClass
m = MyClass()
reveal_type(m.val)

[file foo.py]
class MyClass:
    def __init__(self) -> None:
        import unrelated
        self.val = unrelated.test()

[file unrelated.py]
def test() -> str: return "foo"

[rechecked main, foo, unrelated]
[stale foo, unrelated]
[out2]
tmp/main.py:3: error: Revealed type is 'builtins.str'

[case testIncrementalWorksWithNestedClasses]
import foo

[file foo.py]
class MyClass:
    class NestedClass:
        pass

    class_attr = NestedClass()

[rechecked]
[stale]

[case testIncrementalWorksWithBasicProtocols]
import a
[file a.py]
from b import P

x: int
y: P[int]
x = y.meth()

class C:
    def meth(self) -> int:
        pass
y = C()

[file a.py.2]
from b import P

x: str
y: P[str]
x = y.meth()

class C:
    def meth(self) -> str:
        pass
y = C()
[file b.py]
from typing import Protocol, TypeVar

T = TypeVar('T', covariant=True)
class P(Protocol[T]):
    def meth(self) -> T:
        pass

[case testIncrementalSwitchFromNominalToStructural]
import a
[file a.py]
from b import B, fun
class C(B):
    def x(self) -> int: pass
    def y(self) -> int: pass
fun(C())

[file b.py]
from typing import Protocol
class B:
    def x(self) -> float: pass
def fun(arg: B) -> None:
    arg.x()

[file b.py.2]
from typing import Protocol
class B(Protocol):
    def x(self) -> float: pass
def fun(arg: B) -> None:
    arg.x()

[file a.py.3]
from b import fun
class C:
    def x(self) -> int: pass
    def y(self) -> int: pass
fun(C())
[out1]
[out2]
[out3]

[case testIncrementalSwitchFromStructuralToNominal]
import a
[file a.py]
from b import fun
class C:
    def x(self) -> int: pass
    def y(self) -> int: pass
fun(C())

[file b.py]
from typing import Protocol
class B(Protocol):
    def x(self) -> float: pass
def fun(arg: B) -> None:
    arg.x()

[file b.py.2]
from typing import Protocol
class B:
    def x(self) -> float: pass
def fun(arg: B) -> None:
    arg.x()

[out1]
[out2]
tmp/a.py:5: error: Argument 1 to "fun" has incompatible type "C"; expected "B"

[case testIncrementalWorksWithNamedTuple]
import foo

[file foo.py]
from mid import MyTuple
def accept_int(x: int) -> None: pass
accept_int(MyTuple(1, "b", "c").a)

[file mid.py]
from bar import MyTuple

[file bar.py]
from typing import NamedTuple
MyTuple = NamedTuple('MyTuple', [
    ('a', int),
    ('b', str),
    ('c', str)
])

[file bar.py.2]
from typing import NamedTuple
MyTuple = NamedTuple('MyTuple', [
    ('b', int),  # a and b are swapped
    ('a', str),
    ('c', str)
])

[rechecked bar, mid, foo]
[stale bar]
[out2]
tmp/foo.py:3: error: Argument 1 to "accept_int" has incompatible type "str"; expected "int"

[case testIncrementalWorksWithNestedNamedTuple]
import foo

[file foo.py]
from mid import Outer
def accept_int(x: int) -> None: pass
accept_int(Outer.MyTuple(1, "b", "c").a)

[file mid.py]
from bar import Outer

[file bar.py]
from typing import NamedTuple
class Outer:
    MyTuple = NamedTuple('MyTuple', [
        ('a', int),
        ('b', str),
        ('c', str)
    ])

[file bar.py.2]
from typing import NamedTuple
class Outer:
    MyTuple = NamedTuple('MyTuple', [
        ('b', int),  # a and b are swapped
        ('a', str),
        ('c', str)
    ])

[rechecked bar, mid, foo]
[stale bar]
[out2]
tmp/foo.py:3: error: Argument 1 to "accept_int" has incompatible type "str"; expected "int"

[case testIncrementalPartialSubmoduleUpdate]
# cmd: mypy -m a
# cmd2: mypy -m a a.c
# flags: --follow-imports=skip

[file a/__init__.py]
from .b import B
from .c import C

[file a/b.py]
class B: pass

[file a/c.py]
class C: pass

[file a/c.py.2]
class C: pass
pass

[rechecked a, a.c]
[stale a, a.c]
[out]

[case testIncrementalNestedClassRef]
import top

[file top.py]
from funcs import callee
from classes import Outer
def caller(a: Outer.Inner) -> None:
    callee(a)

[file funcs.py]
from classes import Outer
def callee(a: Outer.Inner) -> None:
    pass

[file classes.py]
class Outer:
    class Inner:
        pass

[file top.py.2]
from funcs import callee
from classes import Outer
def caller(a: Outer.Inner) -> int:
    callee(a)
    return 0

[case testIncrementalLoadsParentAfterChild]
# cmd: mypy -m r.s

[file r/__init__.py]
from . import s

[file r/m.py]
class R: pass

[file r/s.py]
from . import m
R = m.R
a = None  # type: R

[file r/s.py.2]
from . import m
R = m.R
a = None  # type: R

[case testIncrementalBaseClassAttributeConflict]
class A: pass
class B: pass

class X:
    attr = None  # type: A
class Y:
    attr = None  # type: B
class Z(X, Y): pass
[stale]
[out]
main:8: error: Definition of "attr" in base class "X" is incompatible with definition in base class "Y"
[out2]
main:8: error: Definition of "attr" in base class "X" is incompatible with definition in base class "Y"

[case testIncrementalFollowImportsSilent]
# flags: --follow-imports=silent
import a
[file a.py]
x = 0
[file a.py.2]
x = 0
x + ''

[case testIncrementalFollowImportsSkip]
# flags: --follow-imports=skip
import a
reveal_type(a.x)
[file a.py]
/
[file a.py.2]
//
[out]
main:3: error: Revealed type is 'Any'
[out2]
main:3: error: Revealed type is 'Any'

[case testIncrementalFollowImportsError]
# flags: --follow-imports=error
import a
[file a.py]
/
[file a.py.2]
//
[out1]
main:2: note: Import of 'a' ignored
main:2: note: (Using --follow-imports=error, module not passed on command line)
[out2]
main:2: note: Import of 'a' ignored
main:2: note: (Using --follow-imports=error, module not passed on command line)

[case testIncrementalFollowImportsVariable]
# flags: --config-file tmp/mypy.ini
import a
reveal_type(a.x)
[file a.py]
x = 0
[file mypy.ini]
[[mypy]
follow_imports = normal
[file mypy.ini.2]
[[mypy]
follow_imports = skip
[out1]
main:3: error: Revealed type is 'builtins.int'
[out2]
main:3: error: Revealed type is 'Any'

[case testIncrementalNamedTupleInMethod]
from ntcrash import nope
[file ntcrash.py]
from typing import NamedTuple
class C:
    def f(self) -> None:
        A = NamedTuple('A', [('x', int), ('y', int)])
[out1]
main:1: error: Module 'ntcrash' has no attribute 'nope'
[out2]
main:1: error: Module 'ntcrash' has no attribute 'nope'

[case testIncrementalNamedTupleInMethod2]
from ntcrash import nope
[file ntcrash.py]
from typing import NamedTuple
class C:
    class D:
        def f(self) -> None:
            A = NamedTuple('A', [('x', int), ('y', int)])
[out1]
main:1: error: Module 'ntcrash' has no attribute 'nope'
[out2]
main:1: error: Module 'ntcrash' has no attribute 'nope'

[case testIncrementalNamedTupleInMethod3]
from ntcrash import nope
[file ntcrash.py]
from typing import NamedTuple
class C:
    def a(self):
        class D:
            def f(self) -> None:
                A = NamedTuple('A', [('x', int), ('y', int)])
[out1]
main:1: error: Module 'ntcrash' has no attribute 'nope'
[out2]
main:1: error: Module 'ntcrash' has no attribute 'nope'

[case testIncrementalTypedDictInMethod]
from tdcrash import nope
[file tdcrash.py]
from mypy_extensions import TypedDict
class C:
    def f(self) -> None:
        A = TypedDict('A', {'x': int, 'y': int})
[builtins fixtures/dict.pyi]
[out1]
main:1: error: Module 'tdcrash' has no attribute 'nope'
[out2]
main:1: error: Module 'tdcrash' has no attribute 'nope'

[case testIncrementalTypedDictInMethod2]
from tdcrash import nope
[file tdcrash.py]
from mypy_extensions import TypedDict
class C:
    class D:
        def f(self) -> None:
            A = TypedDict('A', {'x': int, 'y': int})
[builtins fixtures/dict.pyi]
[out1]
main:1: error: Module 'tdcrash' has no attribute 'nope'
[out2]
main:1: error: Module 'tdcrash' has no attribute 'nope'

[case testIncrementalTypedDictInMethod3]
from tdcrash import nope
[file tdcrash.py]
from mypy_extensions import TypedDict
class C:
    def a(self):
        class D:
            def f(self) -> None:
                A = TypedDict('A', {'x': int, 'y': int})
[builtins fixtures/dict.pyi]
[out1]
main:1: error: Module 'tdcrash' has no attribute 'nope'
[out2]
main:1: error: Module 'tdcrash' has no attribute 'nope'

[case testIncrementalInnerClassAttrInMethod]
import crash
nonexisting
[file crash.py]
class C:
    def f(self) -> None:
        class A:
            pass
        self.a = A()
[out1]
main:2: error: Name 'nonexisting' is not defined
[out2]
main:2: error: Name 'nonexisting' is not defined

[case testIncrementalInnerClassAttrInMethodReveal]
import crash
reveal_type(crash.C().a)
reveal_type(crash.D().a)
[file crash.py]
from typing import TypeVar, Generic
T = TypeVar('T')
class C:
    def f(self) -> None:
        class A:
            pass
        self.a = A()
reveal_type(C().a)
class D:
    def f(self) -> None:
        class A:
            def g(self) -> None:
                class B(Generic[T]):
                    pass
                self.b = B[int]()
        self.a = A().b
reveal_type(D().a)
[out1]
tmp/crash.py:8: error: Revealed type is 'crash.A@5'
tmp/crash.py:17: error: Revealed type is 'crash.B@13[builtins.int*]'
main:2: error: Revealed type is 'crash.A@5'
main:3: error: Revealed type is 'crash.B@13[builtins.int*]'
[out2]
tmp/crash.py:8: error: Revealed type is 'crash.A@5'
tmp/crash.py:17: error: Revealed type is 'crash.B@13[builtins.int*]'
main:2: error: Revealed type is 'crash.A@5'
main:3: error: Revealed type is 'crash.B@13[builtins.int*]'

[case testGenericMethodRestoreMetaLevel]
from typing import Dict

d = {}  # type: Dict[str, int]
g = d.get  # This should not crash: see https://github.com/python/mypy/issues/2804
[builtins fixtures/dict.pyi]

[case testGenericMethodRestoreMetaLevel2]
from typing import TypeVar

T = TypeVar('T')

class D:
    def m(self, x: T) -> T:
        return x

g = D().m  # This should not crash: see https://github.com/python/mypy/issues/2804
[builtins fixtures/dict.pyi]

[case testGenericMethodRestoreMetaLevel3]
from typing import TypeVar
T = TypeVar('T')

class C:
    def m(self, x: T) -> T:
        return x

class D(C):
    def __init__(self) -> None:
        self.d = super().m # This should not crash: see https://github.com/python/mypy/issues/2804
[builtins fixtures/dict.pyi]

[case testIncrementalPerFileFlags]
# flags: --config-file tmp/mypy.ini
import a
[file a.py]
pass
[file mypy.ini]
[[mypy]
warn_no_return = False
[[mypy-a]
warn_no_return = True
[rechecked]

[case testIncrementalClassVar]
from typing import ClassVar
class A:
    x = None  # type: ClassVar
A().x = 0
[out1]
main:4: error: Cannot assign to class variable "x" via instance
[out2]
main:4: error: Cannot assign to class variable "x" via instance

[case testIncrementalClassVarGone]
import m
m.A().x = 0
[file m.py]
from typing import ClassVar
class A:
    x = None  # type: ClassVar[int]
[file m.py.2]
class A:
    x = None  # type: int
[out1]
main:2: error: Cannot assign to class variable "x" via instance

[case testCachingClassVar]
import b
[file a.py]
from typing import ClassVar
class A:
    x = None  # type: ClassVar[int]
[file b.py]
import a
[file b.py.2]
import a
a.A().x = 0
[out2]
tmp/b.py:2: error: Cannot assign to class variable "x" via instance

[case testSerializeTypedDict]
import b
reveal_type(b.x)
y: b.A
reveal_type(y)
[file b.py]
from mypy_extensions import TypedDict
A = TypedDict('A', {'x': int, 'y': str})
x: A
[builtins fixtures/dict.pyi]
[out1]
main:2: error: Revealed type is 'TypedDict('b.A', {'x': builtins.int, 'y': builtins.str})'
main:4: error: Revealed type is 'TypedDict('b.A', {'x': builtins.int, 'y': builtins.str})'
[out2]
main:2: error: Revealed type is 'TypedDict('b.A', {'x': builtins.int, 'y': builtins.str})'
main:4: error: Revealed type is 'TypedDict('b.A', {'x': builtins.int, 'y': builtins.str})'

[case testSerializeMetaclass]
import b
reveal_type(b.A.f())
m: b.M = b.A
reveal_type(b.a.f())
[file b.py]
from typing import Type

class M(type):
    def f(cls) -> int: return 0
class A(metaclass=M): pass
a: Type[A]
[out]
main:2: error: Revealed type is 'builtins.int'
main:4: error: Revealed type is 'builtins.int'
[out2]
main:2: error: Revealed type is 'builtins.int'
main:4: error: Revealed type is 'builtins.int'

[case testSerializeMetaclassInImportCycle1]
import b
import c
reveal_type(b.A.f())
m: c.M = b.A
reveal_type(b.a.f())
[file b.py]
from typing import Type
from c import M
class A(metaclass=M): pass
a: Type[A]
[file c.py]
class M(type):
    def f(cls) -> int: return 0
[out]
main:3: error: Revealed type is 'builtins.int'
main:5: error: Revealed type is 'builtins.int'
[out2]
main:3: error: Revealed type is 'builtins.int'
main:5: error: Revealed type is 'builtins.int'

-- TODO: Add another test for metaclass in import cycle (reversed from the above test).
--       This currently does not work.

[case testDeleteFile]
import n
[file n.py]
import m
[file m.py]
x = 1
[delete m.py.2]
[rechecked n]
[stale]
[out2]
tmp/n.py:1: error: Cannot find module named 'm'
tmp/n.py:1: note: (Perhaps setting MYPYPATH or using the "--ignore-missing-imports" flag would help)

[case testDeleteFileWithinCycle]
import a
[file a.py]
import b
[file b.py]
import c
[file c.py]
import a
[file a.py.2]
import c
[delete b.py.2]
[rechecked a, c]
[stale a]
[out2]

[case testThreePassesBasic]
import m
[file m.py]
def foo():
    pass
[file m.py.2]
def foo() -> None:
    pass
[file m.py.3]
def foo():
    pass
[rechecked m]
[stale m]
[rechecked2 m]
[stale2 m]
[out3]

[case testThreePassesErrorInThirdPass]
import m
[file m.py]
def foo():
    pass
[file m.py.2]
def foo() -> None:
    pass
[file m.py.3]
def foo() -> int:
    return ''
[rechecked m]
[stale m]
[rechecked2 m]
[stale2]
[out3]
tmp/m.py:2: error: Incompatible return value type (got "str", expected "int")

[case testThreePassesThirdPassFixesError]
import n
[file n.py]
import m
x = m.foo(1)
[file m.py]
def foo(x):
    pass
[file m.py.2]
def foo() -> str:
    pass
[file m.py.3]
def foo(x) -> int:
    pass
[rechecked m, n]
[stale m]
[rechecked2 m, n]
[stale2 m, n]
[out2]
tmp/n.py:2: error: Too many arguments for "foo"
[out3]

--
-- Quick mode
--

[case testQuickAndDirtyInterfaceChangeDoesNotPropagate]
# flags: --quick-and-dirty
import b, c
[file a.py]
def a(): pass
[file b.py]
import a
import c
[file c.py]
import a
import b
[file a.py.2]
def a(x): pass
[rechecked a]
[stale a]

[case testQuickAndDirtyDoesNotInvalidateImportCycle]
# flags: --quick-and-dirty
import b, c
[file a.py]
def a(): pass
[file b.py]
import a
import c
[file c.py]
import a
import b
[file b.py.2]
import a
import c
x = 0
[rechecked b]
[stale b]

[case testQuickAndDirtySwitchToIncrementalMode]
# flags: --quick-and-dirty
# flags2: --incremental
import a, b
[file a.py]
import b
[file b.py]
import a
[rechecked a, b, builtins]
[stale a, b, builtins]

[case testQuickAndDirtyFixErrorInExistingFunction]
# flags: --quick-and-dirty
import a, b
[file a.py]
import b
def foo() -> int: return ''
[file b.py]
import a
[file a.py.2]
def foo() -> int: return 0
[out1]
tmp/a.py:2: error: Incompatible return value type (got "str", expected "int")
[out2]
[rechecked a]
[stale a]

[case testQuickAndDirtyIntroduceErrorInNewFunction]
# flags: --quick-and-dirty
import a, b
[file a.py]
import b
[file b.py]
import a
[file a.py.2]
import b
def foo() -> int: return ''
[out1]
[out2]
tmp/a.py:2: error: Incompatible return value type (got "str", expected "int")
[rechecked a]
[stale]

[case testQuickAndDirtyPersistingError]
# flags: --quick-and-dirty
import a, b
[file a.py]
import b
def foo() -> int: return ''
[file b.py]
import a
[file a.py.2]
import b
def foo() -> int: return 0.5
[out1]
tmp/a.py:2: error: Incompatible return value type (got "str", expected "int")
[out2]
tmp/a.py:2: error: Incompatible return value type (got "float", expected "int")
[rechecked a]
[stale]

[case testQuickAndDirtyIntroduceReferencesWithinCycle]
# flags: --quick-and-dirty
import a, b
[file a.py]
import b
[file b.py]
import a
class C: pass
def f() -> int: pass
[file a.py.2]
import b
reveal_type(b.C)
reveal_type(b.f)
[out1]
[out2]
tmp/a.py:2: error: Revealed type is 'def () -> b.C'
tmp/a.py:3: error: Revealed type is 'def () -> builtins.int'
[rechecked a]
[stale]

[case testQuickAndDirtyIntroduceReferencesWithinCycle2]
# flags: --quick-and-dirty
import a, b
[file a.py]
import b
class C: pass
def f() -> int: pass
[file b.py]
import a
[file b.py.2]
import a
reveal_type(a.C)
reveal_type(a.f)
[out1]
[out2]
tmp/b.py:2: error: Revealed type is 'def () -> a.C'
tmp/b.py:3: error: Revealed type is 'def () -> builtins.int'
[rechecked b]
[stale]

[case testQuickAndDirtyIntroduceReferencesWithinCycleNoError]
# flags: --quick-and-dirty
import a, b, c
[file a.py]
import b
[file b.py]
import a
class C: pass
def f() -> int: pass
[file c.py]
[file a.py.2]
import b
def g() -> b.C: pass
h = b.f
[file c.py.3]
import a
reveal_type(a.g)
reveal_type(a.h)
[out1]
[out2]
[out3]
tmp/c.py:2: error: Revealed type is 'def () -> b.C'
tmp/c.py:3: error: Revealed type is 'def () -> builtins.int'
[rechecked a]
[stale a]
[rechecked2 c]
[stale2]

[case testQuickAndDirtyIntroduceReferencesWithinCycleNoError2]
# flags: --quick-and-dirty
import a, b, c
[file a.py]
import b
class C: pass
def f() -> int: pass
[file b.py]
import a
[file c.py]
[file b.py.2]
import a
def g() -> a.C: pass
h = a.f
[file c.py.3]
import b
reveal_type(b.g)
reveal_type(b.h)
[out1]
[out2]
[out3]
tmp/c.py:2: error: Revealed type is 'def () -> a.C'
tmp/c.py:3: error: Revealed type is 'def () -> builtins.int'
[rechecked b]
[stale b]
[rechecked2 c]
[stale2]

-- (The behavior for blockers is actually no different than in regular incremental mode)
[case testQuickAndDirtyBlockerOnFirstRound]
# flags: --quick-and-dirty
import a, b
[file a.py]
import b
class B(C): pass
class C(B): pass  # blocker
[file b.py]
import a
[file a.py.2]
import b
class B: pass
class C(B): pass
[out1]
tmp/a.py:3: error: Cycle in inheritance hierarchy
[out2]
[rechecked a, b]
[stale a, b]

[case testQuickAndDirtyBlockerOnSecondRound]
# flags: --quick-and-dirty
import a, b
[file a.py]
import b
class B: pass
class C(B): pass
[file b.py]
import a
[file a.py.2]
import b
class B(C): pass
class C(B): pass  # blocker
[out1]
[out2]
tmp/a.py:3: error: Cycle in inheritance hierarchy
[rechecked a, b]
[stale a, b]

[case testQuickAndDirtyRenameFunctionInTwoModules]
# flags: --quick-and-dirty
import a, b, c, d
[file a.py]
import d
def f(): pass
[file b.py]
from a import f
[file c.py]
from b import f
[file d.py]
from c import f
[file a.py.2]
import d
def g(): pass  # renamed f to g
[file c.py.2]
from a import g

[case testQuickAndDirtyUnmodifiedModuleDoesNotGenerateError]
# flags: --quick-and-dirty
import a, b, c, d
[file a.py]
import d
class C:
    def f(self): pass
[file b.py]
from a import C
[file c.py]
from b import C
[file d.py]
from c import C
C().f()  # no error because unmodified
[file a.py.2]
import d
class C:
    def g(self): pass  # renamed f to g
[file c.py.2]
from a import C
[out1]
[out2]

[case testQuickAndDirtyUnmodifiedModuleDoesNotGenerateError2]
# flags: --quick-and-dirty
import a, b, c
[file a.py]
import c
class C:
    x = 0
[file b.py]
import a
x = a.C.x  # type: int
[file c.py]
import b
x = b.x
[file a.py.2]
import c
class C:
    pass  # Removed x
[out1]
[out2]
[rechecked a]
[stale a]

[case testQuickAndDirtyTypeAliasReference]
# flags: --quick-and-dirty
import a, b
[file a.py]
import b
def f(x: b.S) -> b.S: return x
[file b.py]
import a
S = str
[file a.py.2]
import b
def f(x: b.S) -> int: return 0

[case testQuickAndDirtyNamedTupleReference]
# flags: --quick-and-dirty
import a, b
[file a.py]
import b
def f(x: b.P) -> b.P: return x
[file b.py]
from typing import NamedTuple
import a
P = NamedTuple('P', (('x', int),))
[file a.py.2]
import b
def f(x: b.P) -> int: return 0

[case testQuickAndDirtyTypeVarReference]
# flags: --quick-and-dirty
import a, b
[file a.py]
import b
def f(x: b.T) -> b.T: return x
[file b.py]
from typing import TypeVar
import a
T = TypeVar('T')
[file a.py.2]
import b
def f(x: b.T) -> int: return 0

[case testQuickAndDirtyDeleteFunctionUsedByOtherModule]
# flags: --quick-and-dirty
import a
[file a.py]
from b import f
[file b.py]
import a
def f() -> int: pass
a.f()
[file b.py.2]
import a
reveal_type(a.f)
[out2]
tmp/b.py:2: error: Revealed type is 'def () -> <stale cache: consider running mypy without --quick>'

[case testQuickAndDirtyDeleteClassUsedInAnnotation]
# flags: --quick-and-dirty
import a
[file a.py]
import b
def f() -> b.C: pass
[file b.py]
import a
class C: pass
[file b.py.2]
import a
reveal_type(a.f)
a.f().x
[out2]
tmp/b.py:2: error: Revealed type is 'def () -> <stale cache: consider running mypy without --quick>'
tmp/b.py:3: error: "<stale cache: consider running mypy without --quick>" has no attribute "x"

[case testQuickAndDirtyDeleteSuperClass]
# flags: --quick-and-dirty
import a
[file a.py]
from b import Foo
z = (1, Foo())

class Bar:
    pass
[file b.py]
from e import Quux
class Baz:
    pass
class Foo(Baz, Quux):
    pass
[file e.py]
from a import Bar
class Quux(Bar):
    pass

[file a.py.2]
from b import Foo
z = (1, Foo())
[out]
[out2]

[case testQuickAndDirtyDeleteClassUsedAsBase]
# flags: --quick-and-dirty
import a
[file a.py]
import b
class D(b.C): pass
[file b.py]
import a
class C: pass
[file b.py.2]
import a
reveal_type(a.D)
a.D().x
[out2]
tmp/b.py:2: error: Revealed type is 'def () -> a.D'
tmp/b.py:3: error: "D" has no attribute "x"

[case testQuickAndDirtyDeleteNestedClassUsedInAnnotation]
# flags: --quick-and-dirty
import a
[file a.py]
import b
def f() -> b.C.D: pass
[file b.py]
import a
class C:
    class D: pass
[file b.py.2]
import a
class C:
    pass
reveal_type(a.f)
a.f().x
[out2]
tmp/b.py:4: error: Revealed type is 'def () -> <stale cache: consider running mypy without --quick>'
tmp/b.py:5: error: "<stale cache: consider running mypy without --quick>" has no attribute "x"

[case testQuickAndDirtyTurnGenericClassIntoNonGeneric-skip]
# flags: --quick-and-dirty
import a
[file a.py]
import b
def f() -> b.C[int]: pass
[file b.py]
from typing import TypeVar, Generic
import a
T = TypeVar('T')
class C(Generic[T]): pass
[file b.py.2]
import a
class C: pass
reveal_type(a.f)
c: C
d = a.f()
c = d
d = c
[out2]
# TODO: Crashes (https://github.com/python/mypy/issues/3279)

[case testQuickAndDirtyTurnClassIntoGenericOne-skip]
# flags: --quick-and-dirty
import a
[file a.py]
import b
def f() -> b.C: pass
[file b.py]
import a
class C: pass
[file b.py.2]
from typing import TypeVar, Generic
import a
T = TypeVar('T')
class C(Generic[T]): pass
reveal_type(a.f)
c: C[int]
d = a.f()
d = c
c = d
[out2]
# TODO: Crashes (https://github.com/python/mypy/issues/3279)

[case testQuickAndDirtyDeleteTypeVarUsedInAnnotation]
# flags: --quick-and-dirty
import a
[file a.py]
import b
def f(x: b.T) -> b.T: return x
[file b.py]
from typing import TypeVar
import a
T = TypeVar('T')
[file b.py.2]
import a
reveal_type(a.f)
reveal_type(a.f(1))
[out2]
tmp/b.py:2: error: Revealed type is 'def [b.T] (x: b.T`-1) -> b.T`-1'
tmp/b.py:3: error: Revealed type is 'builtins.int*'

[case testQuickAndDirtyDeleteNewTypeUsedInAnnotation]
# flags: --quick-and-dirty
import a
[file a.py]
import b
def f() -> b.C: pass
[file b.py]
from typing import NewType
import a
C = NewType('C', int)
[file b.py.2]
import a
reveal_type(a.f)
a.f().x
[out2]
tmp/b.py:2: error: Revealed type is 'def () -> <stale cache: consider running mypy without --quick>'
tmp/b.py:3: error: "<stale cache: consider running mypy without --quick>" has no attribute "x"

[case testQuickAndDirtyChangeClassIntoFunction]
# flags: --quick-and-dirty
import a
[file a.py]
import b
def f() -> b.C: pass
[file b.py]
import a
class C: pass
[file b.py.2]
import a
def C() -> None: pass
reveal_type(a.f)
a.f().x
[out2]
tmp/b.py:3: error: Revealed type is 'def () -> <stale cache: consider running mypy without --quick>'
tmp/b.py:4: error: "<stale cache: consider running mypy without --quick>" has no attribute "x"

[case testQuickAndDirtyChangeClassIntoVariable]
# flags: --quick-and-dirty
import a
[file a.py]
import b
def f() -> b.C: pass
[file b.py]
import a
class C: pass
[file b.py.2]
import a
C = 0
reveal_type(a.f)
a.f().x
[out2]
tmp/b.py:3: error: Revealed type is 'def () -> <stale cache: consider running mypy without --quick>'
tmp/b.py:4: error: "<stale cache: consider running mypy without --quick>" has no attribute "x"

[case testQuickAndDirtyAddFile]
# flags: --quick-and-dirty
import a
[file a.py]
import b
x = ''
[file b.py]
import a
[file b.py.2]
import c
reveal_type(c.x)
[file c.py.2]
import a
x = 1
reveal_type(a.x)
[rechecked b, c]
[stale]
[out2]
tmp/c.py:3: error: Revealed type is 'builtins.str'
tmp/b.py:2: error: Revealed type is 'builtins.int'

[case testQuickAndDirtyDeleteFile]
# flags: --quick-and-dirty
import b
[file a.py]
def f() -> None: pass
[file b.py]
import a
a.f()
[delete a.py.2]
[file b.py.3]
import a
a.f() # Comment change
[file b.py.4]
# Remove import
[rechecked b]
[stale]
[rechecked2 b]
[stale2]
[rechecked3 b]
[stale3 b]
[out2]
tmp/b.py:1: error: Cannot find module named 'a'
tmp/b.py:1: note: (Perhaps setting MYPYPATH or using the "--ignore-missing-imports" flag would help)
[out3]
tmp/b.py:1: error: Cannot find module named 'a'
tmp/b.py:1: note: (Perhaps setting MYPYPATH or using the "--ignore-missing-imports" flag would help)
[out4]

[case testQuickAndDirtyRenameModule]
# flags: --quick-and-dirty
import a
[file a.py]
import b
b.f()
[file b.py]
def f() -> None: pass
[delete b.py.2]
[file c.py.2]
def f() -> None: pass
[file a.py.2]
import c
c.f(1)
[file c.py.3]
def f() -> None: pass # comment change
[file c.py.4]
def f(x) -> None: pass
[out]
[out2]
tmp/a.py:2: error: Too many arguments for "f"
[out3]
tmp/a.py:2: error: Too many arguments for "f"
[out4]
[rechecked a, c]
[stale c]
[rechecked2 a, c]
[stale2]
[rechecked3 a, c]
[stale3 a, c]

[case testQuickAndDirtyMultiplePasses]
# flags: --quick-and-dirty
import a
[file a.py]
import b
b.f()
[file b.py]
def f() -> None: pass
[file b.py.2]
# Write cache file but the error in a is not caught yet.
def f(x) -> None: pass
[file a.py.3]
# Editing a triggers the error.
import b
b.f()
[rechecked b]
[rechecked2 a]
[out2]
[out3]
tmp/a.py:3: error: Too few arguments for "f"

[case testQuickAndDirtySerializeStaleType]
# flags: --quick-and-dirty
import a, c
[file a.py]
import b
def f() -> b.C: pass
[file b.py]
import a
class C: pass
[file c.py]
[file b.py.2]
import a
x = a.f()
[file c.py.3]
import b
reveal_type(b.x)
def g(x: object) -> None: pass
g(b.x)
b.x.y
[rechecked b]
[stale b]
[rechecked2 c]
[stale2]
[out3]
tmp/c.py:2: error: Revealed type is '<stale cache: consider running mypy without --quick>'
tmp/c.py:5: error: "<stale cache: consider running mypy without --quick>" has no attribute "y"

[case testCacheDeletedAfterErrorsFound]
import a
[file a.py]
from b import x
[file b.py]
from c import x
[file c.py]
x = 1
[file c.py.2]
1 + 1
[file a.py.3]
from b import x
1 + 1
[out]
[out2]
tmp/b.py:1: error: Module 'c' has no attribute 'x'
[out3]
tmp/b.py:1: error: Module 'c' has no attribute 'x'

[case testCacheDeletedAfterErrorsFound2]
import a
[file a.py]
from b import x
[file b.py]
from c import C
x: C
[file c.py]
class C: pass
[file c.py.2]
def C(): pass
[file a.py.3]
from b import x
1 + 1
[out]
[out2]
tmp/b.py:2: error: Invalid type "c.C"
[out3]
tmp/b.py:2: error: Invalid type "c.C"

[case testCacheDeletedAfterErrorsFound3]
import a
[file a.py]
import b
b.f()
[file b.py]
def f() -> None: pass
[file b.py.2]
def f(x) -> None: pass
[out]
[out2]
tmp/a.py:2: error: Too few arguments for "f"
[out3]
tmp/a.py:2: error: Too few arguments for "f"

[case testCacheDeletedAfterErrorsFound4]
import a
[file a.py]
from b import x
[file b.py]
from c import x
[file c.py]
from d import x
[file d.py]
x = 1
[file d.py.2]
1 + 1
[file a.py.3]
from b import x
1 + 1
[out]
[out2]
tmp/c.py:1: error: Module 'd' has no attribute 'x'
[out3]
tmp/c.py:1: error: Module 'd' has no attribute 'x'

[case testNoCrashOnDeletedWithCacheOnCmdline]
# cmd: mypy -m nonexistent
# cmd2: mypy -m nonexistent
[file nonexistent.py]
[delete nonexistent.py.2]
[out]
[out2]
mypy: can't read file 'tmp/nonexistent.py': No such file or directory

[case testNoCrashOnDoubleImportAliasQuick]
# cmd: mypy -m e
# cmd2: mypy -m c
# cmd3: mypy -m e
# flags: --quick
[file c.py]
from typing import List
Alias = List[int]
[file c.py.2]
from typing import List
Alias = int

[file d.py]
from c import Alias

[file e.py]
from d import Alias
[file e.py.3]
from d import Alias
x: Alias
[out3]
[builtins fixtures/list.pyi]

[case testSerializeAbstractPropertyIncremental]
from abc import abstractmethod
import typing
class A:
    @property
    def f(self) -> int:
        return 1
    @f.setter  # type: ignore
    @abstractmethod
    def f(self, x: int) -> None:
        pass
a = A()
[builtins fixtures/property.pyi]

[case testSerializeAbstractPropertyDisallowUntypedIncremental]
# flags: --disallow-untyped-defs
from abc import abstractmethod
import typing
class A:
    @property
    def f(self) -> int:
        return 1
    @f.setter  # type: ignore
    @abstractmethod
    def f(self, x: int) -> None:
        pass
a = A()
[builtins fixtures/property.pyi]

[case testClassNamesResolutionCrashAccess]
import mod

[file mod.py]
class C:
    def __init__(self) -> None:
        self.int = ''

    def f(self, f: int) -> None:
        pass

[file mod.py.2]
class C:
    def __init__(self) -> None:
        self.int = ''

    def f(self, f: int) -> None:
        f.x

[out]
[out2]
tmp/mod.py:6: error: "int" has no attribute "x"

[case testClassNamesResolutionCrashReadCache]
import mod

[file mod.py]
import submod

[file mod.py.2]
from submod import C

c = C()
reveal_type(c.int)
reveal_type(c.y)

[file submod.py]
from typing import List

class C:
    def __init__(self) -> None:
        self.int = []  # type: List[int]

    def f(self, f: int) -> None:
        self.y = f

[builtins fixtures/list.pyi]
[out]
[out2]
tmp/mod.py:4: error: Revealed type is 'builtins.list[builtins.int]'
tmp/mod.py:5: error: Revealed type is 'builtins.int'

[case testClassNamesResolutionCrashReveal]
import mod

[file mod.py]
class Foo(object):

    def __init__(self) -> None:
        self.bytes = b"foo"

    def bar(self, f: bytes):
        pass

foo = Foo()
foo.bar(b"test")

[file mod.py.2]
class Foo(object):

    def __init__(self) -> None:
        self.bytes = b"foo"

    def bar(self, f: bytes):
        reveal_type(f)

foo = Foo()
foo.bar(b"test")
[out]
[out2]
tmp/mod.py:7: error: Revealed type is 'builtins.bytes'

[case testIncrementalWithSilentImports]
# cmd: mypy -m a
# cmd2: mypy -m b
# flags: --follow-imports=silent
[file a.py]
import b

b.foo(1, 2)

[file b.py]
def foo(a: int, b: int) -> str:
    return a + b

[out1]
[out2]
tmp/b.py:2: error: Incompatible return value type (got "int", expected "str")

[case testForwardNamedTupleToUnionWithOtherNamedTUple]
from typing import NamedTuple, Union

class Person(NamedTuple):
    name: Union[str, "Pair"]

class Pair(NamedTuple):
    first: str
    last: str

Person(name=Pair(first="John", last="Doe"))
[out]

[case testNoCrashForwardRefToBrokenDoubleNewTypeIncremental]
from typing import Any, List, NewType

Foo = NewType('NotFoo', int) # type: ignore
Foos = NewType('Foos', List[Foo]) # type: ignore

def frob(foos: List[Foos]) -> None:
    pass
[builtins fixtures/list.pyi]
[out]

[case testNoCrashForwardRefOverloadIncremental]
from typing import overload, List

@overload
def f(x: int) -> int: ...
@overload
def f(x: F) -> F: ...
def f(x):
    pass

F = List[int]
[builtins fixtures/list.pyi]
[out]

[case testNoCrashForwardRefOverloadIncrementalClass]
from typing import overload, Tuple, NamedTuple

x: C
class C:
    @overload
    def f(self, x: str) -> N: pass
    @overload
    def f(self, x: int) -> int: pass
    def f(self, x):
        pass

class N(NamedTuple):
    x: A
A = Tuple[int]
[builtins fixtures/tuple.pyi]
[out]

[case testNewTypeFromForwardNamedTupleIncremental]
from typing import NewType, NamedTuple, Tuple

NT = NewType('NT', N)
class N(NamedTuple):
    x: int

x: NT = N(1) # type: ignore
x = NT(N(1))
[out]

[case testNewTypeFromForwardTypedDictIncremental]
from typing import NewType, Tuple, Dict
from mypy_extensions import TypedDict

NT = NewType('NT', N) # type: ignore
class N(TypedDict):
    x: A
A = Dict[str, int]
[builtins fixtures/dict.pyi]
[out]

-- Some crazy selef-referential named tuples, types dicts, and aliases
-- to be sure that everything can be _serialized_ (i.e. ForwardRef's are removed).
-- For this reason errors are silenced (tests with # type: ignore have equivalents in other files)

[case testForwardTypeAliasInBase1]
from typing import List
class C(List['A']):
    pass

A = List[int]
x: int = C()[0][0]
[builtins fixtures/list.pyi]
[out]

[case testForwardTypeAliasInBase2]
from typing import List, Generic, TypeVar, NamedTuple
T = TypeVar('T')

class C(A, B): #type: ignore
    pass
class G(Generic[T]): pass
A = G[C]
class B(NamedTuple):
    x: int

C().x
C()[0]
[builtins fixtures/list.pyi]
[out]

[case testSerializeRecursiveAliases1]
from typing import Type, Callable, Union

A = Union[A, int]  # type: ignore
B = Callable[[B], int] # type: ignore
C = Type[C] # type: ignore
[out]

[case testSerializeRecursiveAliases2]
from typing import Type, Callable, Union

A = Union[B, int]  # type: ignore
B = Callable[[C], int] # type: ignore
C = Type[A] # type: ignore
[out]

[case testSerializeRecursiveAliases3]
from typing import Type, Callable, Union, NamedTuple

A = Union[B, int]  # type: ignore
B = Callable[[C], int] # type: ignore
class C(NamedTuple): # type: ignore
    x: A
[out]

[case testGenericTypeAliasesForwardAnyIncremental1]
from typing import TypeVar, Generic
T = TypeVar('T')
S = TypeVar('S')
IntNode = Node[int, S]
AnyNode = Node[S, T]

class Node(Generic[T, S]):
    def __init__(self, x: T, y: S) -> None:
        self.x = x
        self.y = y

def output() -> IntNode[str]:
    return Node(1, 'x')
x = output() # type: IntNode

y = None # type: IntNode
y.x = 1
y.y = 1
y.y = 'x'

z = Node(1, 'x') # type: AnyNode
[out]

[case testGenericTypeAliasesForwardAnyIncremental2]
from typing import TypeVar, Generic
T = TypeVar('T')
S = TypeVar('S')

class Node(Generic[T, S]):
    def __init__(self, x: T, y: S) -> None:
        self.x = x
        self.y = y

def output() -> IntNode[str]:
    return Node(1, 'x')
x = output() # type: IntNode

y = None # type: IntNode
y.x = 1
y.y = 1
y.y = 'x'

z = Node(1, 'x') # type: AnyNode
IntNode = Node[int, S]
AnyNode = Node[S, T]
[out]

[case testNamedTupleForwardAsUpperBoundSerialization]
from typing import NamedTuple, TypeVar, Generic
T = TypeVar('T', bound='M')
class G(Generic[T]):
    x: T

yg: G[M]
z: int = G[M]().x.x
z = G[M]().x[0]
M = NamedTuple('M', [('x', int)])
[out]

[case testSelfRefNTIncremental1]
from typing import Tuple, NamedTuple

Node = NamedTuple('Node', [ # type: ignore
        ('name', str),
        ('children', Tuple['Node', ...]),
    ])
n: Node
[builtins fixtures/tuple.pyi]

[case testSelfRefNTIncremental2]
from typing import Tuple, NamedTuple

A = NamedTuple('A', [ # type: ignore
        ('x', str),
        ('y', Tuple['B', ...]),
    ])
class B(NamedTuple): # type: ignore
    x: A
    y: int

n: A
[builtins fixtures/tuple.pyi]

[case testSelfRefNTIncremental3]
from typing import NamedTuple, Tuple

class B(NamedTuple): # type: ignore
    x: Tuple[A, int]
    y: int
A = NamedTuple('A', [ # type: ignore
        ('x', str),
        ('y', 'B'),
    ])
n: B
m: A
lst = [m, n]
[builtins fixtures/tuple.pyi]

[case testSelfRefNTIncremental4]
from typing import NamedTuple

class B(NamedTuple): # type: ignore
    x: A
    y: int
class A(NamedTuple): # type: ignore
    x: str
    y: B

n: A
[builtins fixtures/tuple.pyi]

[case testSelfRefNTIncremental5]
from typing import NamedTuple

B = NamedTuple('B', [ # type: ignore
        ('x', A),
        ('y', int),
    ])
A = NamedTuple('A', [ # type: ignore
        ('x', str),
        ('y', 'B'),
    ])
n: A
def f(m: B) -> None: pass
[builtins fixtures/tuple.pyi]

[case testCrashWithPartialGlobalAndCycle]
import bar

[file foo.py]
import bar
my_global_dict = {}  # type: ignore
def external_func_0() -> None:
    global my_global_dict
    bar.external_list
    my_global_dict[12] = 0

[file bar.py]
import foo

external_list = [0]

[builtins fixtures/dict.pyi]

[case testIncrementalCrashOnTypeWithFunction]
import a
[file a.py]
import b
[file a.py.2]
from b import x

[file b.py]
from typing import TypeVar, Type
T = TypeVar('T')

def tp(arg: T) -> Type[T]:
    pass
def func(x: int) -> int:
    pass

x = tp(func)
[out]
[out2]

[case testReprocessModuleEvenIfInterfaceHashDoesNotChange]
import a
import d

[file a.py]
import b
x: b.c.A
x = b.c.A()

[file b.py]
import c

[file c.py]
class A:
    x = 1

[file d.py]
import a
def f() -> None: pass

[file a.py.2]
import b
x: b.c.A

[file c.py.3]
class A:
    x = 2

[file d.py.4]
import a
def f() -> None:
    from c import A
    a.x = [A(), a.x][0]

[builtins fixtures/list.pyi]
[stale]
[rechecked a]
[stale2]
[rechecked2 c]
[stale3]
[rechecked3 d]
[out1]
[out2]
[out3]
[out4]

[case testTreeShadowingViaParentPackage]
import m.semanal

[file m/__init__.py]
pass

[file m/nodes.py]
if False:
    import m.types
    import m.semanal
class Node:
    line: int
class FuncBase(Node):
    type: m.types.Type
class OverloadedFuncDef(FuncBase): pass

[file m/types.py]
from m.nodes import Node
class Type(Node): pass
class Overloaded(Type): pass

[file m/semanal.py]
from m.nodes import OverloadedFuncDef
from m.types import Overloaded

class C:
    def func(self, defn: OverloadedFuncDef):
        defn.type = Overloaded()
        defn.type.line = 0

[file m/nodes.py.2]
if False:
    import m.types
    import m.semanal
class Node:
    line: int
class FuncBase(Node):
    type: m.types.Type
class OverloadedFuncDef(FuncBase): pass
extra = 1

[file m/types.py.2]
from m.nodes import Node
class Type(Node): pass
class Overloaded(Type): pass
extra = 1
[builtins fixtures/list.pyi]

[file m/semanal.py.2]
from m.nodes import OverloadedFuncDef
from m.types import Overloaded

class C:
    def func(self, defn: OverloadedFuncDef):
        defn.type = Overloaded()
        defn.type.line = 0

extra = 1

[out1]
[out2]

[case testErrorsAffectDependentsOnly]
# cmd: mypy -m m.a m.b m.c
[file m/__init__.py]
[file m/a.py]
1 + ''  # Deliberate error
[file m/b.py]
import m.a  # Depends on module with error
[file m/c.py]
import m  # No error here
[rechecked m.a, m.b]
[out1]
tmp/m/a.py:1: error: Unsupported operand types for + ("int" and "str")
[out2]
tmp/m/a.py:1: error: Unsupported operand types for + ("int" and "str")

[case testDisallowAnyExprIncremental]
# cmd: mypy -m main
# flags:  --disallow-any-expr

[file ns.py]
class Namespace:
    def __init__(self):
        self.user = 0

[file main.py]
import ns
user = ns.Namespace.user

[out1]
tmp/main.py:2: error: Expression has type "Any"

[out2]
tmp/main.py:2: error: Expression has type "Any"

[case testIncrementalStrictOptional]
# flags: --strict-optional
import a
1 + a.foo()
[file a.py]
def foo() -> int: return 0
[file a.py.2]
from typing import Optional
def foo() -> Optional[int]: return 0
[out1]
[out2]
main:3: error: Unsupported operand types for + ("int" and "Optional[int]")

[case testAttrsIncrementalSubclassingCached]
from a import A
import attr
@attr.s(auto_attribs=True)
class B(A):
    e: str = 'e'
a = B(5, [5], 'foo')
a.a = 6
a._b = [2]
a.c = 'yo'
a._d = 22
a.e = 'hi'

[file a.py]
import attr
import attr
from typing import List, ClassVar
@attr.s(auto_attribs=True)
class A:
    a: int
    _b: List[int]
    c: str = '18'
    _d: int = attr.ib(validator=None, default=18)
    E = 7
    F: ClassVar[int] = 22

[builtins fixtures/list.pyi]
[out1]
[out2]

[case testAttrsIncrementalSubclassingCachedConverter]
from a import A
import attr
@attr.s
class B(A):
    pass
reveal_type(B)

[file a.py]
def converter(s:int) -> str:
    return 'hello'

import attr
@attr.s
class A:
    x: str = attr.ib(converter=converter)

[builtins fixtures/list.pyi]
[out1]
main:6: error: Revealed type is 'def (x: builtins.int) -> __main__.B'

[out2]
main:6: error: Revealed type is 'def (x: builtins.int) -> __main__.B'

[case testAttrsIncrementalSubclassingCachedType]
from a import A
import attr
@attr.s
class B(A):
    pass
reveal_type(B)

[file a.py]
import attr
@attr.s
class A:
    x = attr.ib(type=int)

[builtins fixtures/list.pyi]
[out1]
main:6: error: Revealed type is 'def (x: builtins.int) -> __main__.B'
[out2]
main:6: error: Revealed type is 'def (x: builtins.int) -> __main__.B'

[case testAttrsIncrementalArguments]
from a import Frozen, NoInit, NoCmp
f = Frozen(5)
f.x = 6

g = NoInit()

Frozen(1) < Frozen(2)
Frozen(1) <= Frozen(2)
Frozen(1) > Frozen(2)
Frozen(1) >= Frozen(2)

NoCmp(1) < NoCmp(2)
NoCmp(1) <= NoCmp(2)
NoCmp(1) > NoCmp(2)
NoCmp(1) >= NoCmp(2)

[file a.py]
import attr
@attr.s(frozen=True)
class Frozen:
    x: int = attr.ib()
@attr.s(init=False)
class NoInit:
    x: int = attr.ib()
@attr.s(cmp=False)
class NoCmp:
    x: int = attr.ib()

[builtins fixtures/list.pyi]
[rechecked]
[stale]
[out1]
main:3: error: Property "x" defined in "Frozen" is read-only
main:12: error: Unsupported left operand type for < ("NoCmp")
main:13: error: Unsupported left operand type for <= ("NoCmp")
main:14: error: Unsupported left operand type for > ("NoCmp")
main:15: error: Unsupported left operand type for >= ("NoCmp")

[out2]
main:3: error: Property "x" defined in "Frozen" is read-only
main:12: error: Unsupported left operand type for < ("NoCmp")
main:13: error: Unsupported left operand type for <= ("NoCmp")
main:14: error: Unsupported left operand type for > ("NoCmp")
main:15: error: Unsupported left operand type for >= ("NoCmp")

[case testAttrsIncrementalDunder]
from a import A
reveal_type(A)  # E: Revealed type is 'def (a: builtins.int) -> a.A'
reveal_type(A.__eq__)  # E: Revealed type is 'def (self: a.A, other: builtins.object) -> builtins.bool'
reveal_type(A.__ne__)  # E: Revealed type is 'def (self: a.A, other: builtins.object) -> builtins.bool'
reveal_type(A.__lt__)  # E: Revealed type is 'def [AT] (self: AT`1, other: AT`1) -> builtins.bool'
reveal_type(A.__le__)  # E: Revealed type is 'def [AT] (self: AT`1, other: AT`1) -> builtins.bool'
reveal_type(A.__gt__)  # E: Revealed type is 'def [AT] (self: AT`1, other: AT`1) -> builtins.bool'
reveal_type(A.__ge__)  # E: Revealed type is 'def [AT] (self: AT`1, other: AT`1) -> builtins.bool'

A(1) < A(2)
A(1) <= A(2)
A(1) > A(2)
A(1) >= A(2)
A(1) == A(2)
A(1) != A(2)

A(1) < 1  # E: Unsupported operand types for < ("A" and "int")
A(1) <= 1  # E: Unsupported operand types for <= ("A" and "int")
A(1) > 1  # E: Unsupported operand types for > ("A" and "int")
A(1) >= 1  # E: Unsupported operand types for >= ("A" and "int")
A(1) == 1
A(1) != 1

1 < A(1)  # E: Unsupported operand types for > ("A" and "int")
1 <= A(1)  # E: Unsupported operand types for >= ("A" and "int")
1 > A(1)  # E: Unsupported operand types for < ("A" and "int")
1 >= A(1)  # E: Unsupported operand types for <= ("A" and "int")
1 == A(1)
1 != A(1)

[file a.py]
from attr import attrib, attrs
@attrs(auto_attribs=True)
class A:
    a: int

[builtins fixtures/attr.pyi]
[rechecked]
[stale]
[out2]
main:2: error: Revealed type is 'def (a: builtins.int) -> a.A'
main:3: error: Revealed type is 'def (self: a.A, other: builtins.object) -> builtins.bool'
main:4: error: Revealed type is 'def (self: a.A, other: builtins.object) -> builtins.bool'
main:5: error: Revealed type is 'def [AT] (self: AT`1, other: AT`1) -> builtins.bool'
main:6: error: Revealed type is 'def [AT] (self: AT`1, other: AT`1) -> builtins.bool'
main:7: error: Revealed type is 'def [AT] (self: AT`1, other: AT`1) -> builtins.bool'
main:8: error: Revealed type is 'def [AT] (self: AT`1, other: AT`1) -> builtins.bool'
main:17: error: Unsupported operand types for < ("A" and "int")
main:18: error: Unsupported operand types for <= ("A" and "int")
main:19: error: Unsupported operand types for > ("A" and "int")
main:20: error: Unsupported operand types for >= ("A" and "int")
main:24: error: Unsupported operand types for > ("A" and "int")
main:25: error: Unsupported operand types for >= ("A" and "int")
main:26: error: Unsupported operand types for < ("A" and "int")
main:27: error: Unsupported operand types for <= ("A" and "int")

[case testAttrsIncrementalSubclassModified]
from b import B
B(5, 'foo')

[file a.py]
import attr
@attr.s(auto_attribs=True)
class A:
    x: int

[file b.py]
import attr
from a import A
@attr.s(auto_attribs=True)
class B(A):
    y: str

[file b.py.2]
import attr
from a import A
@attr.s(auto_attribs=True)
class B(A):
    y: int

[builtins fixtures/list.pyi]
[out1]
[out2]
main:2: error: Argument 2 to "B" has incompatible type "str"; expected "int"
[rechecked b]

[case testAttrsIncrementalSubclassModifiedErrorFirst]
from b import B
B(5, 'foo')
[file a.py]
import attr
@attr.s(auto_attribs=True)
class A:
    x: int

[file b.py]
import attr
from a import A
@attr.s(auto_attribs=True)
class B(A):
    y: int

[file b.py.2]
import attr
from a import A
@attr.s(auto_attribs=True)
class B(A):
    y: str

[builtins fixtures/list.pyi]
[out1]
main:2: error: Argument 2 to "B" has incompatible type "str"; expected "int"

[out2]
[rechecked b]

[case testAttrsIncrementalThreeFiles]
from c import C
C(5, 'foo', True)

[file a.py]
import attr
@attr.s
class A:
    a: int = attr.ib()

[file b.py]
import attr
@attr.s
class B:
    b: str = attr.ib()

[file c.py]
from a import A
from b import B
import attr
@attr.s
class C(A, B):
    c: bool = attr.ib()

[builtins fixtures/list.pyi]
[out1]
[out2]

[case testAttrsIncrementalConverterInSubmodule]
from a.a import A
reveal_type(A)
[file a/__init__.py]
[file a/a.py]
from typing import Optional
def converter(s:Optional[int]) -> int:
    ...

import attr
@attr.s
class A:
    x: int = attr.ib(converter=converter)

[builtins fixtures/list.pyi]
[out1]
main:2: error: Revealed type is 'def (x: Union[builtins.int, None]) -> a.a.A'
[out2]
main:2: error: Revealed type is 'def (x: Union[builtins.int, None]) -> a.a.A'

[case testAttrsIncrementalConverterManyStyles]
import a
[file a.py]
from base import Base
Base(1, 'str', True)
Base(None, None, None)

from subclass import A, B
A(1, 'str', True)
A(None, None, None)
B(1, 'str', True, 1, 'str', True)
B(None, None, None, None, None, None)

from submodule.base import SubBase
SubBase(1, 'str', True)
SubBase(None, None, None)

from submodule.subclass import AA, BB
AA(1, 'str', True)
AA(None, None, None)
BB(1, 'str', True, 1, 'str', True)
BB(None, None, None, None, None, None)

from submodule.subsubclass import SubAA, SubBB
SubAA(1, 'str', True)
SubAA(None, None, None)
SubBB(1, 'str', True, 1, 'str', True)
SubBB(None, None, None, None, None, None)

[file a.py.2]
# Now with errors.
from base import Base
Base(1, 1, True)

from subclass import A, B
A(1, 1, True)
B(1, 'str', True, 1, 1, True)

from submodule.base import SubBase
SubBase(1, 1, True)

from submodule.subclass import AA, BB
AA(1, 1, True)
BB(1, 'str', True, 1, 1, True)

from submodule.subsubclass import SubAA, SubBB
SubAA(1, 1, True)
SubBB(1, 'str', True, 1, 1, True)

[file foo.py]
from typing import Optional
def maybe_int(x: Optional[int]) -> int:
   ...
[file bar.py]
from typing import Optional
def maybe_bool(x: Optional[bool]) -> bool:
   ...
[file base.py]
from typing import Optional
import attr
import bar
from foo import maybe_int
def maybe_str(x: Optional[str]) -> str:
   ...
@attr.s
class Base:
    x: int = attr.ib(converter=maybe_int)
    y: str = attr.ib(converter=maybe_str)
    z: bool = attr.ib(converter=bar.maybe_bool)
[file subclass.py]
from typing import Optional
import attr
from base import Base
@attr.s
class A(Base): pass

import bar
from foo import maybe_int
def maybe_str(x: Optional[str]) -> str:
   ...
@attr.s
class B(Base):
    xx: int = attr.ib(converter=maybe_int)
    yy: str = attr.ib(converter=maybe_str)
    zz: bool = attr.ib(converter=bar.maybe_bool)

[file submodule/__init__.py]
[file submodule/base.py]
from typing import Optional
import attr
import bar
from foo import maybe_int
def maybe_str(x: Optional[str]) -> str:
   ...
@attr.s
class SubBase:
    x: int = attr.ib(converter=maybe_int)
    y: str = attr.ib(converter=maybe_str)
    z: bool = attr.ib(converter=bar.maybe_bool)

[file submodule/subclass.py]
from typing import Optional
import attr
from base import Base
@attr.s
class AA(Base): pass

import bar
from foo import maybe_int
def maybe_str(x: Optional[str]) -> str:
   ...
@attr.s
class BB(Base):
    xx: int = attr.ib(converter=maybe_int)
    yy: str = attr.ib(converter=maybe_str)
    zz: bool = attr.ib(converter=bar.maybe_bool)

[file submodule/subsubclass.py]
from typing import Optional
import attr
from .base import SubBase
@attr.s
class SubAA(SubBase): pass

import bar
from foo import maybe_int
def maybe_str(x: Optional[str]) -> str:
   ...
@attr.s
class SubBB(SubBase):
    xx: int = attr.ib(converter=maybe_int)
    yy: str = attr.ib(converter=maybe_str)
    zz: bool = attr.ib(converter=bar.maybe_bool)
[builtins fixtures/list.pyi]
[out1]
[out2]
tmp/a.py:3: error: Argument 2 to "Base" has incompatible type "int"; expected "Optional[str]"
tmp/a.py:6: error: Argument 2 to "A" has incompatible type "int"; expected "Optional[str]"
tmp/a.py:7: error: Argument 5 to "B" has incompatible type "int"; expected "Optional[str]"
tmp/a.py:10: error: Argument 2 to "SubBase" has incompatible type "int"; expected "Optional[str]"
tmp/a.py:13: error: Argument 2 to "AA" has incompatible type "int"; expected "Optional[str]"
tmp/a.py:14: error: Argument 5 to "BB" has incompatible type "int"; expected "Optional[str]"
tmp/a.py:17: error: Argument 2 to "SubAA" has incompatible type "int"; expected "Optional[str]"
tmp/a.py:18: error: Argument 5 to "SubBB" has incompatible type "int"; expected "Optional[str]"

[case testAttrsIncrementalConverterInFunction]
import attr
def foo() -> None:
    def foo(x: str) -> int:
        ...
    @attr.s
    class A:
        x: int = attr.ib(converter=foo)
    reveal_type(A)
[builtins fixtures/list.pyi]
[out1]
main:8: error: Revealed type is 'def (x: builtins.str) -> __main__.A@5'
[out2]
main:8: error: Revealed type is 'def (x: builtins.str) -> __main__.A@5'

[case testAttrsIncrementalConverterInSubmoduleForwardRef]
from a.a import A
reveal_type(A)
[file a/__init__.py]
[file a/a.py]
from typing import List
def converter(s:F) -> int:
    ...

import attr
@attr.s
class A:
    x: int = attr.ib(converter=converter)

F = List[int]

[builtins fixtures/list.pyi]
[out1]
main:2: error: Revealed type is 'def (x: builtins.list[builtins.int]) -> a.a.A'
[out2]
main:2: error: Revealed type is 'def (x: builtins.list[builtins.int]) -> a.a.A'

[case testAttrsIncrementalConverterType]
from a import C
import attr
o = C("1", "2", "3", "4")
o = C(1, 2, "3", 4)
reveal_type(C)
@attr.s
class D(C):
    x: str = attr.ib()
reveal_type(D)
[file a.py]
from typing import overload
import attr
@attr.dataclass
class A:
    x: str
@overload
def parse(x: int) -> int:
   ...
@overload
def parse(x: str, y: str = '') -> int:
   ...
def parse(x, y): ...
@attr.s
class C:
    a: complex = attr.ib(converter=complex)
    b: int = attr.ib(converter=int)
    c: A = attr.ib(converter=A)
    d: int = attr.ib(converter=parse)
[builtins fixtures/attr.pyi]
[out1]
main:5: error: Revealed type is 'def (a: Union[builtins.float, builtins.str], b: Union[builtins.str, builtins.bytes, builtins.int], c: builtins.str, d: Union[builtins.int, builtins.str]) -> a.C'
main:9: error: Revealed type is 'def (a: Union[builtins.float, builtins.str], b: Union[builtins.str, builtins.bytes, builtins.int], c: builtins.str, d: Union[builtins.int, builtins.str], x: builtins.str) -> __main__.D'
[out2]
main:5: error: Revealed type is 'def (a: Union[builtins.float, builtins.str], b: Union[builtins.str, builtins.bytes, builtins.int], c: builtins.str, d: Union[builtins.int, builtins.str]) -> a.C'
main:9: error: Revealed type is 'def (a: Union[builtins.float, builtins.str], b: Union[builtins.str, builtins.bytes, builtins.int], c: builtins.str, d: Union[builtins.int, builtins.str], x: builtins.str) -> __main__.D'

[case testAttrsIncrementalThreeRuns]
from a import A
A(5)

[file a.py]
import attr
@attr.s(auto_attribs=True)
class A:
    a: int

[file a.py.2]
import attr
@attr.s(auto_attribs=True)
class A:
    a: str

[file a.py.3]
import attr
@attr.s(auto_attribs=True)
class A:
    a: int = 6

[builtins fixtures/list.pyi]
[out1]
[out2]
main:2: error: Argument 1 to "A" has incompatible type "int"; expected "str"
[out3]

[case testDeletedDepLineNumber]
# The import is not on line 1 and that data should be preserved
import a
[file a.py]
[delete a.py.2]
[out1]

[out2]
main:2: error: Cannot find module named 'a'
main:2: note: (Perhaps setting MYPYPATH or using the "--ignore-missing-imports" flag would help)

[case testIncrementalInheritanceAddAnnotation]
# flags: --strict-optional
import a
[file a.py]
import b
def foo() -> None:
    1 + b.Bar().get()
[file b.py]
from c import Baz
class Bar(Baz): pass

[file c.py]
class Baz:
    def get(self):
        return 1
[file c.py.2]
from typing import Optional
class Baz:
    def get(self) -> Optional[int]:
        return 1
[out]
[out2]
tmp/a.py:3: error: Unsupported operand types for + ("int" and "Optional[int]")

[case testIncrementalMetaclassUpdate]
import a
[file a.py]
from b import B
B.x

[file b.py]
import c
class B(metaclass=c.M): pass

[file c.py]
class M(type):
    x: int

[file c.py.2]
class M(type):
    y: int
[out]
[out2]
tmp/a.py:2: error: "Type[B]" has no attribute "x"

[case testIncrementalLotsOfInheritance]
import a
[file a.py]
from b import B
from d import D
def take(d: D) -> None: pass
def foo() -> None:
    take(B())
[file b.py]
from c import C
class B(C): pass

[file c.py]
from d import D
class C(D): pass

[file c.py.2]
from d import D
class C: pass

[file d.py]
class D: pass
[out]
[out2]
tmp/a.py:5: error: Argument 1 to "take" has incompatible type "B"; expected "D"

[case testIncrementalInheritanceProperty]
import a
[file a.py]
import b
def foo() -> None:
    1 + b.Bar().x
[file b.py]
from c import Baz
class Bar(Baz): pass

[file c.py]
class Baz:
    def __init__(self):
        self.x = 12  # type: int
[file c.py.2]
class Baz:
    def __init__(self):
        self.x = 'lol'  # type: str
[out]
[out2]
tmp/a.py:3: error: Unsupported operand types for + ("int" and "str")

[case testIncrementalWithIgnoresTwice]
import a
[file a.py]
import b
import foo # type: ignore
[file b.py]
x = 1
[file b.py.2]
x = 'hi'
[file b.py.3]
x = 1
[builtins fixtures/module.pyi]
[out]
[out2]
[out3]

[case testIgnoredImport2]
import x
[file y.py]
import xyz  # type: ignore
B = 0
from x import A
[file x.py]
A = 0
from y import B
[file x.py.2]
A = 1
from y import B
[file x.py.3]
A = 2
from y import B
[out]
[out2]
[out3]

[case testDeletionOfSubmoduleTriggersImportFrom2]
from p.q import f
f()
[file p/__init__.py]
[file p/q.py]
def f() -> None: pass
[delete p/q.py.2]
[file p/q.py.3]
def f(x: int) -> None: pass
[out]
[out2]
main:1: error: Cannot find module named 'p.q'
main:1: note: (Perhaps setting MYPYPATH or using the "--ignore-missing-imports" flag would help)
[out3]
main:2: error: Too few arguments for "f"

[case testDeleteIndirectDependency]
import b
b.x.foo()
[file b.py]
import c
x = c.Foo()
[file c.py]
class Foo:
    def foo(self) -> None: pass
[delete c.py.2]
[file b.py.2]
class Foo:
    def foo(self) -> None: pass
x = Foo()
[out]
[out2]

[case testImportReExportInCycle]
from m import One
[file m/__init__.py]
from .one import One
from .two import Two
[file m/one.py]
class One:
    pass
[file m/two.py]
import m
class Two:
    pass
[file m/one.py.2]
class One:
    name: str
[file m/two.py.2]
import m
reveal_type(m.One.name)
class Two:
    pass
[out2]
tmp/m/two.py:2: error: Revealed type is 'builtins.str'

[case testImportUnusedIgnore1]
# flags: --warn-unused-ignores
import a
[file a.py]
import b
import foo  # type: ignore
[file b.py]
x = 1
[file b.py.2]
x = '2'

-- TODO: Fails due to #4856
[case testImportUnusedIgnore2-skip]
# flags: --warn-unused-ignores
import a
[file a.py]
import b
import c  # type: ignore
[file b.py]
x = 1
[file b.py.2]
x = 'hi'
[file c.py.3]
pass
[out]
[out2]
[out3]
tmp/a.py:1: note: unused 'type: ignore' comment

-- Test that a non cache_fine_grained run can use a fine-grained cache
[case testRegularUsesFgCache]
# flags: --config-file tmp/mypy.ini
import a
[file a.py]
x = 0
[file mypy.ini]
[[mypy]
cache_fine_grained = True
[file mypy.ini.2]
[[mypy]
cache_fine_grained = False
-- Nothing should get rechecked
[rechecked]
[stale]

[case testFgCacheNeedsFgCache]
# flags: --config-file tmp/mypy.ini
import a
[file a.py]
x = 0
[file mypy.ini]
[[mypy]
cache_fine_grained = False
[file mypy.ini.2]
[[mypy]
cache_fine_grained = True
[rechecked a, builtins]
[stale a, builtins]

[case testIncrementalPackageNameOverload]
# cmd: mypy -m main a
# flags: --follow-imports=skip
[file main.py]
from a import x
x.foo()
[file a/__init__.py]
pass
[file a/__init__.py.2]
x = 10
[file a/x.py]
def foo() -> None:
    pass
[out]
[out2]
tmp/main.py:2: error: "int" has no attribute "foo"

[case testIncrementalBustedFineGrainedCache1]
# flags: --cache-fine-grained
import a
import b
[file a.py]
[file b.py]
-- This is a heinous hack, but we simulate having a invalid cache by clobbering
-- the proto deps file with something with hash mismatches.
[file ../.mypy_cache/3.6/@proto_deps.meta.json.2]
{"__main__": "00000000000000000000000000000000", "a": "d41d8cd98f00b204e9800998ecf8427e", "b": "d41d8cd98f00b204e9800998ecf8427e", "builtins": "00000000000000000000000000000000"}
[file b.py.2]
# uh
-- Every file should get reloaded, since the cache was invalidated
[stale a, b, builtins]
[rechecked a, b, builtins]

[case testIncrementalBustedFineGrainedCache2]
# flags2: --cache-fine-grained
import a
import b
[file a.py]
[file b.py]
[file b.py.2]
# uh
-- Every file should get reloaded, since the settings changed
[stale a, b, builtins]
[rechecked a, b, builtins]

[case testIncrementalWorkingFineGrainedCache]
# flags: --cache-fine-grained
# flags2: --cache-fine-grained
import a
import b
[file a.py]
[file b.py]
[file b.py.2]
# uh
-- b gets rechecked because it changed, but nothing is stale
-- since the interface did not change
[stale]
[rechecked b]

<<<<<<< HEAD
[case testIncrementalDataclassesSubclassingCached]
from a import A
from dataclasses import dataclass

@dataclass
class B(A):
    e: str = 'e'

a = B(5, [5], 'foo')
a.a = 6
a._b = [2]
a.c = 'yo'
a._d = 22
a.e = 'hi'

[file a.py]
from dataclasses import dataclass, field
from typing import ClassVar, List

@dataclass
class A:
    a: int
    _b: List[int]
    c: str = '18'
    _d: int = field(default=False)
    E = 7
    F: ClassVar[int] = 22

[builtins fixtures/list.pyi]
[out1]
[out2]

[case testIncrementalDataclassesSubclassingCachedType]
from a import A
from dataclasses import dataclass

@dataclass
class B(A):
    pass
reveal_type(B)

[file a.py]
from dataclasses import dataclass

@dataclass
class A:
    x: int

[builtins fixtures/list.pyi]
[out1]
main:7: error: Revealed type is 'def (x: builtins.int) -> __main__.B'
[out2]
main:7: error: Revealed type is 'def (x: builtins.int) -> __main__.B'

[case testIncrementalDataclassesArguments]
from a import Frozen, NoInit, NoCmp

f = Frozen(5)
f.x = 6

g = NoInit()

Frozen(1) < Frozen(2)
Frozen(1) <= Frozen(2)
Frozen(1) > Frozen(2)
Frozen(1) >= Frozen(2)

NoCmp(1) < NoCmp(2)
NoCmp(1) <= NoCmp(2)
NoCmp(1) > NoCmp(2)
NoCmp(1) >= NoCmp(2)

[file a.py]
from dataclasses import dataclass

@dataclass(frozen=True, order=True)
class Frozen:
    x: int

@dataclass(init=False)
class NoInit:
    x: int

@dataclass(order=False)
class NoCmp:
    x: int

[builtins fixtures/list.pyi]
[rechecked]
[stale]
[out1]
main:4: error: Property "x" defined in "Frozen" is read-only
main:13: error: Unsupported left operand type for < ("NoCmp")
main:14: error: Unsupported left operand type for <= ("NoCmp")
main:15: error: Unsupported left operand type for > ("NoCmp")
main:16: error: Unsupported left operand type for >= ("NoCmp")

[out2]
main:4: error: Property "x" defined in "Frozen" is read-only
main:13: error: Unsupported left operand type for < ("NoCmp")
main:14: error: Unsupported left operand type for <= ("NoCmp")
main:15: error: Unsupported left operand type for > ("NoCmp")
main:16: error: Unsupported left operand type for >= ("NoCmp")

[case testIncrementalDataclassesDunder]
from a import A
reveal_type(A)  # E: Revealed type is 'def (a: builtins.int) -> a.A'
reveal_type(A.__eq__)  # E: Revealed type is 'def (builtins.object, builtins.object) -> builtins.bool'
reveal_type(A.__ne__)  # E: Revealed type is 'def (builtins.object, builtins.object) -> builtins.bool'
reveal_type(A.__lt__)  # E: Revealed type is 'def [T] (self: T`1, other: T`1) -> builtins.bool'
reveal_type(A.__le__)  # E: Revealed type is 'def [T] (self: T`1, other: T`1) -> builtins.bool'
reveal_type(A.__gt__)  # E: Revealed type is 'def [T] (self: T`1, other: T`1) -> builtins.bool'
reveal_type(A.__ge__)  # E: Revealed type is 'def [T] (self: T`1, other: T`1) -> builtins.bool'

A(1) < A(2)
A(1) <= A(2)
A(1) > A(2)
A(1) >= A(2)
A(1) == A(2)
A(1) != A(2)

A(1) < 1  # E: Unsupported operand types for < ("A" and "int")
A(1) <= 1  # E: Unsupported operand types for <= ("A" and "int")
A(1) > 1  # E: Unsupported operand types for > ("A" and "int")
A(1) >= 1  # E: Unsupported operand types for >= ("A" and "int")
A(1) == 1
A(1) != 1

1 < A(1)  # E: Unsupported operand types for > ("A" and "int")
1 <= A(1)  # E: Unsupported operand types for >= ("A" and "int")
1 > A(1)  # E: Unsupported operand types for < ("A" and "int")
1 >= A(1)  # E: Unsupported operand types for <= ("A" and "int")
1 == A(1)
1 != A(1)

[file a.py]
from dataclasses import dataclass

@dataclass(order=True)
class A:
    a: int

[builtins fixtures/attr.pyi]
[rechecked]
[stale]
[out2]
main:2: error: Revealed type is 'def (a: builtins.int) -> a.A'
main:3: error: Revealed type is 'def (builtins.object, builtins.object) -> builtins.bool'
main:4: error: Revealed type is 'def (builtins.object, builtins.object) -> builtins.bool'
main:5: error: Revealed type is 'def [T] (self: T`1, other: T`1) -> builtins.bool'
main:6: error: Revealed type is 'def [T] (self: T`1, other: T`1) -> builtins.bool'
main:7: error: Revealed type is 'def [T] (self: T`1, other: T`1) -> builtins.bool'
main:8: error: Revealed type is 'def [T] (self: T`1, other: T`1) -> builtins.bool'
main:17: error: Unsupported operand types for < ("A" and "int")
main:18: error: Unsupported operand types for <= ("A" and "int")
main:19: error: Unsupported operand types for > ("A" and "int")
main:20: error: Unsupported operand types for >= ("A" and "int")
main:24: error: Unsupported operand types for > ("A" and "int")
main:25: error: Unsupported operand types for >= ("A" and "int")
main:26: error: Unsupported operand types for < ("A" and "int")
main:27: error: Unsupported operand types for <= ("A" and "int")

[case testIncrementalDataclassesSubclassModified]
from b import B
B(5, 'foo')

[file a.py]
from dataclasses import dataclass

@dataclass
class A:
    x: int

[file b.py]
from a import A
from dataclasses import dataclass

@dataclass
class B(A):
    y: str

[file b.py.2]
from a import A
from dataclasses import dataclass

@dataclass
class B(A):
    y: int

[builtins fixtures/list.pyi]
[out1]
[out2]
main:2: error: Argument 2 to "B" has incompatible type "str"; expected "int"
[rechecked b]

[case testIncrementalDataclassesSubclassModifiedErrorFirst]
from b import B
B(5, 'foo')

[file a.py]
from dataclasses import dataclass

@dataclass
class A:
    x: int

[file b.py]
from a import A
from dataclasses import dataclass

@dataclass
class B(A):
    y: int

[file b.py.2]
from a import A
from dataclasses import dataclass

@dataclass
class B(A):
    y: str

[builtins fixtures/list.pyi]
[out1]
main:2: error: Argument 2 to "B" has incompatible type "str"; expected "int"

[out2]
[rechecked b]

[case testIncrementalDataclassesThreeFiles]
from c import C
C(5, 'foo', True)

[file a.py]
from dataclasses import dataclass

@dataclass
class A:
    a: int

[file b.py]
from dataclasses import dataclass

@dataclass
class B:
    b: str

[file c.py]
from a import A
from b import B
from dataclasses import dataclass

@dataclass
class C(A, B):
    c: bool

[builtins fixtures/list.pyi]
[out1]
[out2]

[case testIncrementalDataclassesThreeRuns]
from a import A
A(5)

[file a.py]
from dataclasses import dataclass

@dataclass
class A:
    a: int

[file a.py.2]
from dataclasses import dataclass

@dataclass
class A:
    a: str

[file a.py.3]
from dataclasses import dataclass

@dataclass
class A:
    a: int = 6

[builtins fixtures/list.pyi]
[out1]
[out2]
main:2: error: Argument 1 to "A" has incompatible type "int"; expected "str"
[out3]
=======
[case testParentPatchingMess]
# flags: --ignore-missing-imports --follow-imports=skip
# cmd: mypy -m d d.k d.k.a d.k.v t
[file d/__init__.py]
[file d/k/__init__.py]
from d.k.a import x
[file d/k/a.py]
x = 10
[file d/k/v.py]
from d.k.e import x

[file t.py]
from d import k
[file t.py.2]
from d import k
# dummy change

[case testCachedBadProtocolNote]
import b
[file a.py]
from mypy_extensions import TypedDict
Point = TypedDict('Point', {'x': int, 'y': int})
[file b.py]
from typing import Iterable
from a import Point
p: Point
it: Iterable[int] = p
[file b.py.2]
from typing import Iterable
from a import Point
p: Point
it: Iterable[int] = p  # change
[typing fixtures/typing-full.pyi]
[builtins fixtures/dict.pyi]
[out]
tmp/b.py:4: error: Incompatible types in assignment (expression has type "Point", variable has type "Iterable[int]")
tmp/b.py:4: note: Following member(s) of "Point" have conflicts:
tmp/b.py:4: note:     Expected:
tmp/b.py:4: note:         def __iter__(self) -> Iterator[int]
tmp/b.py:4: note:     Got:
tmp/b.py:4: note:         def __iter__(self) -> Iterator[str]
[out2]
tmp/b.py:4: error: Incompatible types in assignment (expression has type "Point", variable has type "Iterable[int]")
tmp/b.py:4: note: Following member(s) of "Point" have conflicts:
tmp/b.py:4: note:     Expected:
tmp/b.py:4: note:         def __iter__(self) -> Iterator[int]
tmp/b.py:4: note:     Got:
tmp/b.py:4: note:         def __iter__(self) -> Iterator[str]

[case testIndirectDepsAlwaysPatched-writescache]
# flags: --no-incremental
# flags2: --incremental
from b import C
def f() -> None:
    x: int = C().x
[file b.py]
from c import C
[file c.pyi]
class C:
    x: int
[file c.pyi.2]
class C:
    x: str
[out]
[out2]
main:5: error: Incompatible types in assignment (expression has type "str", variable has type "int")
>>>>>>> eb1bb064
<|MERGE_RESOLUTION|>--- conflicted
+++ resolved
@@ -4362,7 +4362,6 @@
 [stale]
 [rechecked b]
 
-<<<<<<< HEAD
 [case testIncrementalDataclassesSubclassingCached]
 from a import A
 from dataclasses import dataclass
@@ -4653,7 +4652,7 @@
 [out2]
 main:2: error: Argument 1 to "A" has incompatible type "int"; expected "str"
 [out3]
-=======
+
 [case testParentPatchingMess]
 # flags: --ignore-missing-imports --follow-imports=skip
 # cmd: mypy -m d d.k d.k.a d.k.v t
@@ -4719,5 +4718,4 @@
     x: str
 [out]
 [out2]
-main:5: error: Incompatible types in assignment (expression has type "str", variable has type "int")
->>>>>>> eb1bb064
+main:5: error: Incompatible types in assignment (expression has type "str", variable has type "int")