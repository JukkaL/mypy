-- Checks for incremental mode (see testcheck.py).
-- Each test is run at least twice, once with a cold cache, once with a warm cache.
-- Before the tests are run again, in step N any *.py.N files are copied to
-- *.py.  There are at least two runs; more as long as there are *.py.N files.
--
-- You can add an empty section like `[delete mod.py.2]` to delete `mod.py`
-- before the second run.
--
-- Errors expected in the first run should be in the `[out1]` section, and
-- errors expected in the second run should be in the `[out2]` section, and so on.
-- If a section is omitted, it is expected there are no errors on that run.
-- The number of runs is determined by the highest N in all [outN] sections, but
-- there are always at least two runs. (Note that [out] is equivalent to [out1].)
--
-- The list of modules to be checked can be specified using
-- # cmd: mypy -m mod1 mod2 mod3
-- To check a different list on the second run, use
-- # cmd2: mypy -m mod1 mod3
-- (and cmd3 for the third run, and so on).
--
-- Extra command line flags may be specified using
-- # flags: --some-flag
-- If the second run requires different flags, those can be specified using
-- # flags2: --another-flag
-- (and flags3 for the third run, and so on).
--
-- Any files that we expect to be rechecked should be annotated in the [rechecked]
-- annotation, and any files expect to be stale (aka have a modified interface)
-- should be annotated in the [stale] annotation. Note that a file that ends up
-- producing an error has its caches deleted and is marked stale automatically.
-- Such files do not need to be included in [stale ...] list.
--
-- The test suite will automatically assume that __main__ is stale and rechecked in
-- all cases so we can avoid constantly having to annotate it. The list of
-- rechecked/stale files can be in any arbitrary order, or can be left empty
-- if no files should be rechecked/stale.
--
-- There are additional incremental mode test cases in check-serialize.test.

[case testIncrementalEmpty]
[rechecked]
[stale]

[case testIncrementalBasics]
import m
[file m.py]
def foo():
    pass
[file m.py.2]
def foo() -> None:
    pass
[rechecked m]
[stale m]

[case testIncrementalError]
import m
[file m.py]
def foo() -> None:
    pass
[file m.py.2]
def foo() -> None:
    bar()
[rechecked m]
[stale]
[out2]
tmp/m.py:2: error: Name 'bar' is not defined

[case testIncrementalSimpleImportSequence]
import mod1
mod1.func1()

[file mod1.py]
import mod2
def func1() -> None: mod2.func2()

[file mod2.py]
import mod3
def func2() -> None: mod3.func3()

[file mod3.py]
def func3() -> None: pass

[rechecked]
[stale]


[case testIncrementalInternalChangeOnly]
import mod1
mod1.func1()

[file mod1.py]
import mod2
def func1() -> None: mod2.func2()

[file mod2.py]
import mod3
def func2() -> None: mod3.func3()

[file mod3.py]
def func3() -> None: pass

[file mod3.py.2]
def func3() -> None: 3 + 2

[rechecked mod3]
[stale]


[case testIncrementalImportGone]
import mod1

[file mod1.py]
from mod2 import A
def func1() -> A: pass

[file mod2.py]
class A: pass

[file mod1.py.2]
def func1() -> A: pass

[rechecked mod1]
[stale]
[out2]
tmp/mod1.py:1: error: Name 'A' is not defined

[case testIncrementalCallable]
import mod1

[file mod1.py]
from typing import Callable
from mypy_extensions import Arg
def func1() -> Callable[[Arg(int, 'x')], int]: pass

[file mod1.py.2]
from typing import Callable
from mypy_extensions import Arg
def func1() -> Callable[[Arg(int, 'x')], int]: ...


[rechecked mod1]
[stale]

[builtins fixtures/dict.pyi]

[case testIncrementalSameNameChange]
import mod1

[file mod1.py]
from mod2 import A
def func1() -> A: pass

[file mod2.py]
class A: pass

[file mod2.py.2]
class Parent: pass
class A(Parent): pass

[rechecked mod1, mod2]
[stale mod2]

[case testIncrementalPartialInterfaceChange]
import mod1
mod1.func1()

[file mod1.py]
import mod2
def func1() -> None: mod2.func2()

[file mod2.py]
import mod3
def func2() -> None: mod3.func3()

[file mod3.py]
def func3() -> None: pass

[file mod3.py.2]
def func3() -> int: return 2

[rechecked mod2, mod3]
[stale mod3]

[case testIncrementalInternalFunctionDefinitionChange]
import mod1

[file mod1.py]
import mod2
def accepts_int(a: int) -> int: return a
accepts_int(mod2.foo())

[file mod2.py]
def foo() -> int:
    def inner() -> int:
        return 42
    return inner()

[file mod2.py.2]
def foo() -> int:
    def inner2() -> str:
        return "foo"
    return inner2()

[rechecked mod1, mod2]
[stale]
[out2]
tmp/mod2.py:4: error: Incompatible return value type (got "str", expected "int")

[case testIncrementalInternalScramble]
import mod1

[file mod1.py]
import mod2
mod2.foo()

[file mod2.py]
def baz() -> int:
    return 3

def bar() -> int:
    return baz()

def foo() -> int:
    return bar()

[file mod2.py.2]
def foo() -> int:
    return baz()

def bar() -> int:
    return bar()

def baz() -> int:
    return 42
[rechecked mod2]
[stale]

[case testIncrementalMethodInterfaceChange]
import mod1

[file mod1.py]
import mod2

[file mod2.py]
class Foo:
    def bar(self, a: str) -> str:
        return "a"

[file mod2.py.2]
class Foo:
    def bar(self, a: float) -> str:
        return "a"

[rechecked mod1, mod2]
[stale mod2]

[case testIncrementalBaseClassChange]
import mod1

[file mod1.py]
from mod2 import Child
Child().good_method()

[file mod2.py]
class Good:
    def good_method(self) -> int: return 1
class Bad: pass
class Child(Good): pass

[file mod2.py.2]
class Good:
    def good_method(self) -> int: return 1
class Bad: pass
class Child(Bad): pass

[rechecked mod1, mod2]
[stale mod2]
[out2]
tmp/mod1.py:2: error: "Child" has no attribute "good_method"

[case testIncrementalCascadingChange]
import mod1

[file mod1.py]
from mod2 import A
def accepts_int(a: int) -> None: pass
accepts_int(A)

[file mod2.py]
from mod3 import B
A = B

[file mod3.py]
from mod4 import C
B = C

[file mod4.py]
C = 3

[file mod4.py.2]
C = "A"

[rechecked mod1, mod2, mod3, mod4]
[stale mod2, mod3, mod4]
[out2]
tmp/mod1.py:3: error: Argument 1 to "accepts_int" has incompatible type "str"; expected "int"

[case testIncrementalBrokenCascade]
import mod1

[file mod1.py]
import mod2
def accept_int(a: int) -> int: return a
accept_int(mod2.mod3.mod4.const)

[file mod2.py]
import mod3

[file mod3.py]
import mod4

[file mod4.py]
const = 3

[file mod3.py.2]
# Import to mod4 is gone!

[rechecked mod1, mod2, mod3]
[stale mod3]
[builtins fixtures/module.pyi]
[out2]
tmp/mod1.py:3: error: Module has no attribute "mod4"

[case testIncrementalLongBrokenCascade]
import mod1

[file mod1.py]
import mod2
def accept_int(a: int) -> int: return a
accept_int(mod2.mod3.mod4.mod5.mod6.mod7.const)

[file mod2.py]
import mod3

[file mod3.py]
import mod4

[file mod4.py]
import mod5

[file mod5.py]
import mod6

[file mod6.py]
import mod7

[file mod7.py]
const = 3

[file mod6.py.2]
# Import to mod7 is gone!

[rechecked mod1, mod5, mod6]
[stale mod6]
[builtins fixtures/module.pyi]
[out2]
tmp/mod1.py:3: error: Module has no attribute "mod7"

[case testIncrementalNestedBrokenCascade]
import mod1

[file mod1.py]
import mod2
def accept_int(a: int) -> int: return a
accept_int(mod2.mod3.mod4.const)

[file mod2/__init__.py]
import mod2.mod3 as mod3

[file mod2/mod3/__init__.py]
import mod2.mod3.mod4 as mod4

[file mod2/mod3/__init__.py.2]
# Import is gone!

[file mod2/mod3/mod4.py]
const = 3

[rechecked mod1, mod2, mod2.mod3]
[stale mod2.mod3]
[builtins fixtures/module.pyi]
[out2]
tmp/mod1.py:3: error: Module has no attribute "mod4"

[case testIncrementalNestedBrokenCascadeWithType1]
import mod1, mod2.mod3.mod5

[file mod1.py]
import mod2
def accept_int(x: int) -> None: pass
def produce() -> mod2.CustomType:
    return mod2.CustomType()
a = produce()
accept_int(a.foo())

[file mod2/__init__.py]
from mod2.mod3 import CustomType

[file mod2/mod3/__init__.py]
from mod2.mod3.mod4 import CustomType

[file mod2/mod3/__init__.py.2]
# Import a different class that also happens to be called 'CustomType'
from mod2.mod3.mod5 import CustomType
def produce() -> CustomType:
    return CustomType()

[file mod2/mod3/mod4.py]
class CustomType:
    def foo(self) -> int: return 1

[file mod2/mod3/mod5.py]
class CustomType:
    def foo(self) -> str: return "a"

[rechecked mod1, mod2, mod2.mod3]
[stale mod2, mod2.mod3]
[builtins fixtures/module.pyi]
[out1]
[out2]
tmp/mod1.py:6: error: Argument 1 to "accept_int" has incompatible type "str"; expected "int"

[case testIncrementalNestedBrokenCascadeWithType2]
import mod1, mod2.mod3.mod5

[file mod1.py]
from mod2 import produce
def accept_int(x: int) -> None: pass
a = produce()
accept_int(a.foo())

[file mod2/__init__.py]
from mod2.mod3 import produce

[file mod2/mod3/__init__.py]
from mod2.mod3.mod4 import CustomType
def produce() -> CustomType:
    return CustomType()

[file mod2/mod3/__init__.py.2]
# Import a different class that also happens to be called 'CustomType'
from mod2.mod3.mod5 import CustomType
def produce() -> CustomType:
    return CustomType()

[file mod2/mod3/mod4.py]
class CustomType:
    def foo(self) -> int: return 1

[file mod2/mod3/mod5.py]
class CustomType:
    def foo(self) -> str: return "a"

[rechecked mod1, mod2, mod2.mod3]
[stale mod2.mod3]
[builtins fixtures/module.pyi]
[out1]
[out2]
tmp/mod1.py:4: error: Argument 1 to "accept_int" has incompatible type "str"; expected "int"

[case testIncrementalRemoteChange]
import mod1

[file mod1.py]
import mod2
def accepts_int(a: int) -> None: pass
accepts_int(mod2.mod3.mod4.const)

[file mod2.py]
import mod3

[file mod3.py]
import mod4

[file mod4.py]
const = 3

[file mod4.py.2]
const = "foo"

[rechecked mod1, mod3, mod4]
[stale mod4]
[out2]
tmp/mod1.py:3: error: Argument 1 to "accepts_int" has incompatible type "str"; expected "int"

[case testIncrementalBadChange]
import mod1

[file mod1.py]
from mod2 import func2

def func1() -> int:
    return func2()

[file mod2.py]
def func2() -> int:
    return 1

[file mod2.py.2]
def func2() -> str:
    return "foo"

[rechecked mod1, mod2]
[stale mod2]
[out2]
tmp/mod1.py:4: error: Incompatible return value type (got "str", expected "int")

[case testIncrementalBadChangeWithSave]
import mod0

[file mod0.py]
import mod1
A = mod1.func2()

[file mod1.py]
from mod2 import func2

def func1() -> int:
    return func2()

[file mod2.py]
def func2() -> int:
    return 1

[file mod2.py.2]
def func2() -> str:
    return "foo"

[rechecked mod0, mod1, mod2]
[stale mod2]
[out2]
tmp/mod1.py:4: error: Incompatible return value type (got "str", expected "int")

[case testIncrementalOkChangeWithSave]
import mod0

[file mod0.py]
import mod1
A = mod1.func2()

[file mod1.py]
from mod2 import func2

def func1() -> int:
    func2()
    return 1

[file mod2.py]
def func2() -> int:
    return 1

[file mod2.py.2]
def func2() -> str:
    return "foo"

[rechecked mod0, mod1, mod2]
[stale mod0, mod2]
[out2]

[case testIncrementalWithComplexDictExpression]
import mod1

[file mod1.py]
import mod1_private

[file mod1_private.py]
my_dict = {
    'a': [1, 2, 3],
    'b': [4, 5, 6]
}

[file mod1_private.py.2]
my_dict = {
    'a': [1, 2, 3],
    'b': [4, 5, 'a']
}

[rechecked mod1, mod1_private]
[stale mod1_private]
[builtins fixtures/dict.pyi]

[case testIncrementalWithComplexConstantExpressionNoAnnotation]
import mod1

[file mod1.py]
import mod1_private

[file mod1_private.py]
def foobar() -> int: return 1
def baz() -> int: return 2
const = 1 + foobar()

[file mod1_private.py.2]
def foobar() -> int: return 1
def baz() -> int: return 2
const = 1 + baz()

[rechecked mod1_private]
[stale]

[case testIncrementalWithComplexConstantExpressionWithAnnotation]
import mod1

[file mod1.py]
import mod1_private

[file mod1_private.py]
def foobar() -> int: return 1
def baz() -> int: return 2
const = 1 + foobar()  # type: int

[file mod1_private.py.2]
def foobar() -> int: return 1
def baz() -> int: return 2
const = 1 + baz()  # type: int

[rechecked mod1_private]
[stale]

[case testIncrementalSmall]
import mod1

[file mod1.py]
import mod1_private
def accepts_int(a: int) -> None: pass
accepts_int(mod1_private.some_func(12))

[file mod1_private.py]
def some_func(a: int) -> int:
    return 1

[file mod1_private.py.2]
def some_func(a: int) -> str:
    return "a"

[rechecked mod1, mod1_private]
[stale mod1_private]
[builtins fixtures/ops.pyi]
[out2]
tmp/mod1.py:3: error: Argument 1 to "accepts_int" has incompatible type "str"; expected "int"

[case testIncrementalWithDecorators]
import mod1

[file mod1.py]
import mod1_private
def accepts_int(a: int) -> None: pass
accepts_int(mod1_private.some_func(12))

[file mod1_private.py]
from typing import Callable
def multiply(f: Callable[[int], int]) -> Callable[[int], int]:
    return lambda a: f(a) * 10

def stringify(f: Callable[[int], int]) -> Callable[[int], str]:
    return lambda a: str(f(a))

@multiply
def some_func(a: int) -> int:
    return a + 2

[file mod1_private.py.2]
from typing import Callable
def multiply(f: Callable[[int], int]) -> Callable[[int], int]:
    return lambda a: f(a) * 10

def stringify(f: Callable[[int], int]) -> Callable[[int], str]:
    return lambda a: str(f(a))

@stringify
def some_func(a: int) -> int:
    return a + 2
[rechecked mod1, mod1_private]
[stale mod1_private]
[builtins fixtures/ops.pyi]
[out2]
tmp/mod1.py:3: error: Argument 1 to "accepts_int" has incompatible type "str"; expected "int"

[case testIncrementalChangingClassAttributes]
import mod1

[file mod1.py]
import mod2
mod2.Foo.A

[file mod2.py]
class Foo:
    A = 3

[file mod2.py.2]
class Foo:
    A = "hello"

[rechecked mod1, mod2]
[stale mod2]

[case testIncrementalChangingFields]
import mod1

[file mod1.py]
import mod2
f = mod2.Foo()
f.A

[file mod2.py]
class Foo:
    def __init__(self) -> None:
        self.A = 3

[file mod2.py.2]
class Foo:
    def __init__(self) -> None:
        self.A = "hello"

[rechecked mod1, mod2]
[stale mod2]
[out2]

[case testIncrementalChangingFieldsWithAssignment]
import mod1

[file mod1.py]
import mod2
f = mod2.Foo()
B = f.A

[file mod2.py]
class Foo:
    def __init__(self) -> None:
        self.A = 3

[file mod2.py.2]
class Foo:
    def __init__(self) -> None:
        self.A = "hello"

[rechecked mod1, mod2]
[stale mod1, mod2]

[case testIncrementalCheckingChangingFields]
import mod1

[file mod1.py]
import mod2
def accept_int(a: int) -> int: return a
f = mod2.Foo()
accept_int(f.A)

[file mod2.py]
class Foo:
    def __init__(self) -> None:
        self.A = 3

[file mod2.py.2]
class Foo:
    def __init__(self) -> None:
        self.A = "hello"

[rechecked mod1, mod2]
[stale mod2]
[out2]
tmp/mod1.py:4: error: Argument 1 to "accept_int" has incompatible type "str"; expected "int"

[case testIncrementalNestedClassDefinition]
import mod1

[file mod1.py]
import mod2
b = mod2.Foo.Bar()
b.attr

[file mod2.py]
class Foo:
    class Bar:
        attr = 3

[file mod2.py.2]
class Foo:
    class Bar:
        attr = "foo"

[rechecked mod1, mod2]
[stale mod2]

[case testIncrementalSimpleBranchingModules]
import mod1
import mod2

[file mod1.py]
def func() -> None: pass

[file mod2.py]
def func() -> None: pass

[file mod1.py.2]
def func() -> int: return 1

[rechecked mod1]
[stale mod1]

[case testIncrementalSubmoduleImport]
from parent.childA import Foo

def func1() -> Foo:
    return Foo()

[file parent/__init__.py]
from parent.childA import Foo
from parent.childB import Bar

__all__ = ['Foo', 'Bar']

[file parent/childA.py]
import parent

class Foo:
    def test(self) -> int:
        return parent.Bar().test()

[file parent/childB.py]
class Bar:
    def test(self) -> int: return 3

[builtins fixtures/module_all.pyi]
[rechecked]
[stale]

[case testIncrementalSubmoduleWithAttr]
import mod.child
x = mod.child.Foo()
x.bar()

[file mod/__init__.py]

[file mod/child.py]
class Foo:
    def bar(self) -> None: pass
[builtins fixtures/module.pyi]
[rechecked]
[stale]

[case testIncrementalNestedSubmoduleImportFromWithAttr]
from mod1.mod2 import mod3
def accept_int(a: int) -> None: pass

accept_int(mod3.val3)

[file mod1/__init__.py]
val1 = 1

[file mod1/mod2/__init__.py]
val2 = 1

[file mod1/mod2/mod3.py]
val3 = 1

[builtins fixtures/module.pyi]
[rechecked]
[stale]

[case testIncrementalNestedSubmoduleWithAttr]
import mod1.mod2.mod3
def accept_int(a: int) -> None: pass

accept_int(mod1.mod2.mod3.val3)
accept_int(mod1.mod2.val2)
accept_int(mod1.val1)

[file mod1/__init__.py]
val1 = 1

[file mod1/mod2/__init__.py]
val2 = 1

[file mod1/mod2/mod3.py]
val3 = 1

[builtins fixtures/module.pyi]
[rechecked]
[stale]

[case testIncrementalSubmoduleParentWithImportFrom]
import parent

[file parent/__init__.py]
from parent import a

[file parent/a.py]
val = 3

[builtins fixtures/args.pyi]
[stale]

[case testIncrementalSubmoduleParentBackreference]
import parent

[file parent/__init__.py]
from parent import a

[file parent/a.py]
import parent.b

[file parent/b.py]

[builtins fixtures/args.pyi]
[stale]

[case testIncrementalSubmoduleParentBackreferenceComplex]
import parent

[file parent/__init__.py]
import parent.a

[file parent/a.py]
import parent.b
import parent.c

[file parent/b.py]
import parent.a

[file parent/c.py]
import parent.a

[builtins fixtures/args.pyi]
[stale]

[case testIncrementalReferenceNewFileWithImportFrom]
from parent import a

[file parent/__init__.py]

[file parent/a.py]

[file parent/a.py.2]
from parent import b

[file parent/b.py.2]

[stale parent.a, parent.b]
[rechecked parent, parent.a, parent.b]

[case testIncrementalReferenceExistingFileWithImportFrom]
from parent import a, b

[file parent/__init__.py]

[file parent/a.py]

[file parent/b.py]

[file parent/a.py.2]
from parent import b

[stale parent.a]

[case testIncrementalWithTypeIgnoreOnDirectImport]
import a, b

[file a.py]
import b  # type: ignore

[file b.py]
import c

[file c.py]

[stale]

[case testIncrementalWithTypeIgnoreOnImportFrom]
import a, b

[file a.py]
from b import something # type: ignore

[file b.py]
import c
something = 3

[file c.py]

[stale]

[case testIncrementalWithPartialTypeIgnore]
import a  # type: ignore
import a.b

[file a/__init__.py]

[file a/b.py]

[stale]

[case testIncrementalAnyIsDifferentFromIgnore]
import b

[file b.py]
from typing import Any
import a.b

[file b.py.2]
from typing import Any

a = 3  # type: Any
import a.b

[file a/__init__.py]

[file a/b.py]

[rechecked b]
[stale]
[out2]
tmp/b.py:4: error: Name 'a' already defined on line 3

[case testIncrementalSilentImportsAndImportsInClass]
# flags: --ignore-missing-imports
class MyObject(object):
    from bar import FooBar
[stale]

[case testIncrementalSameFileSize]
import m

[file m.py]
def foo(a: int) -> None: pass
def bar(a: str) -> None: pass

foo(3)

[file m.py.2]
def foo(a: int) -> None: pass
def bar(a: str) -> None: pass

bar(3)

[rechecked m]
[stale]
[out2]
tmp/m.py:4: error: Argument 1 to "bar" has incompatible type "int"; expected "str"

[case testIncrementalUnsilencingModule]
# cmd: mypy -m main package.subpackage.mod2
# cmd2: mypy -m main package.subpackage.mod1
# flags: --follow-imports=skip

[file main.py]
from package.subpackage.mod1 import Class

def handle(c: Class) -> None:
    c.some_attribute

[file package/__init__.py]
# empty

[file package/subpackage/__init__.py]
# empty

[file package/subpackage/mod1.py]
import collections # Any previously unloaded package works here

class Class: pass

[file package/subpackage/mod2.py]
# empty

[builtins fixtures/args.pyi]
[rechecked collections, main, package.subpackage.mod1]
[stale collections, package.subpackage.mod1]
[out2]
tmp/main.py:4: error: "Class" has no attribute "some_attribute"

[case testIncrementalWithIgnores]
import foo # type: ignore

[builtins fixtures/module.pyi]
[stale]

[case testIncrementalWithSilentImportsAndIgnore]
# cmd: mypy -m main b
# cmd2: mypy -m main c c.submodule
# flags: --follow-imports=skip

[file main.py]
import a  # type: ignore
import b
import c

a.A().foo()
b.B().foo()
c.C().foo()

[file b.py]
class B:
    def foo(self) -> None: pass

[file b.py.2]

[file c/__init__.py]
class C: pass

[file c/submodule.py]
val = 3  # type: int
val = "foo"

[builtins fixtures/module_all.pyi]
[rechecked main, c, c.submodule]
[stale c]
[out2]
tmp/c/submodule.py:2: error: Incompatible types in assignment (expression has type "str", variable has type "int")
tmp/main.py:7: error: "C" has no attribute "foo"

[case testIncrementalRemoteError]
import m
m.C().foo().bar()
[file m.py]
import n
class C:
  def foo(self) -> n.A: pass
[file n.py]
class A:
  def bar(self): pass
[file n.py.2]
class A:
  pass
[rechecked m, n]
[stale n]
[out2]
main:2: error: "A" has no attribute "bar"

[case testIncrementalRemoteErrorFixed]
import m
m.C().foo().bar()
[file m.py]
import n
class C:
  def foo(self) -> n.A: pass
[file n.py]
class A:
  pass
[file n.py.2]
class A:
  def bar(self): pass
[rechecked m, n]
[stale n]
[out1]
main:2: error: "A" has no attribute "bar"

[case testIncrementalChangedError]
import m
[file m.py]
import n
def accept_int(x: int) -> None: pass
accept_int(n.foo)
[file n.py]
foo = "hello"
reveal_type(foo)
[file n.py.2]
foo = 3.14
reveal_type(foo)
[rechecked m, n]
[stale]
[out1]
tmp/n.py:2: error: Revealed type is 'builtins.str'
tmp/m.py:3: error: Argument 1 to "accept_int" has incompatible type "str"; expected "int"
[out2]
tmp/n.py:2: error: Revealed type is 'builtins.float'
tmp/m.py:3: error: Argument 1 to "accept_int" has incompatible type "float"; expected "int"

[case testIncrementalReplacingImports]
import good, bad, client

[file good.py]
def foo(a: int) -> None: pass

[file bad.py]
def foo(a: str) -> None: pass

[file client.py]
import good
import bad
from good import foo
foo(3)

[file client.py.2]
import good
import bad
from bad import foo
foo(3)

[rechecked client]
[stale]
[out2]
tmp/client.py:4: error: Argument 1 to "foo" has incompatible type "int"; expected "str"

[case testIncrementalChangingAlias]
import m1, m2, m3, m4, m5

[file m1.py]
from m2 import A
def accepts_int(x: int) -> None: pass
accepts_int(A())

[file m2.py]
from m3 import A

[file m3.py]
from m4 import B
A = B

[file m3.py.2]
from m5 import C
A = C

[file m4.py]
def B() -> int:
    return 42

[file m5.py]
def C() -> str:
    return "hello"

[rechecked m1, m2, m3]
[stale m3]
[out2]
tmp/m1.py:3: error: Argument 1 to "accepts_int" has incompatible type "str"; expected "int"

[case testIncrementalStoresAliasTypeVars]
import a

[file mod.py]
from typing import TypeVar, Union
T = TypeVar('T')
Alias = Union[int, T]
x: Alias[str]

[file a.py]
from mod import Alias, x

[file a.py.2]
from mod import Alias, x

reveal_type(x)
y: Alias[int]
reveal_type(y)
[out2]
tmp/a.py:3: error: Revealed type is 'Union[builtins.int, builtins.str]'
tmp/a.py:5: error: Revealed type is 'Union[builtins.int, builtins.int]'

[case testIncrementalSilentImportsWithBlatantError]
# cmd: mypy -m main
# flags: --follow-imports=skip

[file main.py]
from evil import Hello

[file main.py.2]
from evil import Hello
reveal_type(Hello())

[file evil.py]
def accept_int(x: int) -> None: pass
accept_int("not an int")

[rechecked main]
[stale]
[out2]
tmp/main.py:2: error: Revealed type is 'Any'

[case testIncrementalImportIsNewlySilenced]
# cmd: mypy -m main foo
# cmd2: mypy -m main
# flags: --follow-imports=skip

[file main.py]
from foo import bar
def accept_int(x: int) -> None: pass
accept_int(bar)

[file foo.py]
bar = 3

[file foo.py.2]
# Empty!

[rechecked main]
[stale main]

[case testIncrementalSilencedModuleNoLongerCausesError]
# cmd: mypy -m main evil
# cmd2: mypy -m main
# flags: --follow-imports=skip

[file main.py]
from evil import bar
def accept_int(x: int) -> None: pass
accept_int(bar)
reveal_type(bar)

[file evil.py]
bar = "str"

[rechecked main]
[stale]
[out1]
tmp/main.py:3: error: Argument 1 to "accept_int" has incompatible type "str"; expected "int"
tmp/main.py:4: error: Revealed type is 'builtins.str'
[out2]
tmp/main.py:4: error: Revealed type is 'Any'

[case testIncrementalFixedBugCausesPropagation]
import mod1

[file mod1.py]
from mod2 import A
val = A().makeB().makeC().foo()
reveal_type(val)

[file mod2.py]
from mod3 import B
class A:
    def makeB(self) -> B: return B()

[file mod3.py]
from mod4 import C
class B:
    def makeC(self) -> C:
        val = 3  # type: int
        val = "str"   # deliberately triggering error
        return C()

[file mod3.py.2]
from mod4 import C
class B:
    def makeC(self) -> C: return C()

[file mod4.py]
class C:
    def foo(self) -> int: return 1

[rechecked mod3, mod2, mod1]
[stale mod3, mod2]
[out1]
tmp/mod3.py:5: error: Incompatible types in assignment (expression has type "str", variable has type "int")
tmp/mod1.py:3: error: Revealed type is 'builtins.int'

[out2]
tmp/mod1.py:3: error: Revealed type is 'builtins.int'

[case testIncrementalIncidentalChangeWithBugCausesPropagation]
import mod1

[file mod1.py]
from mod2 import A
val = A().makeB().makeC().foo()
reveal_type(val)

[file mod2.py]
from mod3 import B
class A:
    def makeB(self) -> B: return B()

[file mod3.py]
from mod4 import C
class B:
    def makeC(self) -> C:
        val = 3  # type: int
        val = "str"   # deliberately triggering error
        return C()

[file mod4.py]
class C:
    def foo(self) -> int: return 1

[file mod4.py.2]
class C:
    def foo(self) -> str: return 'a'

[rechecked mod4, mod3, mod2, mod1]
[stale mod4]
[out1]
tmp/mod3.py:5: error: Incompatible types in assignment (expression has type "str", variable has type "int")
tmp/mod1.py:3: error: Revealed type is 'builtins.int'

[out2]
tmp/mod3.py:5: error: Incompatible types in assignment (expression has type "str", variable has type "int")
tmp/mod1.py:3: error: Revealed type is 'builtins.str'

[case testIncrementalIncidentalChangeWithBugFixCausesPropagation]
import mod1

[file mod1.py]
from mod2 import A
val = A().makeB().makeC().foo()
reveal_type(val)

[file mod2.py]
from mod3 import B
class A:
    def makeB(self) -> B: return B()

[file mod3.py]
from mod4 import C
class B:
    def makeC(self) -> C:
        val = 3  # type: int
        val = "str"   # deliberately triggering error
        return C()

[file mod3.py.2]
from mod4 import C
class B:
    def makeC(self) -> C: return C()

[file mod4.py]
class C:
    def foo(self) -> int: return 1

[file mod4.py.2]
class C:
    def foo(self) -> str: return 'a'

[rechecked mod4, mod3, mod2, mod1]
[stale mod4, mod3, mod2]
[out1]
tmp/mod3.py:5: error: Incompatible types in assignment (expression has type "str", variable has type "int")
tmp/mod1.py:3: error: Revealed type is 'builtins.int'

[out2]
tmp/mod1.py:3: error: Revealed type is 'builtins.str'

[case testIncrementalSilentImportsWithInnerImports]
# cmd: mypy -m main foo
# flags: --ignore-missing-imports

[file main.py]
from foo import MyClass
m = MyClass()

[file main.py.2]
from foo import MyClass
m = MyClass()
reveal_type(m.val)

[file foo.py]
class MyClass:
    def __init__(self) -> None:
        import unrelated
        self.val = unrelated.test()

[rechecked main]
[stale]
[out2]
tmp/main.py:3: error: Revealed type is 'Any'

[case testIncrementalSilentImportsWithInnerImportsAndNewFile]
# cmd: mypy -m main foo
# cmd2: mypy -m main foo unrelated
# flags: --follow-imports=skip

[file main.py]
from foo import MyClass
m = MyClass()

[file main.py.2]
from foo import MyClass
m = MyClass()
reveal_type(m.val)

[file foo.py]
class MyClass:
    def __init__(self) -> None:
        import unrelated
        self.val = unrelated.test()

[file unrelated.py]
def test() -> str: return "foo"

[rechecked main, foo, unrelated]
[stale foo, unrelated]
[out2]
tmp/main.py:3: error: Revealed type is 'builtins.str'

[case testIncrementalWorksWithNestedClasses]
import foo

[file foo.py]
class MyClass:
    class NestedClass:
        pass

    class_attr = NestedClass()

[rechecked]
[stale]

[case testIncrementalWorksWithBasicProtocols]
import a
[file a.py]
from b import P

x: int
y: P[int]
x = y.meth()

class C:
    def meth(self) -> int:
        pass
y = C()

[file a.py.2]
from b import P

x: str
y: P[str]
x = y.meth()

class C:
    def meth(self) -> str:
        pass
y = C()
[file b.py]
from typing import Protocol, TypeVar

T = TypeVar('T', covariant=True)
class P(Protocol[T]):
    def meth(self) -> T:
        pass

[case testIncrementalSwitchFromNominalToStructural]
import a
[file a.py]
from b import B, fun
class C(B):
    def x(self) -> int: pass
    def y(self) -> int: pass
fun(C())

[file b.py]
from typing import Protocol
class B:
    def x(self) -> float: pass
def fun(arg: B) -> None:
    arg.x()

[file b.py.2]
from typing import Protocol
class B(Protocol):
    def x(self) -> float: pass
def fun(arg: B) -> None:
    arg.x()

[file a.py.3]
from b import fun
class C:
    def x(self) -> int: pass
    def y(self) -> int: pass
fun(C())
[out1]
[out2]
[out3]

[case testIncrementalSwitchFromStructuralToNominal]
import a
[file a.py]
from b import fun
class C:
    def x(self) -> int: pass
    def y(self) -> int: pass
fun(C())

[file b.py]
from typing import Protocol
class B(Protocol):
    def x(self) -> float: pass
def fun(arg: B) -> None:
    arg.x()

[file b.py.2]
from typing import Protocol
class B:
    def x(self) -> float: pass
def fun(arg: B) -> None:
    arg.x()

[out1]
[out2]
tmp/a.py:5: error: Argument 1 to "fun" has incompatible type "C"; expected "B"

[case testIncrementalWorksWithNamedTuple]
import foo

[file foo.py]
from mid import MyTuple
def accept_int(x: int) -> None: pass
accept_int(MyTuple(1, "b", "c").a)

[file mid.py]
from bar import MyTuple

[file bar.py]
from typing import NamedTuple
MyTuple = NamedTuple('MyTuple', [
    ('a', int),
    ('b', str),
    ('c', str)
])

[file bar.py.2]
from typing import NamedTuple
MyTuple = NamedTuple('MyTuple', [
    ('b', int),  # a and b are swapped
    ('a', str),
    ('c', str)
])

[rechecked bar, mid, foo]
[stale bar]
[out2]
tmp/foo.py:3: error: Argument 1 to "accept_int" has incompatible type "str"; expected "int"

[case testIncrementalWorksWithNestedNamedTuple]
import foo

[file foo.py]
from mid import Outer
def accept_int(x: int) -> None: pass
accept_int(Outer.MyTuple(1, "b", "c").a)

[file mid.py]
from bar import Outer

[file bar.py]
from typing import NamedTuple
class Outer:
    MyTuple = NamedTuple('MyTuple', [
        ('a', int),
        ('b', str),
        ('c', str)
    ])

[file bar.py.2]
from typing import NamedTuple
class Outer:
    MyTuple = NamedTuple('MyTuple', [
        ('b', int),  # a and b are swapped
        ('a', str),
        ('c', str)
    ])

[rechecked bar, mid, foo]
[stale bar]
[out2]
tmp/foo.py:3: error: Argument 1 to "accept_int" has incompatible type "str"; expected "int"

[case testIncrementalPartialSubmoduleUpdate]
# cmd: mypy -m a
# cmd2: mypy -m a a.c
# flags: --follow-imports=skip

[file a/__init__.py]
from .b import B
from .c import C

[file a/b.py]
class B: pass

[file a/c.py]
class C: pass

[file a/c.py.2]
class C: pass
pass

[rechecked a, a.c]
[stale a, a.c]
[out]

[case testIncrementalNestedClassRef]
import top

[file top.py]
from funcs import callee
from classes import Outer
def caller(a: Outer.Inner) -> None:
    callee(a)

[file funcs.py]
from classes import Outer
def callee(a: Outer.Inner) -> None:
    pass

[file classes.py]
class Outer:
    class Inner:
        pass

[file top.py.2]
from funcs import callee
from classes import Outer
def caller(a: Outer.Inner) -> int:
    callee(a)
    return 0

[case testIncrementalLoadsParentAfterChild]
# cmd: mypy -m r.s

[file r/__init__.py]
from . import s

[file r/m.py]
class R: pass

[file r/s.py]
from . import m
R = m.R
a = None  # type: R

[file r/s.py.2]
from . import m
R = m.R
a = None  # type: R

[case testIncrementalBaseClassAttributeConflict]
class A: pass
class B: pass

class X:
    attr = None  # type: A
class Y:
    attr = None  # type: B
class Z(X, Y): pass
[stale]
[out]
main:8: error: Definition of "attr" in base class "X" is incompatible with definition in base class "Y"
[out2]
main:8: error: Definition of "attr" in base class "X" is incompatible with definition in base class "Y"

[case testIncrementalFollowImportsSilent]
# flags: --follow-imports=silent
import a
[file a.py]
x = 0
[file a.py.2]
x = 0
x + ''

[case testIncrementalFollowImportsSkip]
# flags: --follow-imports=skip
import a
reveal_type(a.x)
[file a.py]
/
[file a.py.2]
//
[out]
main:3: error: Revealed type is 'Any'
[out2]
main:3: error: Revealed type is 'Any'

[case testIncrementalFollowImportsError]
# flags: --follow-imports=error
import a
[file a.py]
/
[file a.py.2]
//
[out1]
main:2: note: Import of 'a' ignored
main:2: note: (Using --follow-imports=error, module not passed on command line)
[out2]
main:2: note: Import of 'a' ignored
main:2: note: (Using --follow-imports=error, module not passed on command line)

[case testIncrementalFollowImportsVariable]
# flags: --config-file tmp/mypy.ini
import a
reveal_type(a.x)
[file a.py]
x = 0
[file mypy.ini]
[[mypy]
follow_imports = normal
[file mypy.ini.2]
[[mypy]
follow_imports = skip
[out1]
main:3: error: Revealed type is 'builtins.int'
[out2]
main:3: error: Revealed type is 'Any'

[case testIncrementalNamedTupleInMethod]
from ntcrash import nope
[file ntcrash.py]
from typing import NamedTuple
class C:
    def f(self) -> None:
        A = NamedTuple('A', [('x', int), ('y', int)])
[out1]
main:1: error: Module 'ntcrash' has no attribute 'nope'
[out2]
main:1: error: Module 'ntcrash' has no attribute 'nope'

[case testIncrementalNamedTupleInMethod2]
from ntcrash import nope
[file ntcrash.py]
from typing import NamedTuple
class C:
    class D:
        def f(self) -> None:
            A = NamedTuple('A', [('x', int), ('y', int)])
[out1]
main:1: error: Module 'ntcrash' has no attribute 'nope'
[out2]
main:1: error: Module 'ntcrash' has no attribute 'nope'

[case testIncrementalNamedTupleInMethod3]
from ntcrash import nope
[file ntcrash.py]
from typing import NamedTuple
class C:
    def a(self):
        class D:
            def f(self) -> None:
                A = NamedTuple('A', [('x', int), ('y', int)])
[out1]
main:1: error: Module 'ntcrash' has no attribute 'nope'
[out2]
main:1: error: Module 'ntcrash' has no attribute 'nope'

[case testIncrementalTypedDictInMethod]
from tdcrash import nope
[file tdcrash.py]
from mypy_extensions import TypedDict
class C:
    def f(self) -> None:
        A = TypedDict('A', {'x': int, 'y': int})
[builtins fixtures/dict.pyi]
[out1]
main:1: error: Module 'tdcrash' has no attribute 'nope'
[out2]
main:1: error: Module 'tdcrash' has no attribute 'nope'

[case testIncrementalTypedDictInMethod2]
from tdcrash import nope
[file tdcrash.py]
from mypy_extensions import TypedDict
class C:
    class D:
        def f(self) -> None:
            A = TypedDict('A', {'x': int, 'y': int})
[builtins fixtures/dict.pyi]
[out1]
main:1: error: Module 'tdcrash' has no attribute 'nope'
[out2]
main:1: error: Module 'tdcrash' has no attribute 'nope'

[case testIncrementalTypedDictInMethod3]
from tdcrash import nope
[file tdcrash.py]
from mypy_extensions import TypedDict
class C:
    def a(self):
        class D:
            def f(self) -> None:
                A = TypedDict('A', {'x': int, 'y': int})
[builtins fixtures/dict.pyi]
[out1]
main:1: error: Module 'tdcrash' has no attribute 'nope'
[out2]
main:1: error: Module 'tdcrash' has no attribute 'nope'

[case testIncrementalInnerClassAttrInMethod]
import crash
nonexisting
[file crash.py]
class C:
    def f(self) -> None:
        class A:
            pass
        self.a = A()
[out1]
main:2: error: Name 'nonexisting' is not defined
[out2]
main:2: error: Name 'nonexisting' is not defined

[case testIncrementalInnerClassAttrInMethodReveal]
import crash
reveal_type(crash.C().a)
reveal_type(crash.D().a)
[file crash.py]
from typing import TypeVar, Generic
T = TypeVar('T')
class C:
    def f(self) -> None:
        class A:
            pass
        self.a = A()
reveal_type(C().a)
class D:
    def f(self) -> None:
        class A:
            def g(self) -> None:
                class B(Generic[T]):
                    pass
                self.b = B[int]()
        self.a = A().b
reveal_type(D().a)
[out1]
tmp/crash.py:8: error: Revealed type is 'crash.A@5'
tmp/crash.py:17: error: Revealed type is 'crash.B@13[builtins.int*]'
main:2: error: Revealed type is 'crash.A@5'
main:3: error: Revealed type is 'crash.B@13[builtins.int*]'
[out2]
tmp/crash.py:8: error: Revealed type is 'crash.A@5'
tmp/crash.py:17: error: Revealed type is 'crash.B@13[builtins.int*]'
main:2: error: Revealed type is 'crash.A@5'
main:3: error: Revealed type is 'crash.B@13[builtins.int*]'

[case testGenericMethodRestoreMetaLevel]
from typing import Dict

d = {}  # type: Dict[str, int]
g = d.get  # This should not crash: see https://github.com/python/mypy/issues/2804
[builtins fixtures/dict.pyi]

[case testGenericMethodRestoreMetaLevel2]
from typing import TypeVar

T = TypeVar('T')

class D:
    def m(self, x: T) -> T:
        return x

g = D().m  # This should not crash: see https://github.com/python/mypy/issues/2804
[builtins fixtures/dict.pyi]

[case testGenericMethodRestoreMetaLevel3]
from typing import TypeVar
T = TypeVar('T')

class C:
    def m(self, x: T) -> T:
        return x

class D(C):
    def __init__(self) -> None:
        self.d = super().m # This should not crash: see https://github.com/python/mypy/issues/2804
[builtins fixtures/dict.pyi]

[case testIncrementalPerFileFlags]
# flags: --config-file tmp/mypy.ini
import a
[file a.py]
pass
[file mypy.ini]
[[mypy]
warn_no_return = False
[[mypy-a]
warn_no_return = True
[rechecked]

[case testIncrementalClassVar]
from typing import ClassVar
class A:
    x = None  # type: ClassVar
A().x = 0
[out1]
main:4: error: Cannot assign to class variable "x" via instance
[out2]
main:4: error: Cannot assign to class variable "x" via instance

[case testIncrementalClassVarGone]
import m
m.A().x = 0
[file m.py]
from typing import ClassVar
class A:
    x = None  # type: ClassVar[int]
[file m.py.2]
class A:
    x = None  # type: int
[out1]
main:2: error: Cannot assign to class variable "x" via instance

[case testCachingClassVar]
import b
[file a.py]
from typing import ClassVar
class A:
    x = None  # type: ClassVar[int]
[file b.py]
import a
[file b.py.2]
import a
a.A().x = 0
[out2]
tmp/b.py:2: error: Cannot assign to class variable "x" via instance

[case testSerializeTypedDict]
import b
reveal_type(b.x)
y: b.A
reveal_type(y)
[file b.py]
from mypy_extensions import TypedDict
A = TypedDict('A', {'x': int, 'y': str})
x: A
[builtins fixtures/dict.pyi]
[out1]
main:2: error: Revealed type is 'TypedDict('b.A', {'x': builtins.int, 'y': builtins.str})'
main:4: error: Revealed type is 'TypedDict('b.A', {'x': builtins.int, 'y': builtins.str})'
[out2]
main:2: error: Revealed type is 'TypedDict('b.A', {'x': builtins.int, 'y': builtins.str})'
main:4: error: Revealed type is 'TypedDict('b.A', {'x': builtins.int, 'y': builtins.str})'

[case testSerializeMetaclass]
import b
reveal_type(b.A.f())
m: b.M = b.A
reveal_type(b.a.f())
[file b.py]
from typing import Type

class M(type):
    def f(cls) -> int: return 0
class A(metaclass=M): pass
a: Type[A]
[out]
main:2: error: Revealed type is 'builtins.int'
main:4: error: Revealed type is 'builtins.int'
[out2]
main:2: error: Revealed type is 'builtins.int'
main:4: error: Revealed type is 'builtins.int'

[case testSerializeMetaclassInImportCycle1]
import b
import c
reveal_type(b.A.f())
m: c.M = b.A
reveal_type(b.a.f())
[file b.py]
from typing import Type
from c import M
class A(metaclass=M): pass
a: Type[A]
[file c.py]
class M(type):
    def f(cls) -> int: return 0
[out]
main:3: error: Revealed type is 'builtins.int'
main:5: error: Revealed type is 'builtins.int'
[out2]
main:3: error: Revealed type is 'builtins.int'
main:5: error: Revealed type is 'builtins.int'

-- TODO: Add another test for metaclass in import cycle (reversed from the above test).
--       This currently does not work.

[case testDeleteFile]
import n
[file n.py]
import m
[file m.py]
x = 1
[delete m.py.2]
[rechecked n]
[stale]
[out2]
tmp/n.py:1: error: Cannot find module named 'm'
tmp/n.py:1: note: (Perhaps setting MYPYPATH or using the "--ignore-missing-imports" flag would help)

[case testDeleteFileWithinCycle]
import a
[file a.py]
import b
[file b.py]
import c
[file c.py]
import a
[file a.py.2]
import c
[delete b.py.2]
[rechecked a, c]
[stale a]
[out2]

[case testThreePassesBasic]
import m
[file m.py]
def foo():
    pass
[file m.py.2]
def foo() -> None:
    pass
[file m.py.3]
def foo():
    pass
[rechecked m]
[stale m]
[rechecked2 m]
[stale2 m]
[out3]

[case testThreePassesErrorInThirdPass]
import m
[file m.py]
def foo():
    pass
[file m.py.2]
def foo() -> None:
    pass
[file m.py.3]
def foo() -> int:
    return ''
[rechecked m]
[stale m]
[rechecked2 m]
[stale2]
[out3]
tmp/m.py:2: error: Incompatible return value type (got "str", expected "int")

[case testThreePassesThirdPassFixesError]
import n
[file n.py]
import m
x = m.foo(1)
[file m.py]
def foo(x):
    pass
[file m.py.2]
def foo() -> str:
    pass
[file m.py.3]
def foo(x) -> int:
    pass
[rechecked m, n]
[stale m]
[rechecked2 m, n]
[stale2 m, n]
[out2]
tmp/n.py:2: error: Too many arguments for "foo"
[out3]

--
-- Quick mode
--

[case testQuickAndDirtyInterfaceChangeDoesNotPropagate]
# flags: --quick-and-dirty
import b, c
[file a.py]
def a(): pass
[file b.py]
import a
import c
[file c.py]
import a
import b
[file a.py.2]
def a(x): pass
[rechecked a]
[stale a]

[case testQuickAndDirtyDoesNotInvalidateImportCycle]
# flags: --quick-and-dirty
import b, c
[file a.py]
def a(): pass
[file b.py]
import a
import c
[file c.py]
import a
import b
[file b.py.2]
import a
import c
x = 0
[rechecked b]
[stale b]

[case testQuickAndDirtySwitchToIncrementalMode]
# flags: --quick-and-dirty
# flags2: --incremental
import a, b
[file a.py]
import b
[file b.py]
import a
[rechecked a, b, builtins]
[stale a, b, builtins]

[case testQuickAndDirtyFixErrorInExistingFunction]
# flags: --quick-and-dirty
import a, b
[file a.py]
import b
def foo() -> int: return ''
[file b.py]
import a
[file a.py.2]
def foo() -> int: return 0
[out1]
tmp/a.py:2: error: Incompatible return value type (got "str", expected "int")
[out2]
[rechecked a]
[stale a]

[case testQuickAndDirtyIntroduceErrorInNewFunction]
# flags: --quick-and-dirty
import a, b
[file a.py]
import b
[file b.py]
import a
[file a.py.2]
import b
def foo() -> int: return ''
[out1]
[out2]
tmp/a.py:2: error: Incompatible return value type (got "str", expected "int")
[rechecked a]
[stale]

[case testQuickAndDirtyPersistingError]
# flags: --quick-and-dirty
import a, b
[file a.py]
import b
def foo() -> int: return ''
[file b.py]
import a
[file a.py.2]
import b
def foo() -> int: return 0.5
[out1]
tmp/a.py:2: error: Incompatible return value type (got "str", expected "int")
[out2]
tmp/a.py:2: error: Incompatible return value type (got "float", expected "int")
[rechecked a]
[stale]

[case testQuickAndDirtyIntroduceReferencesWithinCycle]
# flags: --quick-and-dirty
import a, b
[file a.py]
import b
[file b.py]
import a
class C: pass
def f() -> int: pass
[file a.py.2]
import b
reveal_type(b.C)
reveal_type(b.f)
[out1]
[out2]
tmp/a.py:2: error: Revealed type is 'def () -> b.C'
tmp/a.py:3: error: Revealed type is 'def () -> builtins.int'
[rechecked a]
[stale]

[case testQuickAndDirtyIntroduceReferencesWithinCycle2]
# flags: --quick-and-dirty
import a, b
[file a.py]
import b
class C: pass
def f() -> int: pass
[file b.py]
import a
[file b.py.2]
import a
reveal_type(a.C)
reveal_type(a.f)
[out1]
[out2]
tmp/b.py:2: error: Revealed type is 'def () -> a.C'
tmp/b.py:3: error: Revealed type is 'def () -> builtins.int'
[rechecked b]
[stale]

[case testQuickAndDirtyIntroduceReferencesWithinCycleNoError]
# flags: --quick-and-dirty
import a, b, c
[file a.py]
import b
[file b.py]
import a
class C: pass
def f() -> int: pass
[file c.py]
[file a.py.2]
import b
def g() -> b.C: pass
h = b.f
[file c.py.3]
import a
reveal_type(a.g)
reveal_type(a.h)
[out1]
[out2]
[out3]
tmp/c.py:2: error: Revealed type is 'def () -> b.C'
tmp/c.py:3: error: Revealed type is 'def () -> builtins.int'
[rechecked a]
[stale a]
[rechecked2 c]
[stale2]

[case testQuickAndDirtyIntroduceReferencesWithinCycleNoError2]
# flags: --quick-and-dirty
import a, b, c
[file a.py]
import b
class C: pass
def f() -> int: pass
[file b.py]
import a
[file c.py]
[file b.py.2]
import a
def g() -> a.C: pass
h = a.f
[file c.py.3]
import b
reveal_type(b.g)
reveal_type(b.h)
[out1]
[out2]
[out3]
tmp/c.py:2: error: Revealed type is 'def () -> a.C'
tmp/c.py:3: error: Revealed type is 'def () -> builtins.int'
[rechecked b]
[stale b]
[rechecked2 c]
[stale2]

-- (The behavior for blockers is actually no different than in regular incremental mode)
[case testQuickAndDirtyBlockerOnFirstRound]
# flags: --quick-and-dirty
import a, b
[file a.py]
import b
class B(C): pass
class C(B): pass  # blocker
[file b.py]
import a
[file a.py.2]
import b
class B: pass
class C(B): pass
[out1]
tmp/a.py:3: error: Cycle in inheritance hierarchy
[out2]
[rechecked a, b]
[stale a, b]

[case testQuickAndDirtyBlockerOnSecondRound]
# flags: --quick-and-dirty
import a, b
[file a.py]
import b
class B: pass
class C(B): pass
[file b.py]
import a
[file a.py.2]
import b
class B(C): pass
class C(B): pass  # blocker
[out1]
[out2]
tmp/a.py:3: error: Cycle in inheritance hierarchy
[rechecked a, b]
[stale a, b]

[case testQuickAndDirtyRenameFunctionInTwoModules]
# flags: --quick-and-dirty
import a, b, c, d
[file a.py]
import d
def f(): pass
[file b.py]
from a import f
[file c.py]
from b import f
[file d.py]
from c import f
[file a.py.2]
import d
def g(): pass  # renamed f to g
[file c.py.2]
from a import g

[case testQuickAndDirtyUnmodifiedModuleDoesNotGenerateError]
# flags: --quick-and-dirty
import a, b, c, d
[file a.py]
import d
class C:
    def f(self): pass
[file b.py]
from a import C
[file c.py]
from b import C
[file d.py]
from c import C
C().f()  # no error because unmodified
[file a.py.2]
import d
class C:
    def g(self): pass  # renamed f to g
[file c.py.2]
from a import C
[out1]
[out2]

[case testQuickAndDirtyUnmodifiedModuleDoesNotGenerateError2]
# flags: --quick-and-dirty
import a, b, c
[file a.py]
import c
class C:
    x = 0
[file b.py]
import a
x = a.C.x  # type: int
[file c.py]
import b
x = b.x
[file a.py.2]
import c
class C:
    pass  # Removed x
[out1]
[out2]
[rechecked a]
[stale a]

[case testQuickAndDirtyTypeAliasReference]
# flags: --quick-and-dirty
import a, b
[file a.py]
import b
def f(x: b.S) -> b.S: return x
[file b.py]
import a
S = str
[file a.py.2]
import b
def f(x: b.S) -> int: return 0

[case testQuickAndDirtyNamedTupleReference]
# flags: --quick-and-dirty
import a, b
[file a.py]
import b
def f(x: b.P) -> b.P: return x
[file b.py]
from typing import NamedTuple
import a
P = NamedTuple('P', (('x', int),))
[file a.py.2]
import b
def f(x: b.P) -> int: return 0

[case testQuickAndDirtyTypeVarReference]
# flags: --quick-and-dirty
import a, b
[file a.py]
import b
def f(x: b.T) -> b.T: return x
[file b.py]
from typing import TypeVar
import a
T = TypeVar('T')
[file a.py.2]
import b
def f(x: b.T) -> int: return 0

[case testQuickAndDirtyDeleteFunctionUsedByOtherModule]
# flags: --quick-and-dirty
import a
[file a.py]
from b import f
[file b.py]
import a
def f() -> int: pass
a.f()
[file b.py.2]
import a
reveal_type(a.f)
[out2]
tmp/b.py:2: error: Revealed type is 'def () -> <stale cache: consider running mypy without --quick>'

[case testQuickAndDirtyDeleteClassUsedInAnnotation]
# flags: --quick-and-dirty
import a
[file a.py]
import b
def f() -> b.C: pass
[file b.py]
import a
class C: pass
[file b.py.2]
import a
reveal_type(a.f)
a.f().x
[out2]
tmp/b.py:2: error: Revealed type is 'def () -> <stale cache: consider running mypy without --quick>'
tmp/b.py:3: error: "<stale cache: consider running mypy without --quick>" has no attribute "x"

[case testQuickAndDirtyDeleteSuperClass]
# flags: --quick-and-dirty
import a
[file a.py]
from b import Foo
z = (1, Foo())

class Bar:
    pass
[file b.py]
from e import Quux
class Baz:
    pass
class Foo(Baz, Quux):
    pass
[file e.py]
from a import Bar
class Quux(Bar):
    pass

[file a.py.2]
from b import Foo
z = (1, Foo())
[out]
[out2]

[case testQuickAndDirtyDeleteClassUsedAsBase]
# flags: --quick-and-dirty
import a
[file a.py]
import b
class D(b.C): pass
[file b.py]
import a
class C: pass
[file b.py.2]
import a
reveal_type(a.D)
a.D().x
[out2]
tmp/b.py:2: error: Revealed type is 'def () -> a.D'
tmp/b.py:3: error: "D" has no attribute "x"

[case testQuickAndDirtyDeleteNestedClassUsedInAnnotation]
# flags: --quick-and-dirty
import a
[file a.py]
import b
def f() -> b.C.D: pass
[file b.py]
import a
class C:
    class D: pass
[file b.py.2]
import a
class C:
    pass
reveal_type(a.f)
a.f().x
[out2]
tmp/b.py:4: error: Revealed type is 'def () -> <stale cache: consider running mypy without --quick>'
tmp/b.py:5: error: "<stale cache: consider running mypy without --quick>" has no attribute "x"

[case testQuickAndDirtyTurnGenericClassIntoNonGeneric-skip]
# flags: --quick-and-dirty
import a
[file a.py]
import b
def f() -> b.C[int]: pass
[file b.py]
from typing import TypeVar, Generic
import a
T = TypeVar('T')
class C(Generic[T]): pass
[file b.py.2]
import a
class C: pass
reveal_type(a.f)
c: C
d = a.f()
c = d
d = c
[out2]
# TODO: Crashes (https://github.com/python/mypy/issues/3279)

[case testQuickAndDirtyTurnClassIntoGenericOne-skip]
# flags: --quick-and-dirty
import a
[file a.py]
import b
def f() -> b.C: pass
[file b.py]
import a
class C: pass
[file b.py.2]
from typing import TypeVar, Generic
import a
T = TypeVar('T')
class C(Generic[T]): pass
reveal_type(a.f)
c: C[int]
d = a.f()
d = c
c = d
[out2]
# TODO: Crashes (https://github.com/python/mypy/issues/3279)

[case testQuickAndDirtyDeleteTypeVarUsedInAnnotation]
# flags: --quick-and-dirty
import a
[file a.py]
import b
def f(x: b.T) -> b.T: return x
[file b.py]
from typing import TypeVar
import a
T = TypeVar('T')
[file b.py.2]
import a
reveal_type(a.f)
reveal_type(a.f(1))
[out2]
tmp/b.py:2: error: Revealed type is 'def [b.T] (x: b.T`-1) -> b.T`-1'
tmp/b.py:3: error: Revealed type is 'builtins.int*'

[case testQuickAndDirtyDeleteNewTypeUsedInAnnotation]
# flags: --quick-and-dirty
import a
[file a.py]
import b
def f() -> b.C: pass
[file b.py]
from typing import NewType
import a
C = NewType('C', int)
[file b.py.2]
import a
reveal_type(a.f)
a.f().x
[out2]
tmp/b.py:2: error: Revealed type is 'def () -> <stale cache: consider running mypy without --quick>'
tmp/b.py:3: error: "<stale cache: consider running mypy without --quick>" has no attribute "x"

[case testQuickAndDirtyChangeClassIntoFunction]
# flags: --quick-and-dirty
import a
[file a.py]
import b
def f() -> b.C: pass
[file b.py]
import a
class C: pass
[file b.py.2]
import a
def C() -> None: pass
reveal_type(a.f)
a.f().x
[out2]
tmp/b.py:3: error: Revealed type is 'def () -> <stale cache: consider running mypy without --quick>'
tmp/b.py:4: error: "<stale cache: consider running mypy without --quick>" has no attribute "x"

[case testQuickAndDirtyChangeClassIntoVariable]
# flags: --quick-and-dirty
import a
[file a.py]
import b
def f() -> b.C: pass
[file b.py]
import a
class C: pass
[file b.py.2]
import a
C = 0
reveal_type(a.f)
a.f().x
[out2]
tmp/b.py:3: error: Revealed type is 'def () -> <stale cache: consider running mypy without --quick>'
tmp/b.py:4: error: "<stale cache: consider running mypy without --quick>" has no attribute "x"

[case testQuickAndDirtyAddFile]
# flags: --quick-and-dirty
import a
[file a.py]
import b
x = ''
[file b.py]
import a
[file b.py.2]
import c
reveal_type(c.x)
[file c.py.2]
import a
x = 1
reveal_type(a.x)
[rechecked b, c]
[stale]
[out2]
tmp/c.py:3: error: Revealed type is 'builtins.str'
tmp/b.py:2: error: Revealed type is 'builtins.int'

[case testQuickAndDirtyDeleteFile]
# flags: --quick-and-dirty
import b
[file a.py]
def f() -> None: pass
[file b.py]
import a
a.f()
[delete a.py.2]
[file b.py.3]
import a
a.f() # Comment change
[file b.py.4]
# Remove import
[rechecked b]
[stale]
[rechecked2 b]
[stale2]
[rechecked3 b]
[stale3 b]
[out2]
tmp/b.py:1: error: Cannot find module named 'a'
tmp/b.py:1: note: (Perhaps setting MYPYPATH or using the "--ignore-missing-imports" flag would help)
[out3]
tmp/b.py:1: error: Cannot find module named 'a'
tmp/b.py:1: note: (Perhaps setting MYPYPATH or using the "--ignore-missing-imports" flag would help)
[out4]

[case testQuickAndDirtyRenameModule]
# flags: --quick-and-dirty
import a
[file a.py]
import b
b.f()
[file b.py]
def f() -> None: pass
[delete b.py.2]
[file c.py.2]
def f() -> None: pass
[file a.py.2]
import c
c.f(1)
[file c.py.3]
def f() -> None: pass # comment change
[file c.py.4]
def f(x) -> None: pass
[out]
[out2]
tmp/a.py:2: error: Too many arguments for "f"
[out3]
tmp/a.py:2: error: Too many arguments for "f"
[out4]
[rechecked a, c]
[stale c]
[rechecked2 a, c]
[stale2]
[rechecked3 a, c]
[stale3 a, c]

[case testQuickAndDirtyMultiplePasses]
# flags: --quick-and-dirty
import a
[file a.py]
import b
b.f()
[file b.py]
def f() -> None: pass
[file b.py.2]
# Write cache file but the error in a is not caught yet.
def f(x) -> None: pass
[file a.py.3]
# Editing a triggers the error.
import b
b.f()
[rechecked b]
[rechecked2 a]
[out2]
[out3]
tmp/a.py:3: error: Too few arguments for "f"

[case testQuickAndDirtySerializeStaleType]
# flags: --quick-and-dirty
import a, c
[file a.py]
import b
def f() -> b.C: pass
[file b.py]
import a
class C: pass
[file c.py]
[file b.py.2]
import a
x = a.f()
[file c.py.3]
import b
reveal_type(b.x)
def g(x: object) -> None: pass
g(b.x)
b.x.y
[rechecked b]
[stale b]
[rechecked2 c]
[stale2]
[out3]
tmp/c.py:2: error: Revealed type is '<stale cache: consider running mypy without --quick>'
tmp/c.py:5: error: "<stale cache: consider running mypy without --quick>" has no attribute "y"

[case testCacheDeletedAfterErrorsFound]
import a
[file a.py]
from b import x
[file b.py]
from c import x
[file c.py]
x = 1
[file c.py.2]
1 + 1
[file a.py.3]
from b import x
1 + 1
[out]
[out2]
tmp/b.py:1: error: Module 'c' has no attribute 'x'
[out3]
tmp/b.py:1: error: Module 'c' has no attribute 'x'

[case testCacheDeletedAfterErrorsFound2]
import a
[file a.py]
from b import x
[file b.py]
from c import C
x: C
[file c.py]
class C: pass
[file c.py.2]
def C(): pass
[file a.py.3]
from b import x
1 + 1
[out]
[out2]
tmp/b.py:2: error: Invalid type "c.C"
[out3]
tmp/b.py:2: error: Invalid type "c.C"

[case testCacheDeletedAfterErrorsFound3]
import a
[file a.py]
import b
b.f()
[file b.py]
def f() -> None: pass
[file b.py.2]
def f(x) -> None: pass
[out]
[out2]
tmp/a.py:2: error: Too few arguments for "f"
[out3]
tmp/a.py:2: error: Too few arguments for "f"

[case testCacheDeletedAfterErrorsFound4]
import a
[file a.py]
from b import x
[file b.py]
from c import x
[file c.py]
from d import x
[file d.py]
x = 1
[file d.py.2]
1 + 1
[file a.py.3]
from b import x
1 + 1
[out]
[out2]
tmp/c.py:1: error: Module 'd' has no attribute 'x'
[out3]
tmp/c.py:1: error: Module 'd' has no attribute 'x'

[case testNoCrashOnDeletedWithCacheOnCmdline]
# cmd: mypy -m nonexistent
# cmd2: mypy -m nonexistent
[file nonexistent.py]
[delete nonexistent.py.2]
[out]
[out2]
mypy: can't read file 'tmp/nonexistent.py': No such file or directory

[case testNoCrashOnDoubleImportAliasQuick]
# cmd: mypy -m e
# cmd2: mypy -m c
# cmd3: mypy -m e
# flags: --quick
[file c.py]
from typing import List
Alias = List[int]
[file c.py.2]
from typing import List
Alias = int

[file d.py]
from c import Alias

[file e.py]
from d import Alias
[file e.py.3]
from d import Alias
x: Alias
[out3]
[builtins fixtures/list.pyi]

[case testSerializeAbstractPropertyIncremental]
from abc import abstractmethod
import typing
class A:
    @property
    def f(self) -> int:
        return 1
    @f.setter  # type: ignore
    @abstractmethod
    def f(self, x: int) -> None:
        pass
a = A()
[builtins fixtures/property.pyi]

[case testSerializeAbstractPropertyDisallowUntypedIncremental]
# flags: --disallow-untyped-defs
from abc import abstractmethod
import typing
class A:
    @property
    def f(self) -> int:
        return 1
    @f.setter  # type: ignore
    @abstractmethod
    def f(self, x: int) -> None:
        pass
a = A()
[builtins fixtures/property.pyi]

[case testClassNamesResolutionCrashAccess]
import mod

[file mod.py]
class C:
    def __init__(self) -> None:
        self.int = ''

    def f(self, f: int) -> None:
        pass

[file mod.py.2]
class C:
    def __init__(self) -> None:
        self.int = ''

    def f(self, f: int) -> None:
        f.x

[out]
[out2]
tmp/mod.py:6: error: "int" has no attribute "x"

[case testClassNamesResolutionCrashReadCache]
import mod

[file mod.py]
import submod

[file mod.py.2]
from submod import C

c = C()
reveal_type(c.int)
reveal_type(c.y)

[file submod.py]
from typing import List

class C:
    def __init__(self) -> None:
        self.int = []  # type: List[int]

    def f(self, f: int) -> None:
        self.y = f

[builtins fixtures/list.pyi]
[out]
[out2]
tmp/mod.py:4: error: Revealed type is 'builtins.list[builtins.int]'
tmp/mod.py:5: error: Revealed type is 'builtins.int'

[case testClassNamesResolutionCrashReveal]
import mod

[file mod.py]
class Foo(object):

    def __init__(self) -> None:
        self.bytes = b"foo"

    def bar(self, f: bytes):
        pass

foo = Foo()
foo.bar(b"test")

[file mod.py.2]
class Foo(object):

    def __init__(self) -> None:
        self.bytes = b"foo"

    def bar(self, f: bytes):
        reveal_type(f)

foo = Foo()
foo.bar(b"test")
[out]
[out2]
tmp/mod.py:7: error: Revealed type is 'builtins.bytes'

[case testIncrementalWithSilentImports]
# cmd: mypy -m a
# cmd2: mypy -m b
# flags: --follow-imports=silent
[file a.py]
import b

b.foo(1, 2)

[file b.py]
def foo(a: int, b: int) -> str:
    return a + b

[out1]
[out2]
tmp/b.py:2: error: Incompatible return value type (got "int", expected "str")

[case testForwardNamedTupleToUnionWithOtherNamedTUple]
from typing import NamedTuple, Union

class Person(NamedTuple):
    name: Union[str, "Pair"]

class Pair(NamedTuple):
    first: str
    last: str

Person(name=Pair(first="John", last="Doe"))
[out]

[case testNoCrashForwardRefToBrokenDoubleNewTypeIncremental]
from typing import Any, List, NewType

Foo = NewType('NotFoo', int) # type: ignore
Foos = NewType('Foos', List[Foo]) # type: ignore

def frob(foos: List[Foos]) -> None:
    pass
[builtins fixtures/list.pyi]
[out]

[case testNoCrashForwardRefOverloadIncremental]
from typing import overload, List

@overload
def f(x: int) -> int: ...
@overload
def f(x: F) -> F: ...
def f(x):
    pass

F = List[int]
[builtins fixtures/list.pyi]
[out]

[case testNoCrashForwardRefOverloadIncrementalClass]
from typing import overload, Tuple, NamedTuple

x: C
class C:
    @overload
    def f(self, x: str) -> N: pass
    @overload
    def f(self, x: int) -> int: pass
    def f(self, x):
        pass

class N(NamedTuple):
    x: A
A = Tuple[int]
[builtins fixtures/tuple.pyi]
[out]

[case testNewTypeFromForwardNamedTupleIncremental]
from typing import NewType, NamedTuple, Tuple

NT = NewType('NT', N)
class N(NamedTuple):
    x: int

x: NT = N(1) # type: ignore
x = NT(N(1))
[out]

[case testNewTypeFromForwardTypedDictIncremental]
from typing import NewType, Tuple, Dict
from mypy_extensions import TypedDict

NT = NewType('NT', N) # type: ignore
class N(TypedDict):
    x: A
A = Dict[str, int]
[builtins fixtures/dict.pyi]
[out]

-- Some crazy selef-referential named tuples, types dicts, and aliases
-- to be sure that everything can be _serialized_ (i.e. ForwardRef's are removed).
-- For this reason errors are silenced (tests with # type: ignore have equivalents in other files)

[case testForwardTypeAliasInBase1]
from typing import List
class C(List['A']):
    pass

A = List[int]
x: int = C()[0][0]
[builtins fixtures/list.pyi]
[out]

[case testForwardTypeAliasInBase2]
from typing import List, Generic, TypeVar, NamedTuple
T = TypeVar('T')

class C(A, B): #type: ignore
    pass
class G(Generic[T]): pass
A = G[C]
class B(NamedTuple):
    x: int

C().x
C()[0]
[builtins fixtures/list.pyi]
[out]

[case testSerializeRecursiveAliases1]
from typing import Type, Callable, Union

A = Union[A, int]  # type: ignore
B = Callable[[B], int] # type: ignore
C = Type[C] # type: ignore
[out]

[case testSerializeRecursiveAliases2]
from typing import Type, Callable, Union

A = Union[B, int]  # type: ignore
B = Callable[[C], int] # type: ignore
C = Type[A] # type: ignore
[out]

[case testSerializeRecursiveAliases3]
from typing import Type, Callable, Union, NamedTuple

A = Union[B, int]  # type: ignore
B = Callable[[C], int] # type: ignore
class C(NamedTuple): # type: ignore
    x: A
[out]

[case testGenericTypeAliasesForwardAnyIncremental1]
from typing import TypeVar, Generic
T = TypeVar('T')
S = TypeVar('S')
IntNode = Node[int, S]
AnyNode = Node[S, T]

class Node(Generic[T, S]):
    def __init__(self, x: T, y: S) -> None:
        self.x = x
        self.y = y

def output() -> IntNode[str]:
    return Node(1, 'x')
x = output() # type: IntNode

y = None # type: IntNode
y.x = 1
y.y = 1
y.y = 'x'

z = Node(1, 'x') # type: AnyNode
[out]

[case testGenericTypeAliasesForwardAnyIncremental2]
from typing import TypeVar, Generic
T = TypeVar('T')
S = TypeVar('S')

class Node(Generic[T, S]):
    def __init__(self, x: T, y: S) -> None:
        self.x = x
        self.y = y

def output() -> IntNode[str]:
    return Node(1, 'x')
x = output() # type: IntNode

y = None # type: IntNode
y.x = 1
y.y = 1
y.y = 'x'

z = Node(1, 'x') # type: AnyNode
IntNode = Node[int, S]
AnyNode = Node[S, T]
[out]

[case testNamedTupleForwardAsUpperBoundSerialization]
from typing import NamedTuple, TypeVar, Generic
T = TypeVar('T', bound='M')
class G(Generic[T]):
    x: T

yg: G[M]
z: int = G[M]().x.x
z = G[M]().x[0]
M = NamedTuple('M', [('x', int)])
[out]

[case testSelfRefNTIncremental1]
from typing import Tuple, NamedTuple

Node = NamedTuple('Node', [ # type: ignore
        ('name', str),
        ('children', Tuple['Node', ...]),
    ])
n: Node
[builtins fixtures/tuple.pyi]

[case testSelfRefNTIncremental2]
from typing import Tuple, NamedTuple

A = NamedTuple('A', [ # type: ignore
        ('x', str),
        ('y', Tuple['B', ...]),
    ])
class B(NamedTuple): # type: ignore
    x: A
    y: int

n: A
[builtins fixtures/tuple.pyi]

[case testSelfRefNTIncremental3]
from typing import NamedTuple, Tuple

class B(NamedTuple): # type: ignore
    x: Tuple[A, int]
    y: int
A = NamedTuple('A', [ # type: ignore
        ('x', str),
        ('y', 'B'),
    ])
n: B
m: A
lst = [m, n]
[builtins fixtures/tuple.pyi]

[case testSelfRefNTIncremental4]
from typing import NamedTuple

class B(NamedTuple): # type: ignore
    x: A
    y: int
class A(NamedTuple): # type: ignore
    x: str
    y: B

n: A
[builtins fixtures/tuple.pyi]

[case testSelfRefNTIncremental5]
from typing import NamedTuple

B = NamedTuple('B', [ # type: ignore
        ('x', A),
        ('y', int),
    ])
A = NamedTuple('A', [ # type: ignore
        ('x', str),
        ('y', 'B'),
    ])
n: A
def f(m: B) -> None: pass
[builtins fixtures/tuple.pyi]

[case testCrashWithPartialGlobalAndCycle]
import bar

[file foo.py]
import bar
my_global_dict = {}  # type: ignore
def external_func_0() -> None:
    global my_global_dict
    bar.external_list
    my_global_dict[12] = 0

[file bar.py]
import foo

external_list = [0]

[builtins fixtures/dict.pyi]

[case testIncrementalCrashOnTypeWithFunction]
import a
[file a.py]
import b
[file a.py.2]
from b import x

[file b.py]
from typing import TypeVar, Type
T = TypeVar('T')

def tp(arg: T) -> Type[T]:
    pass
def func(x: int) -> int:
    pass

x = tp(func)
[out]
[out2]

[case testReprocessModuleEvenIfInterfaceHashDoesNotChange]
import a
import d

[file a.py]
import b
x: b.c.A
x = b.c.A()

[file b.py]
import c

[file c.py]
class A:
    x = 1

[file d.py]
import a
def f() -> None: pass

[file a.py.2]
import b
x: b.c.A

[file c.py.3]
class A:
    x = 2

[file d.py.4]
import a
def f() -> None:
    from c import A
    a.x = [A(), a.x][0]

[builtins fixtures/list.pyi]
[stale]
[rechecked a]
[stale2]
[rechecked2 c]
[stale3]
[rechecked3 d]
[out1]
[out2]
[out3]
[out4]

[case testTreeShadowingViaParentPackage]
import m.semanal

[file m/__init__.py]
pass

[file m/nodes.py]
if False:
    import m.types
    import m.semanal
class Node:
    line: int
class FuncBase(Node):
    type: m.types.Type
class OverloadedFuncDef(FuncBase): pass

[file m/types.py]
from m.nodes import Node
class Type(Node): pass
class Overloaded(Type): pass

[file m/semanal.py]
from m.nodes import OverloadedFuncDef
from m.types import Overloaded

class C:
    def func(self, defn: OverloadedFuncDef):
        defn.type = Overloaded()
        defn.type.line = 0

[file m/nodes.py.2]
if False:
    import m.types
    import m.semanal
class Node:
    line: int
class FuncBase(Node):
    type: m.types.Type
class OverloadedFuncDef(FuncBase): pass
extra = 1

[file m/types.py.2]
from m.nodes import Node
class Type(Node): pass
class Overloaded(Type): pass
extra = 1
[builtins fixtures/list.pyi]

[file m/semanal.py.2]
from m.nodes import OverloadedFuncDef
from m.types import Overloaded

class C:
    def func(self, defn: OverloadedFuncDef):
        defn.type = Overloaded()
        defn.type.line = 0

extra = 1

[out1]
[out2]

[case testErrorsAffectDependentsOnly]
# cmd: mypy -m m.a m.b m.c
[file m/__init__.py]
[file m/a.py]
1 + ''  # Deliberate error
[file m/b.py]
import m.a  # Depends on module with error
[file m/c.py]
import m  # No error here
[rechecked m.a, m.b]
[out1]
tmp/m/a.py:1: error: Unsupported operand types for + ("int" and "str")
[out2]
tmp/m/a.py:1: error: Unsupported operand types for + ("int" and "str")

[case testDisallowAnyExprIncremental]
# cmd: mypy -m main
# flags:  --disallow-any-expr

[file ns.py]
class Namespace:
    def __init__(self):
        self.user = 0

[file main.py]
import ns
user = ns.Namespace.user

[out1]
tmp/main.py:2: error: Expression has type "Any"

[out2]
tmp/main.py:2: error: Expression has type "Any"

[case testIncrementalStrictOptional]
# flags: --strict-optional
import a
1 + a.foo()
[file a.py]
def foo() -> int: return 0
[file a.py.2]
from typing import Optional
def foo() -> Optional[int]: return 0
[out1]
[out2]
main:3: error: Unsupported operand types for + ("int" and "Optional[int]")

[case testAttrsIncrementalSubclassingCached]
from a import A
import attr
@attr.s(auto_attribs=True)
class B(A):
    e: str = 'e'
a = B(5, [5], 'foo')
a.a = 6
a._b = [2]
a.c = 'yo'
a._d = 22
a.e = 'hi'

[file a.py]
import attr
import attr
from typing import List, ClassVar
@attr.s(auto_attribs=True)
class A:
    a: int
    _b: List[int]
    c: str = '18'
    _d: int = attr.ib(validator=None, default=18)
    E = 7
    F: ClassVar[int] = 22

[builtins fixtures/list.pyi]
[out1]
[out2]

[case testAttrsIncrementalSubclassingCachedConverter]
from a import A
import attr
@attr.s
class B(A):
    pass
reveal_type(B)

[file a.py]
def converter(s:int) -> str:
    return 'hello'

import attr
@attr.s
class A:
    x: str = attr.ib(converter=converter)

[builtins fixtures/list.pyi]
[out1]
main:6: error: Revealed type is 'def (x: builtins.int) -> __main__.B'

[out2]
main:6: error: Revealed type is 'def (x: builtins.int) -> __main__.B'

[case testAttrsIncrementalSubclassingCachedType]
from a import A
import attr
@attr.s
class B(A):
    pass
reveal_type(B)

[file a.py]
import attr
@attr.s
class A:
    x = attr.ib(type=int)

[builtins fixtures/list.pyi]
[out1]
main:6: error: Revealed type is 'def (x: builtins.int) -> __main__.B'
[out2]
main:6: error: Revealed type is 'def (x: builtins.int) -> __main__.B'

[case testAttrsIncrementalArguments]
from a import Frozen, NoInit, NoCmp
f = Frozen(5)
f.x = 6

g = NoInit()

Frozen(1) < Frozen(2)
Frozen(1) <= Frozen(2)
Frozen(1) > Frozen(2)
Frozen(1) >= Frozen(2)

NoCmp(1) < NoCmp(2)
NoCmp(1) <= NoCmp(2)
NoCmp(1) > NoCmp(2)
NoCmp(1) >= NoCmp(2)

[file a.py]
import attr
@attr.s(frozen=True)
class Frozen:
    x: int = attr.ib()
@attr.s(init=False)
class NoInit:
    x: int = attr.ib()
@attr.s(cmp=False)
class NoCmp:
    x: int = attr.ib()

[builtins fixtures/list.pyi]
[rechecked]
[stale]
[out1]
main:3: error: Property "x" defined in "Frozen" is read-only
main:12: error: Unsupported left operand type for < ("NoCmp")
main:13: error: Unsupported left operand type for <= ("NoCmp")
main:14: error: Unsupported left operand type for > ("NoCmp")
main:15: error: Unsupported left operand type for >= ("NoCmp")

[out2]
main:3: error: Property "x" defined in "Frozen" is read-only
main:12: error: Unsupported left operand type for < ("NoCmp")
main:13: error: Unsupported left operand type for <= ("NoCmp")
main:14: error: Unsupported left operand type for > ("NoCmp")
main:15: error: Unsupported left operand type for >= ("NoCmp")

[case testAttrsIncrementalDunder]
from a import A
reveal_type(A)  # E: Revealed type is 'def (a: builtins.int) -> a.A'
reveal_type(A.__eq__)  # E: Revealed type is 'def (self: a.A, other: builtins.object) -> builtins.bool'
reveal_type(A.__ne__)  # E: Revealed type is 'def (self: a.A, other: builtins.object) -> builtins.bool'
reveal_type(A.__lt__)  # E: Revealed type is 'def [AT] (self: AT`-1, other: AT`-1) -> builtins.bool'
reveal_type(A.__le__)  # E: Revealed type is 'def [AT] (self: AT`-1, other: AT`-1) -> builtins.bool'
reveal_type(A.__gt__)  # E: Revealed type is 'def [AT] (self: AT`-1, other: AT`-1) -> builtins.bool'
reveal_type(A.__ge__)  # E: Revealed type is 'def [AT] (self: AT`-1, other: AT`-1) -> builtins.bool'

A(1) < A(2)
A(1) <= A(2)
A(1) > A(2)
A(1) >= A(2)
A(1) == A(2)
A(1) != A(2)

A(1) < 1  # E: Unsupported operand types for < ("A" and "int")
A(1) <= 1  # E: Unsupported operand types for <= ("A" and "int")
A(1) > 1  # E: Unsupported operand types for > ("A" and "int")
A(1) >= 1  # E: Unsupported operand types for >= ("A" and "int")
A(1) == 1
A(1) != 1

1 < A(1)  # E: Unsupported operand types for > ("A" and "int")
1 <= A(1)  # E: Unsupported operand types for >= ("A" and "int")
1 > A(1)  # E: Unsupported operand types for < ("A" and "int")
1 >= A(1)  # E: Unsupported operand types for <= ("A" and "int")
1 == A(1)
1 != A(1)

[file a.py]
from attr import attrib, attrs
@attrs(auto_attribs=True)
class A:
    a: int

[builtins fixtures/attr.pyi]
[rechecked]
[stale]
[out2]
main:2: error: Revealed type is 'def (a: builtins.int) -> a.A'
main:3: error: Revealed type is 'def (self: a.A, other: builtins.object) -> builtins.bool'
main:4: error: Revealed type is 'def (self: a.A, other: builtins.object) -> builtins.bool'
main:5: error: Revealed type is 'def [AT] (self: AT`-1, other: AT`-1) -> builtins.bool'
main:6: error: Revealed type is 'def [AT] (self: AT`-1, other: AT`-1) -> builtins.bool'
main:7: error: Revealed type is 'def [AT] (self: AT`-1, other: AT`-1) -> builtins.bool'
main:8: error: Revealed type is 'def [AT] (self: AT`-1, other: AT`-1) -> builtins.bool'
main:17: error: Unsupported operand types for < ("A" and "int")
main:18: error: Unsupported operand types for <= ("A" and "int")
main:19: error: Unsupported operand types for > ("A" and "int")
main:20: error: Unsupported operand types for >= ("A" and "int")
main:24: error: Unsupported operand types for > ("A" and "int")
main:25: error: Unsupported operand types for >= ("A" and "int")
main:26: error: Unsupported operand types for < ("A" and "int")
main:27: error: Unsupported operand types for <= ("A" and "int")

[case testAttrsIncrementalSubclassModified]
from b import B
B(5, 'foo')

[file a.py]
import attr
@attr.s(auto_attribs=True)
class A:
    x: int

[file b.py]
import attr
from a import A
@attr.s(auto_attribs=True)
class B(A):
    y: str

[file b.py.2]
import attr
from a import A
@attr.s(auto_attribs=True)
class B(A):
    y: int

[builtins fixtures/list.pyi]
[out1]
[out2]
main:2: error: Argument 2 to "B" has incompatible type "str"; expected "int"
[rechecked b]

[case testAttrsIncrementalSubclassModifiedErrorFirst]
from b import B
B(5, 'foo')
[file a.py]
import attr
@attr.s(auto_attribs=True)
class A:
    x: int

[file b.py]
import attr
from a import A
@attr.s(auto_attribs=True)
class B(A):
    y: int

[file b.py.2]
import attr
from a import A
@attr.s(auto_attribs=True)
class B(A):
    y: str

[builtins fixtures/list.pyi]
[out1]
main:2: error: Argument 2 to "B" has incompatible type "str"; expected "int"

[out2]
[rechecked b]

[case testAttrsIncrementalThreeFiles]
from c import C
C(5, 'foo', True)

[file a.py]
import attr
@attr.s
class A:
    a: int = attr.ib()

[file b.py]
import attr
@attr.s
class B:
    b: str = attr.ib()

[file c.py]
from a import A
from b import B
import attr
@attr.s
class C(A, B):
    c: bool = attr.ib()

[builtins fixtures/list.pyi]
[out1]
[out2]

[case testAttrsIncrementalConverterInSubmodule]
from a.a import A
reveal_type(A)
[file a/__init__.py]
[file a/a.py]
from typing import Optional
def converter(s:Optional[int]) -> int:
    ...

import attr
@attr.s
class A:
    x: int = attr.ib(converter=converter)

[builtins fixtures/list.pyi]
[out1]
main:2: error: Revealed type is 'def (x: Union[builtins.int, None]) -> a.a.A'
[out2]
main:2: error: Revealed type is 'def (x: Union[builtins.int, None]) -> a.a.A'

[case testAttrsIncrementalConverterManyStyles]
import a
[file a.py]
from base import Base
Base(1, 'str', True)
Base(None, None, None)

from subclass import A, B
A(1, 'str', True)
A(None, None, None)
B(1, 'str', True, 1, 'str', True)
B(None, None, None, None, None, None)

from submodule.base import SubBase
SubBase(1, 'str', True)
SubBase(None, None, None)

from submodule.subclass import AA, BB
AA(1, 'str', True)
AA(None, None, None)
BB(1, 'str', True, 1, 'str', True)
BB(None, None, None, None, None, None)

from submodule.subsubclass import SubAA, SubBB
SubAA(1, 'str', True)
SubAA(None, None, None)
SubBB(1, 'str', True, 1, 'str', True)
SubBB(None, None, None, None, None, None)

[file a.py.2]
# Now with errors.
from base import Base
Base(1, 1, True)

from subclass import A, B
A(1, 1, True)
B(1, 'str', True, 1, 1, True)

from submodule.base import SubBase
SubBase(1, 1, True)

from submodule.subclass import AA, BB
AA(1, 1, True)
BB(1, 'str', True, 1, 1, True)

from submodule.subsubclass import SubAA, SubBB
SubAA(1, 1, True)
SubBB(1, 'str', True, 1, 1, True)

[file foo.py]
from typing import Optional
def maybe_int(x: Optional[int]) -> int:
   ...
[file bar.py]
from typing import Optional
def maybe_bool(x: Optional[bool]) -> bool:
   ...
[file base.py]
from typing import Optional
import attr
import bar
from foo import maybe_int
def maybe_str(x: Optional[str]) -> str:
   ...
@attr.s
class Base:
    x: int = attr.ib(converter=maybe_int)
    y: str = attr.ib(converter=maybe_str)
    z: bool = attr.ib(converter=bar.maybe_bool)
[file subclass.py]
from typing import Optional
import attr
from base import Base
@attr.s
class A(Base): pass

import bar
from foo import maybe_int
def maybe_str(x: Optional[str]) -> str:
   ...
@attr.s
class B(Base):
    xx: int = attr.ib(converter=maybe_int)
    yy: str = attr.ib(converter=maybe_str)
    zz: bool = attr.ib(converter=bar.maybe_bool)

[file submodule/__init__.py]
[file submodule/base.py]
from typing import Optional
import attr
import bar
from foo import maybe_int
def maybe_str(x: Optional[str]) -> str:
   ...
@attr.s
class SubBase:
    x: int = attr.ib(converter=maybe_int)
    y: str = attr.ib(converter=maybe_str)
    z: bool = attr.ib(converter=bar.maybe_bool)

[file submodule/subclass.py]
from typing import Optional
import attr
from base import Base
@attr.s
class AA(Base): pass

import bar
from foo import maybe_int
def maybe_str(x: Optional[str]) -> str:
   ...
@attr.s
class BB(Base):
    xx: int = attr.ib(converter=maybe_int)
    yy: str = attr.ib(converter=maybe_str)
    zz: bool = attr.ib(converter=bar.maybe_bool)

[file submodule/subsubclass.py]
from typing import Optional
import attr
from .base import SubBase
@attr.s
class SubAA(SubBase): pass

import bar
from foo import maybe_int
def maybe_str(x: Optional[str]) -> str:
   ...
@attr.s
class SubBB(SubBase):
    xx: int = attr.ib(converter=maybe_int)
    yy: str = attr.ib(converter=maybe_str)
    zz: bool = attr.ib(converter=bar.maybe_bool)
[builtins fixtures/list.pyi]
[out1]
[out2]
tmp/a.py:3: error: Argument 2 to "Base" has incompatible type "int"; expected "Optional[str]"
tmp/a.py:6: error: Argument 2 to "A" has incompatible type "int"; expected "Optional[str]"
tmp/a.py:7: error: Argument 5 to "B" has incompatible type "int"; expected "Optional[str]"
tmp/a.py:10: error: Argument 2 to "SubBase" has incompatible type "int"; expected "Optional[str]"
tmp/a.py:13: error: Argument 2 to "AA" has incompatible type "int"; expected "Optional[str]"
tmp/a.py:14: error: Argument 5 to "BB" has incompatible type "int"; expected "Optional[str]"
tmp/a.py:17: error: Argument 2 to "SubAA" has incompatible type "int"; expected "Optional[str]"
tmp/a.py:18: error: Argument 5 to "SubBB" has incompatible type "int"; expected "Optional[str]"

[case testAttrsIncrementalConverterInFunction]
import attr
def foo() -> None:
    def foo(x: str) -> int:
        ...
    @attr.s
    class A:
        x: int = attr.ib(converter=foo)
    reveal_type(A)
[builtins fixtures/list.pyi]
[out1]
main:8: error: Revealed type is 'def (x: builtins.str) -> __main__.A@5'
[out2]
main:8: error: Revealed type is 'def (x: builtins.str) -> __main__.A@5'

[case testAttrsIncrementalConverterInSubmoduleForwardRef]
from a.a import A
reveal_type(A)
[file a/__init__.py]
[file a/a.py]
from typing import List
def converter(s:F) -> int:
    ...

import attr
@attr.s
class A:
    x: int = attr.ib(converter=converter)

F = List[int]

[builtins fixtures/list.pyi]
[out1]
main:2: error: Revealed type is 'def (x: builtins.list[builtins.int]) -> a.a.A'
[out2]
main:2: error: Revealed type is 'def (x: builtins.list[builtins.int]) -> a.a.A'

[case testAttrsIncrementalConverterType]
from a import C
import attr
o = C("1", "2", "3", "4")
o = C(1, 2, "3", 4)
reveal_type(C)
@attr.s
class D(C):
    x: str = attr.ib()
reveal_type(D)
[file a.py]
from typing import overload
import attr
@attr.dataclass
class A:
    x: str
@overload
def parse(x: int) -> int:
   ...
@overload
def parse(x: str, y: str = '') -> int:
   ...
def parse(x, y): ...
@attr.s
class C:
    a: complex = attr.ib(converter=complex)
    b: int = attr.ib(converter=int)
    c: A = attr.ib(converter=A)
    d: int = attr.ib(converter=parse)
[builtins fixtures/attr.pyi]
[out1]
main:5: error: Revealed type is 'def (a: Union[builtins.float, builtins.str], b: Union[builtins.str, builtins.bytes, builtins.int], c: builtins.str, d: Union[builtins.int, builtins.str]) -> a.C'
main:9: error: Revealed type is 'def (a: Union[builtins.float, builtins.str], b: Union[builtins.str, builtins.bytes, builtins.int], c: builtins.str, d: Union[builtins.int, builtins.str], x: builtins.str) -> __main__.D'
[out2]
main:5: error: Revealed type is 'def (a: Union[builtins.float, builtins.str], b: Union[builtins.str, builtins.bytes, builtins.int], c: builtins.str, d: Union[builtins.int, builtins.str]) -> a.C'
main:9: error: Revealed type is 'def (a: Union[builtins.float, builtins.str], b: Union[builtins.str, builtins.bytes, builtins.int], c: builtins.str, d: Union[builtins.int, builtins.str], x: builtins.str) -> __main__.D'

[case testAttrsIncrementalThreeRuns]
from a import A
A(5)

[file a.py]
import attr
@attr.s(auto_attribs=True)
class A:
    a: int

[file a.py.2]
import attr
@attr.s(auto_attribs=True)
class A:
    a: str

[file a.py.3]
import attr
@attr.s(auto_attribs=True)
class A:
    a: int = 6

[builtins fixtures/list.pyi]
[out1]
[out2]
main:2: error: Argument 1 to "A" has incompatible type "int"; expected "str"
[out3]

[case testDeletedDepLineNumber]
# The import is not on line 1 and that data should be preserved
import a
[file a.py]
[delete a.py.2]
[out1]

[out2]
main:2: error: Cannot find module named 'a'
main:2: note: (Perhaps setting MYPYPATH or using the "--ignore-missing-imports" flag would help)

[case testIncrementalInheritanceAddAnnotation]
# flags: --strict-optional
import a
[file a.py]
import b
def foo() -> None:
    1 + b.Bar().get()
[file b.py]
from c import Baz
class Bar(Baz): pass

[file c.py]
class Baz:
    def get(self):
        return 1
[file c.py.2]
from typing import Optional
class Baz:
    def get(self) -> Optional[int]:
        return 1
[out]
[out2]
tmp/a.py:3: error: Unsupported operand types for + ("int" and "Optional[int]")

[case testIncrementalMetaclassUpdate]
import a
[file a.py]
from b import B
B.x

[file b.py]
import c
class B(metaclass=c.M): pass

[file c.py]
class M(type):
    x: int

[file c.py.2]
class M(type):
    y: int
[out]
[out2]
tmp/a.py:2: error: "Type[B]" has no attribute "x"

[case testIncrementalLotsOfInheritance]
import a
[file a.py]
from b import B
from d import D
def take(d: D) -> None: pass
def foo() -> None:
    take(B())
[file b.py]
from c import C
class B(C): pass

[file c.py]
from d import D
class C(D): pass

[file c.py.2]
from d import D
class C: pass

[file d.py]
class D: pass
[out]
[out2]
tmp/a.py:5: error: Argument 1 to "take" has incompatible type "B"; expected "D"

[case testIncrementalInheritanceProperty]
import a
[file a.py]
import b
def foo() -> None:
    1 + b.Bar().x
[file b.py]
from c import Baz
class Bar(Baz): pass

[file c.py]
class Baz:
    def __init__(self):
        self.x = 12  # type: int
[file c.py.2]
class Baz:
    def __init__(self):
        self.x = 'lol'  # type: str
[out]
[out2]
tmp/a.py:3: error: Unsupported operand types for + ("int" and "str")

[case testIncrementalWithIgnoresTwice]
import a
[file a.py]
import b
import foo # type: ignore
[file b.py]
x = 1
[file b.py.2]
x = 'hi'
[file b.py.3]
x = 1
[builtins fixtures/module.pyi]
[out]
[out2]
[out3]

[case testIgnoredImport2]
import x
[file y.py]
import xyz  # type: ignore
B = 0
from x import A
[file x.py]
A = 0
from y import B
[file x.py.2]
A = 1
from y import B
[file x.py.3]
A = 2
from y import B
[out]
[out2]
[out3]

[case testDeletionOfSubmoduleTriggersImportFrom2]
from p.q import f
f()
[file p/__init__.py]
[file p/q.py]
def f() -> None: pass
[delete p/q.py.2]
[file p/q.py.3]
def f(x: int) -> None: pass
[out]
[out2]
main:1: error: Cannot find module named 'p.q'
main:1: note: (Perhaps setting MYPYPATH or using the "--ignore-missing-imports" flag would help)
[out3]
main:2: error: Too few arguments for "f"

[case testDeleteIndirectDependency]
import b
b.x.foo()
[file b.py]
import c
x = c.Foo()
[file c.py]
class Foo:
    def foo(self) -> None: pass
[delete c.py.2]
[file b.py.2]
class Foo:
    def foo(self) -> None: pass
x = Foo()
[out]
[out2]

[case testImportReExportInCycle]
from m import One
[file m/__init__.py]
from .one import One
from .two import Two
[file m/one.py]
class One:
    pass
[file m/two.py]
import m
class Two:
    pass
[file m/one.py.2]
class One:
    name: str
[file m/two.py.2]
import m
reveal_type(m.One.name)
class Two:
    pass
[out2]
tmp/m/two.py:2: error: Revealed type is 'builtins.str'

[case testImportUnusedIgnore1]
# flags: --warn-unused-ignores
import a
[file a.py]
import b
import foo  # type: ignore
[file b.py]
x = 1
[file b.py.2]
x = '2'

-- TODO: Fails due to #4856
[case testImportUnusedIgnore2-skip]
# flags: --warn-unused-ignores
import a
[file a.py]
import b
import c  # type: ignore
[file b.py]
x = 1
[file b.py.2]
x = 'hi'
[file c.py.3]
pass
[out]
[out2]
[out3]
tmp/a.py:1: note: unused 'type: ignore' comment

-- Test that a non cache_fine_grained run can use a fine-grained cache
[case testRegularUsesFgCache]
# flags: --config-file tmp/mypy.ini
import a
[file a.py]
x = 0
[file mypy.ini]
[[mypy]
cache_fine_grained = True
[file mypy.ini.2]
[[mypy]
cache_fine_grained = False
-- Nothing should get rechecked
[rechecked]
[stale]

[case testFgCacheNeedsFgCache]
# flags: --config-file tmp/mypy.ini
import a
[file a.py]
x = 0
[file mypy.ini]
[[mypy]
cache_fine_grained = False
[file mypy.ini.2]
[[mypy]
cache_fine_grained = True
[rechecked a, builtins]
[stale a, builtins]

[case testIncrementalPackageNameOverload]
# cmd: mypy -m main a
# flags: --follow-imports=skip
[file main.py]
from a import x
x.foo()
[file a/__init__.py]
pass
[file a/__init__.py.2]
x = 10
[file a/x.py]
def foo() -> None:
    pass
[out]
[out2]
tmp/main.py:2: error: "int" has no attribute "foo"

[case testIncrementalBustedFineGrainedCache1]
# flags: --cache-fine-grained
import a
import b
[file a.py]
[file b.py]
-- This is a heinous hack, but we simulate having a invalid cache by clobbering
-- the proto deps file with something with hash mismatches.
[file ../.mypy_cache/3.6/@proto_deps.meta.json.2]
{"__main__": "00000000000000000000000000000000", "a": "d41d8cd98f00b204e9800998ecf8427e", "b": "d41d8cd98f00b204e9800998ecf8427e", "builtins": "00000000000000000000000000000000"}
[file b.py.2]
# uh
-- Every file should get reloaded, since the cache was invalidated
[stale a, b, builtins]
[rechecked a, b, builtins]

[case testIncrementalBustedFineGrainedCache2]
# flags2: --cache-fine-grained
import a
import b
[file a.py]
[file b.py]
[file b.py.2]
# uh
-- Every file should get reloaded, since the settings changed
[stale a, b, builtins]
[rechecked a, b, builtins]

[case testIncrementalWorkingFineGrainedCache]
# flags: --cache-fine-grained
# flags2: --cache-fine-grained
import a
import b
[file a.py]
[file b.py]
[file b.py.2]
# uh
-- b gets rechecked because it changed, but nothing is stale
-- since the interface did not change
[stale]
[rechecked b]

[case testIncrementalDataclassesSubclassingCached]
from a import A
from dataclasses import dataclass

@dataclass
class B(A):
    e: str = 'e'

a = B(5, [5], 'foo')
a.a = 6
a._b = [2]
a.c = 'yo'
a._d = 22
a.e = 'hi'

[file a.py]
from dataclasses import dataclass, field
from typing import ClassVar, List

@dataclass
class A:
    a: int
    _b: List[int]
    c: str = '18'
    _d: int = field(default=False)
    E = 7
    F: ClassVar[int] = 22

[builtins fixtures/list.pyi]
[out1]
[out2]

[case testIncrementalDataclassesSubclassingCachedType]
import b

[file b.py]
from a import A
from dataclasses import dataclass

@dataclass
class B(A):
    pass

[file b.py.2]
from a import A
from dataclasses import dataclass

@dataclass
class B(A):
    pass

reveal_type(B)

[file a.py]
from dataclasses import dataclass

@dataclass
class A:
    x: int

[builtins fixtures/list.pyi]
[out1]
[out2]
tmp/b.py:8: error: Revealed type is 'def (x: builtins.int) -> b.B'

[case testIncrementalDataclassesArguments]
import b

[file b.py]
from a import Frozen, NoInit, NoCmp

[file b.py.2]
from a import Frozen, NoInit, NoCmp

f = Frozen(5)
f.x = 6

g = NoInit()

Frozen(1) < Frozen(2)
Frozen(1) <= Frozen(2)
Frozen(1) > Frozen(2)
Frozen(1) >= Frozen(2)

NoCmp(1) < NoCmp(2)
NoCmp(1) <= NoCmp(2)
NoCmp(1) > NoCmp(2)
NoCmp(1) >= NoCmp(2)

[file a.py]
from dataclasses import dataclass

@dataclass(frozen=True, order=True)
class Frozen:
    x: int

@dataclass(init=False)
class NoInit:
    x: int

@dataclass(order=False)
class NoCmp:
    x: int

[builtins fixtures/list.pyi]
[out1]
[out2]
tmp/b.py:4: error: Property "x" defined in "Frozen" is read-only
tmp/b.py:13: error: Unsupported left operand type for < ("NoCmp")
tmp/b.py:14: error: Unsupported left operand type for <= ("NoCmp")
tmp/b.py:15: error: Unsupported left operand type for > ("NoCmp")
tmp/b.py:16: error: Unsupported left operand type for >= ("NoCmp")

[case testIncrementalDataclassesDunder]
import b

[file b.py]
from a import A

[file b.py.2]
from a import A

reveal_type(A)
reveal_type(A.__eq__)
reveal_type(A.__ne__)
reveal_type(A.__lt__)
reveal_type(A.__le__)
reveal_type(A.__gt__)
reveal_type(A.__ge__)

A(1) < A(2)
A(1) <= A(2)
A(1) > A(2)
A(1) >= A(2)
A(1) == A(2)
A(1) != A(2)

A(1) < 1
A(1) <= 1
A(1) > 1
A(1) >= 1
A(1) == 1
A(1) != 1

1 < A(1)
1 <= A(1)
1 > A(1)
1 >= A(1)
1 == A(1)
1 != A(1)

[file a.py]
from dataclasses import dataclass

@dataclass(order=True)
class A:
    a: int

[builtins fixtures/attr.pyi]
[out1]
[out2]
tmp/b.py:3: error: Revealed type is 'def (a: builtins.int) -> a.A'
tmp/b.py:4: error: Revealed type is 'def (builtins.object, builtins.object) -> builtins.bool'
tmp/b.py:5: error: Revealed type is 'def (builtins.object, builtins.object) -> builtins.bool'
tmp/b.py:6: error: Revealed type is 'def [T] (self: T`-1, other: T`-1) -> builtins.bool'
tmp/b.py:7: error: Revealed type is 'def [T] (self: T`-1, other: T`-1) -> builtins.bool'
tmp/b.py:8: error: Revealed type is 'def [T] (self: T`-1, other: T`-1) -> builtins.bool'
tmp/b.py:9: error: Revealed type is 'def [T] (self: T`-1, other: T`-1) -> builtins.bool'
tmp/b.py:18: error: Unsupported operand types for < ("A" and "int")
tmp/b.py:19: error: Unsupported operand types for <= ("A" and "int")
tmp/b.py:20: error: Unsupported operand types for > ("A" and "int")
tmp/b.py:21: error: Unsupported operand types for >= ("A" and "int")
tmp/b.py:25: error: Unsupported operand types for > ("A" and "int")
tmp/b.py:26: error: Unsupported operand types for >= ("A" and "int")
tmp/b.py:27: error: Unsupported operand types for < ("A" and "int")
tmp/b.py:28: error: Unsupported operand types for <= ("A" and "int")

[case testIncrementalDataclassesSubclassModified]
from b import B
B(5, 'foo')

[file a.py]
from dataclasses import dataclass

@dataclass
class A:
    x: int

[file b.py]
from a import A
from dataclasses import dataclass

@dataclass
class B(A):
    y: str

[file b.py.2]
from a import A
from dataclasses import dataclass

@dataclass
class B(A):
    y: int

[builtins fixtures/list.pyi]
[out1]
[out2]
main:2: error: Argument 2 to "B" has incompatible type "str"; expected "int"
[rechecked b]

[case testIncrementalDataclassesSubclassModifiedErrorFirst]
from b import B
B(5, 'foo')

[file a.py]
from dataclasses import dataclass

@dataclass
class A:
    x: int

[file b.py]
from a import A
from dataclasses import dataclass

@dataclass
class B(A):
    y: int

[file b.py.2]
from a import A
from dataclasses import dataclass

@dataclass
class B(A):
    y: str

[builtins fixtures/list.pyi]
[out1]
main:2: error: Argument 2 to "B" has incompatible type "str"; expected "int"

[out2]
[rechecked b]

[case testIncrementalDataclassesThreeFiles]
from c import C
C(5, 'foo', True)

[file a.py]
from dataclasses import dataclass

@dataclass
class A:
    a: int

[file b.py]
from dataclasses import dataclass

@dataclass
class B:
    b: str

[file b.py.2]
from dataclasses import dataclass

@dataclass
class B:
    b: str
    c: str

[file c.py]
from a import A
from b import B
from dataclasses import dataclass

@dataclass
class C(A, B):
    c: bool

[builtins fixtures/list.pyi]
[out1]
[out2]
tmp/c.py:7: error: Incompatible types in assignment (expression has type "bool", base class "B" defined the type as "str")

[case testIncrementalDataclassesThreeRuns]
from a import A
A(5)

[file a.py]
from dataclasses import dataclass

@dataclass
class A:
    a: int

[file a.py.2]
from dataclasses import dataclass

@dataclass
class A:
    a: str

[file a.py.3]
from dataclasses import dataclass

@dataclass
class A:
    a: int = 6

[builtins fixtures/list.pyi]
[out1]
[out2]
main:2: error: Argument 1 to "A" has incompatible type "int"; expected "str"
[out3]

[case testParentPatchingMess]
# flags: --ignore-missing-imports --follow-imports=skip
# cmd: mypy -m d d.k d.k.a d.k.v t
[file d/__init__.py]
[file d/k/__init__.py]
from d.k.a import x
[file d/k/a.py]
x = 10
[file d/k/v.py]
from d.k.e import x

[file t.py]
from d import k
[file t.py.2]
from d import k
# dummy change

[case testCachedBadProtocolNote]
import b
[file a.py]
from mypy_extensions import TypedDict
Point = TypedDict('Point', {'x': int, 'y': int})
[file b.py]
from typing import Iterable
from a import Point
p: Point
it: Iterable[int] = p
[file b.py.2]
from typing import Iterable
from a import Point
p: Point
it: Iterable[int] = p  # change
[typing fixtures/typing-full.pyi]
[builtins fixtures/dict.pyi]
[out]
tmp/b.py:4: error: Incompatible types in assignment (expression has type "Point", variable has type "Iterable[int]")
tmp/b.py:4: note: Following member(s) of "Point" have conflicts:
tmp/b.py:4: note:     Expected:
tmp/b.py:4: note:         def __iter__(self) -> Iterator[int]
tmp/b.py:4: note:     Got:
tmp/b.py:4: note:         def __iter__(self) -> Iterator[str]
[out2]
tmp/b.py:4: error: Incompatible types in assignment (expression has type "Point", variable has type "Iterable[int]")
tmp/b.py:4: note: Following member(s) of "Point" have conflicts:
tmp/b.py:4: note:     Expected:
tmp/b.py:4: note:         def __iter__(self) -> Iterator[int]
tmp/b.py:4: note:     Got:
tmp/b.py:4: note:         def __iter__(self) -> Iterator[str]

[case testIndirectDepsAlwaysPatched-writescache]
# flags: --no-incremental
# flags2: --incremental
from b import C
def f() -> None:
    x: int = C().x
[file b.py]
from c import C
[file c.pyi]
class C:
    x: int
[file c.pyi.2]
class C:
    x: str
[out]
[out2]
main:5: error: Incompatible types in assignment (expression has type "str", variable has type "int")

[case testBazelFlagIgnoresFileChanges]
-- Since the initial run wrote a cache file, the second run ignores the source
# flags: --bazel
from a import f
f()
[file a.py]
def f(): pass
[file a.py.2]
[out]
[out2]

[case testModuleGetattrInitIncremental]
import c
[file c.py]
import a.b
x = a.b.f()
[file c.py.2]
import a.b
x = a.b.f()
# touch
[file a/__init__.pyi]
from typing import Any
def __getattr__(attr: str) -> Any: ...
[builtins fixtures/module.pyi]
[out]
[out2]

[case testModuleGetattrInitIncremental2]
import c
[file c.py]
import a.b.c
[file c.py.2]
import a.b.c
# touch
[file a/__init__.pyi]
from typing import Any
def __getattr__(attr: str) -> Any: ...
[file a/b.pyi]
# empty
[builtins fixtures/module.pyi]
[out]
tmp/c.py:1: error: Cannot find module named 'a.b.c'
tmp/c.py:1: note: (Perhaps setting MYPYPATH or using the "--ignore-missing-imports" flag would help)
[out2]
tmp/c.py:1: error: Cannot find module named 'a.b.c'
tmp/c.py:1: note: (Perhaps setting MYPYPATH or using the "--ignore-missing-imports" flag would help)

[case testAddedMissingStubs]
# flags: --ignore-missing-imports
from missing import f
f(int())
[file missing.pyi.2]
def f(x: str) -> None: pass
[out]
[out2]
main:3: error: Argument 1 to "f" has incompatible type "int"; expected "str"

[case testAddedMissingStubsPackage]
# flags: --ignore-missing-imports
import package.missing
package.missing.f(int())
[file package/__init__.pyi.2]
[file package/missing.pyi.2]
def f(x: str) -> None: pass
[out]
[out2]
main:3: error: Argument 1 to "f" has incompatible type "int"; expected "str"

[case testAddedMissingStubsPackageFrom]
# flags: --ignore-missing-imports
from package import missing
missing.f(int())
[file package/__init__.pyi.2]
[file package/missing.pyi.2]
def f(x: str) -> None: pass
[out]
[out2]
main:3: error: Argument 1 to "f" has incompatible type "int"; expected "str"

[case testAddedMissingStubsPackagePartial]
# flags: --ignore-missing-imports
import package.missing
package.missing.f(int())
[file package/__init__.pyi]
[file package/missing.pyi.2]
def f(x: str) -> None: pass
[out]
[out2]
main:3: error: Argument 1 to "f" has incompatible type "int"; expected "str"

[case testAddedMissingStubsPackagePartialGetAttr]
import package.missing
package.missing.f(int())
[file package/__init__.pyi]
from typing import Any
def __getattr__(attr: str) -> Any: ...
[file package/missing.pyi.2]
def f(x: str) -> None: pass
[out]
[out2]
main:2: error: Argument 1 to "f" has incompatible type "int"; expected "str"

[case testAddedMissingStubsIgnore]
from missing import f  # type: ignore
f(int())
[file missing.pyi.2]
def f(x: str) -> None: pass
[out]
[out2]
main:2: error: Argument 1 to "f" has incompatible type "int"; expected "str"

[case testAddedMissingStubsIgnorePackage]
import package.missing  # type: ignore
package.missing.f(int())
[file package/__init__.pyi.2]
[file package/missing.pyi.2]
def f(x: str) -> None: pass
[out]
[out2]
main:2: error: Argument 1 to "f" has incompatible type "int"; expected "str"

[case testAddedMissingStubsIgnorePackageFrom]
from package import missing  # type: ignore
missing.f(int())
[file package/__init__.pyi.2]
[file package/missing.pyi.2]
def f(x: str) -> None: pass
[out]
[out2]
main:2: error: Argument 1 to "f" has incompatible type "int"; expected "str"

[case testAddedMissingStubsIgnorePackagePartial]
import package.missing  # type: ignore
package.missing.f(int())
[file package/__init__.pyi]
[file package/missing.pyi.2]
def f(x: str) -> None: pass
[out]
[out2]
main:2: error: Argument 1 to "f" has incompatible type "int"; expected "str"

<<<<<<< HEAD
-- Test cases for final qualifier

[case testFinalAddFinalVarAssign]
import mod
from a import D
from mod import x

mod.x = 2  # This an all below are errors.
x = 2
d: D
d.y = 2
d.z = 2
D.y = 2
[file a.py]
import mod

class D(mod.C):
    pass
[file mod.py]
x = 1
class C:
    y = 1
    def __init__(self) -> None:
        self.z = 1

[file mod.py.2]
from typing import Final

x: Final = 1
class C:
    y: Final = 1
    def __init__(self) -> None:
        self.z: Final = 1
[out]
[out2]
main:5: error: Can't assign to constant "x"
main:6: error: Can't assign to constant "x"
main:8: error: Can't assign to final attribute "y"
main:9: error: Can't assign to final attribute "z"
main:10: error: Can't assign to final attribute "y"

[case testFinalAddFinalVarOverride]
from mod import C

class D(C):
    x = 2
    def __init__(self) -> None:
        self.y = 2
class E(C):
    y = 2
    def __init__(self) -> None:
        self.x = 2

[file mod.py]
class C:
    x = 1
    def __init__(self) -> None:
        self.y = 1

[file mod.py.2]
from typing import Final

class C:
    x: Final = 1
    def __init__(self) -> None:
        self.y: Final = 1
[out]
[out2]
main:4: error: Can't assign to constant "x"
main:6: error: Can't assign to final attribute "y"
main:8: error: Can't assign to constant "y"
main:10: error: Can't assign to final attribute "x"

[case testFinalAddFinalMethodOverride]
from mod import C

class D(C):
    def meth(self) -> int: ...

[file mod.py]
class C:
    def meth(self) -> int: ...

[file mod.py.2]
from typing import final

class C:
    @final
    def meth(self) -> int: ...
[out]
[out2]
main:4: error: Cannot override final attribute "meth" (previously declared on base class "C")
=======
[case testFollowImportSkipNotInvalidatedOnPresent]
# flags: --follow-imports=skip
# cmd: mypy -m main
[file main.py]
import other
[file other.py]
x = 1
[file other.py.2]
x = 'hi'
[stale]
[rechecked]

[case testFollowImportSkipNotInvalidatedOnPresentPackage]
# flags: --follow-imports=skip
# cmd: mypy -m main
[file main.py]
import other
[file other/__init__.py]
x = 1
[file other/__init__.py.2]
x = 'hi'
[stale]
[rechecked]

[case testFollowImportSkipNotInvalidatedOnAdded]
# flags: --follow-imports=skip --ignore-missing-imports
# cmd: mypy -m main
[file main.py]
import other
[file other.py.2]
x = 1
[stale]
[rechecked]

[case testFollowImportSkipInvalidatedOnAddedStub]
# flags: --follow-imports=skip --ignore-missing-imports
# cmd: mypy -m main
[file main.py]
import other
[file other.pyi.2]
x = 1
[stale main, other]
[rechecked main, other]

[case testFollowImportSkipNotInvalidatedOnAddedStubOnFollowForStubs]
# flags: --follow-imports=skip --ignore-missing-imports --config-file=tmp/mypy.ini
# cmd: mypy -m main
[file main.py]
import other
[file other.pyi.2]
x = 1
[file mypy.ini]
[[mypy]
follow_imports_for_stubs = True
[stale]
[rechecked]

[case testAddedSkippedStubsPackageFrom]
# flags: --follow-imports=skip --ignore-missing-imports
# cmd: mypy -m main
# cmd2: mypy -m main package package.missing
[file main.py]
from package import missing
missing.f(int())
[file package/__init__.py]
[file package/missing.py]
def f(x: str) -> None: pass
[out]
[out2]
tmp/main.py:2: error: Argument 1 to "f" has incompatible type "int"; expected "str"
>>>>>>> d77e1c23
<|MERGE_RESOLUTION|>--- conflicted
+++ resolved
@@ -4885,7 +4885,6 @@
 [out2]
 main:2: error: Argument 1 to "f" has incompatible type "int"; expected "str"
 
-<<<<<<< HEAD
 -- Test cases for final qualifier
 
 [case testFinalAddFinalVarAssign]
@@ -4978,7 +4977,7 @@
 [out]
 [out2]
 main:4: error: Cannot override final attribute "meth" (previously declared on base class "C")
-=======
+
 [case testFollowImportSkipNotInvalidatedOnPresent]
 # flags: --follow-imports=skip
 # cmd: mypy -m main
@@ -5048,5 +5047,4 @@
 def f(x: str) -> None: pass
 [out]
 [out2]
-tmp/main.py:2: error: Argument 1 to "f" has incompatible type "int"; expected "str"
->>>>>>> d77e1c23
+tmp/main.py:2: error: Argument 1 to "f" has incompatible type "int"; expected "str"