--- conflicted
+++ resolved
@@ -691,7 +691,6 @@
 [builtins fixtures/isinstancelist.pyi]
 [out]
 
-<<<<<<< HEAD
 [case testNamedTupleImportCycle]
 import b
 [file a.py]
@@ -701,13 +700,14 @@
 from b import tp
 x: tp
 reveal_type(x.x)  # E: Revealed type is 'builtins.int'
+[out]
 
 [file b.py]
 from a import C
 from typing import NamedTuple
 
 tp = NamedTuple('tp', [('x', int)])
-=======
+
 [case testSubclassOfRecursiveNamedTuple]
 from typing import List, NamedTuple
 
@@ -720,7 +720,6 @@
 hc = HelpCommand(subcommands=[])
 reveal_type(hc)  # E: Revealed type is 'Tuple[builtins.list[Tuple[builtins.list[Any], fallback=__main__.Command]], fallback=__main__.HelpCommand]'
 [builtins fixtures/list.pyi]
->>>>>>> b41bb66b
 [out]
 
 [case testUnsafeOverlappingNamedTuple]
