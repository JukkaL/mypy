[case testDecoratedClassLine]
def d(c): ...
@d

class C: ...
class C: ...  # E: Name "C" already defined on line 4

[case testDecoratedFunctionLine]
# flags: --disallow-untyped-defs
def d(f): ...  # type: ignore
@d

def f(): ...  # E: Function is missing a return type annotation \
              # N: Use "-> None" if function does not return a value

[case testIgnoreDecoratedFunction1]
# flags: --disallow-untyped-defs --warn-unused-ignores
def d(f): ...  # type: ignore
@d
# type: ignore
def f(): ...  # type: ignore  # E: Unused "type: ignore" comment

[case testIgnoreDecoratedFunction2]
# flags: --disallow-untyped-defs
def d(f): ...  # type: ignore
@d

def f(): ...  # type: ignore

[case testIgnoreScopeIssue1032]
def f(a: int): ...
f(
    1,
    2,
)  # type: ignore

[case testIgnoreScopeNested1]
def g(x: str) -> str: ...
def f(a: int) -> int: ...
f(
    f(
        g(
            "IGNORE"
        )  # type: ignore
    )
)

[case testIgnoreScopeNested2]
[
    "IGNORE"  # type: ignore
    &
    "IGNORE",
]
[builtins fixtures/list.pyi]

[case testIgnoreScopeNested3]
{
    "IGNORE"
    |  # type: ignore
    "IGNORE",
}
[builtins fixtures/set.pyi]

[case testIgnoreScopeNested4]
{
    None: "IGNORE"
    ^
    "IGNORE",  # type: ignore
}
[builtins fixtures/dict.pyi]

[case testIgnoreScopeNestedNonOverlapping]
def f(x: int): ...
def g(x: int): ...
(
    f("ERROR"),  # E: Argument 1 to "f" has incompatible type "str"; expected "int"
    g("IGNORE"),  # type: ignore
    f("ERROR"),  # E: Argument 1 to "f" has incompatible type "str"; expected "int"
)
[builtins fixtures/tuple.pyi]

[case testIgnoreScopeNestedOverlapping]
def f(x: int): ...
def g(x: int): ...
(
    f("ERROR"), g(  # E: Argument 1 to "f" has incompatible type "str"; expected "int"
        "IGNORE"  # type: ignore
    ), f("ERROR"),  # E: Argument 1 to "f" has incompatible type "str"; expected "int"
)
[builtins fixtures/tuple.pyi]

[case testIgnoreScopeUnused1]
# flags: --warn-unused-ignores
(  # type: ignore  # E: Unused "type: ignore" comment
    "IGNORE"  # type: ignore  # E: Unused "type: ignore" comment
    +  # type: ignore  # E: Unused "type: ignore" comment
    0  # type: ignore
)  # type: ignore  # E: Unused "type: ignore" comment
[builtins fixtures/primitives.pyi]

[case testIgnoreScopeUnused2]
# flags: --warn-unused-ignores
(  # type: ignore  # E: Unused "type: ignore" comment
    "IGNORE"
    -  # type: ignore
    0  # type: ignore  # E: Unused "type: ignore" comment
)  # type: ignore  # E: Unused "type: ignore" comment

[case testIgnoreScopeUnused3]
# flags: --warn-unused-ignores
(  # type: ignore  # E: Unused "type: ignore" comment
    "IGNORE"
    /
    0  # type: ignore
)  # type: ignore  # E: Unused "type: ignore" comment

[case testPEP570ArgTypesMissing]
# flags: --python-version 3.8 --disallow-untyped-defs
def f(arg, /) -> None: ...  # E: Function is missing a type annotation for one or more arguments

[case testPEP570ArgTypesBadDefault]
# flags: --python-version 3.8
def f(arg: int = "ERROR", /) -> None: ...  # E: Incompatible default for argument "arg" (default has type "str", argument has type "int")

[case testPEP570ArgTypesDefault]
# flags: --python-version 3.8
def f(arg: int = 0, /) -> None:
    reveal_type(arg)  # N: Revealed type is "builtins.int"

[case testPEP570ArgTypesRequired]
# flags: --python-version 3.8
def f(arg: int, /) -> None:
    reveal_type(arg)  # N: Revealed type is "builtins.int"

[case testPEP570Required]
# flags: --python-version 3.8
def f(arg: int, /) -> None: ...  # N: "f" defined here
f(1)
f("ERROR")  # E: Argument 1 to "f" has incompatible type "str"; expected "int"
f(arg=1)  # E: Unexpected keyword argument "arg" for "f"
f(arg="ERROR")  # E: Unexpected keyword argument "arg" for "f"

[case testPEP570Default]
# flags: --python-version 3.8
def f(arg: int = 0, /) -> None: ...  # N: "f" defined here
f()
f(1)
f("ERROR")  # E: Argument 1 to "f" has incompatible type "str"; expected "int"
f(arg=1)  # E: Unexpected keyword argument "arg" for "f"
f(arg="ERROR")  # E: Unexpected keyword argument "arg" for "f"

[case testPEP570Calls]
# flags: --python-version 3.8 --no-strict-optional
from typing import Any, Dict
def f(p, /, p_or_kw, *, kw) -> None: ...  # N: "f" defined here
d = None # type: Dict[Any, Any]
f(0, 0, 0)  # E: Too many positional arguments for "f"
f(0, 0, kw=0)
f(0, p_or_kw=0, kw=0)
f(p=0, p_or_kw=0, kw=0)  # E: Unexpected keyword argument "p" for "f"
f(0, **d)
f(**d)  # E: Missing positional argument "p_or_kw" in call to "f"
[builtins fixtures/dict.pyi]

[case testPEP570Signatures1]
# flags: --python-version 3.8
def f(p1: bytes, p2: float, /, p_or_kw: int, *, kw: str) -> None:
    reveal_type(p1)  # N: Revealed type is "builtins.bytes"
    reveal_type(p2)  # N: Revealed type is "builtins.float"
    reveal_type(p_or_kw)  # N: Revealed type is "builtins.int"
    reveal_type(kw)  # N: Revealed type is "builtins.str"

[case testPEP570Signatures2]
# flags: --python-version 3.8
def f(p1: bytes, p2: float = 0.0, /, p_or_kw: int = 0, *, kw: str) -> None:
    reveal_type(p1)  # N: Revealed type is "builtins.bytes"
    reveal_type(p2)  # N: Revealed type is "builtins.float"
    reveal_type(p_or_kw)  # N: Revealed type is "builtins.int"
    reveal_type(kw)  # N: Revealed type is "builtins.str"

[case testPEP570Signatures3]
# flags: --python-version 3.8
def f(p1: bytes, p2: float = 0.0, /, *, kw: int) -> None:
    reveal_type(p1)  # N: Revealed type is "builtins.bytes"
    reveal_type(p2)  # N: Revealed type is "builtins.float"
    reveal_type(kw)  # N: Revealed type is "builtins.int"

[case testPEP570Signatures4]
# flags: --python-version 3.8
def f(p1: bytes, p2: int = 0, /) -> None:
    reveal_type(p1)  # N: Revealed type is "builtins.bytes"
    reveal_type(p2)  # N: Revealed type is "builtins.int"

[case testPEP570Signatures5]
# flags: --python-version 3.8
def f(p1: bytes, p2: float, /, p_or_kw: int) -> None:
    reveal_type(p1)  # N: Revealed type is "builtins.bytes"
    reveal_type(p2)  # N: Revealed type is "builtins.float"
    reveal_type(p_or_kw)  # N: Revealed type is "builtins.int"

[case testPEP570Signatures6]
# flags: --python-version 3.8
def f(p1: bytes, p2: float, /) -> None:
    reveal_type(p1)  # N: Revealed type is "builtins.bytes"
    reveal_type(p2)  # N: Revealed type is "builtins.float"

[case testPEP570Unannotated]
# flags: --python-version 3.8
def f(arg, /): ...  # N: "f" defined here
g = lambda arg, /: arg
def h(arg=0, /): ...  # N: "h" defined here
i = lambda arg=0, /: arg

f(1)
g(1)
h()
h(1)
i()
i(1)
f(arg=0)  # E: Unexpected keyword argument "arg" for "f"
g(arg=0)  # E: Unexpected keyword argument "arg"
h(arg=0)  # E: Unexpected keyword argument "arg" for "h"
i(arg=0)  # E: Unexpected keyword argument "arg"

[case testWalrus]
# flags: --strict-optional --python-version 3.8
from typing import NamedTuple, Optional, List
from typing_extensions import Final

if a := 2:
    reveal_type(a)  # N: Revealed type is "builtins.int"

while b := "x":
    reveal_type(b)  # N: Revealed type is "builtins.str"

l = [y2 := 1, y2 + 2, y2 + 3]
reveal_type(y2)  # N: Revealed type is "builtins.int"
reveal_type(l)  # N: Revealed type is "builtins.list[builtins.int]"

filtered_data = [y3 for x in l if (y3 := a) is not None]
reveal_type(filtered_data)  # N: Revealed type is "builtins.list[builtins.int]"
reveal_type(y3)  # N: Revealed type is "builtins.int"

d = {'a': (a2 := 1), 'b': a2 + 1, 'c': a2 + 2}
reveal_type(d)  # N: Revealed type is "builtins.dict[builtins.str, builtins.int]"
reveal_type(a2)  # N: Revealed type is "builtins.int"

d2 = {(prefix := 'key_') + 'a': (start_val := 1), prefix + 'b': start_val + 1, prefix + 'c': start_val + 2}
reveal_type(d2)  # N: Revealed type is "builtins.dict[builtins.str, builtins.int]"
reveal_type(prefix)  # N: Revealed type is "builtins.str"
reveal_type(start_val)  # N: Revealed type is "builtins.int"

filtered_dict = {k: new_v for k, v in [('a', 1), ('b', 2), ('c', 3)] if (new_v := v + 1) == 2}
reveal_type(filtered_dict)  # N: Revealed type is "builtins.dict[builtins.str, builtins.int]"
reveal_type(new_v)  # N: Revealed type is "builtins.int"

def f(x: int = (c := 4)) -> int:
    if a := 2:
        reveal_type(a)  # N: Revealed type is "builtins.int"

    while b := "x":
        reveal_type(b)  # N: Revealed type is "builtins.str"

    x = (y := 1) + (z := 2)
    reveal_type(x)  # N: Revealed type is "builtins.int"
    reveal_type(y)  # N: Revealed type is "builtins.int"
    reveal_type(z)  # N: Revealed type is "builtins.int"

    l = [y2 := 1, y2 + 2, y2 + 3]
    reveal_type(y2)  # N: Revealed type is "builtins.int"
    reveal_type(l)  # N: Revealed type is "builtins.list[builtins.int]"

    filtered_data = [y3 for x in l if (y3 := a) is not None]
    reveal_type(filtered_data)  # N: Revealed type is "builtins.list[builtins.int]"
    reveal_type(y3)  # N: Revealed type is "builtins.int"

    d = {'a': (a2 := 1), 'b': a2 + 1, 'c': a2 + 2}
    reveal_type(d)  # N: Revealed type is "builtins.dict[builtins.str, builtins.int]"
    reveal_type(a2)  # N: Revealed type is "builtins.int"

    d2 = {(prefix := 'key_') + 'a': (start_val := 1), prefix + 'b': start_val + 1, prefix + 'c': start_val + 2}
    reveal_type(d2)  # N: Revealed type is "builtins.dict[builtins.str, builtins.int]"
    reveal_type(prefix)  # N: Revealed type is "builtins.str"
    reveal_type(start_val)  # N: Revealed type is "builtins.int"

    filtered_dict = {k: new_v for k, v in [('a', 1), ('b', 2), ('c', 3)] if (new_v := v + 1) == 2}
    reveal_type(filtered_dict)  # N: Revealed type is "builtins.dict[builtins.str, builtins.int]"
    reveal_type(new_v)  # N: Revealed type is "builtins.int"

    # https://www.python.org/dev/peps/pep-0572/#exceptional-cases
    (y4 := 3)
    reveal_type(y4)  # N: Revealed type is "builtins.int"

    y5 = (y6 := 3)
    reveal_type(y5)  # N: Revealed type is "builtins.int"
    reveal_type(y6)  # N: Revealed type is "builtins.int"

    f(x=(y7 := 3))
    reveal_type(y7)  # N: Revealed type is "builtins.int"

    reveal_type((lambda: (y8 := 3) and y8)())  # N: Revealed type is "builtins.int"
    y8  # E: Name "y8" is not defined

    y7 = 1.0  # E: Incompatible types in assignment (expression has type "float", variable has type "int")
    if y7 := "x":  # E: Incompatible types in assignment (expression has type "str", variable has type "int")
        pass

    # Just make sure we don't crash on this sort of thing.
    if NT := NamedTuple("NT", [("x", int)]):  # E: "int" not callable
        z2: NT  # E: Variable "NT" is not valid as a type \
                # N: See https://mypy.readthedocs.io/en/stable/common_issues.html#variables-vs-type-aliases

    if Alias := int:  # E: Function "Type[int]" could always be true in boolean context
        z3: Alias  # E: Variable "Alias" is not valid as a type \
                   # N: See https://mypy.readthedocs.io/en/stable/common_issues.html#variables-vs-type-aliases

    if (reveal_type(y9 := 3) and   # N: Revealed type is "Literal[3]?"
            reveal_type(y9)):       # N: Revealed type is "builtins.int"
        reveal_type(y9)            # N: Revealed type is "builtins.int"

    return (y10 := 3) + y10

reveal_type(c)  # N: Revealed type is "builtins.int"

def check_final() -> None:
    x: Final = 3

    if x := 4:  # E: Cannot assign to final name "x"
        pass

def check_binder(x: Optional[int], y: Optional[int], z: Optional[int], a: Optional[int],
                 b: Optional[int]) -> None:
    reveal_type(x)  # N: Revealed type is "Union[builtins.int, None]"

    (x := 1)
    reveal_type(x)  # N: Revealed type is "builtins.int"

    if x or (y := 1):
        reveal_type(y)  # N: Revealed type is "Union[builtins.int, None]"

    if x and (y := 1):
        reveal_type(y)  # N: Revealed type is "builtins.int"

    if (a := 1) and x:
        reveal_type(a)  # N: Revealed type is "builtins.int"

    if (b := 1) or x:
        reveal_type(b)  # N: Revealed type is "builtins.int"

    if z := 1:
        reveal_type(z)  # N: Revealed type is "builtins.int"

def check_partial() -> None:
    x = None
    if bool() and (x := 2):
        pass

    reveal_type(x)  # N: Revealed type is "Union[builtins.int, None]"

def check_narrow(x: Optional[int], s: List[int]) -> None:
    if (y := x):
        reveal_type(y)  # N: Revealed type is "builtins.int"

    if (y := x) is not None:
        reveal_type(y)  # N: Revealed type is "builtins.int"

    if (y := x) == 10:
        reveal_type(y)  # N: Revealed type is "builtins.int"

    if (y := x) in s:
        reveal_type(y)  # N: Revealed type is "builtins.int"

    if isinstance((y := x), int):
        reveal_type(y)  # N: Revealed type is "builtins.int"

class AssignmentExpressionsClass:
    x = (y := 1) + (z := 2)
    reveal_type(z)  # N: Revealed type is "builtins.int"

    l = [x2 := 1, 2, 3]
    reveal_type(x2)  # N: Revealed type is "builtins.int"

    def __init__(self) -> None:
        reveal_type(self.z)  # N: Revealed type is "builtins.int"

        l = [z2 := 1, z2 + 2, z2 + 3]
        reveal_type(z2)  # N: Revealed type is "builtins.int"
        reveal_type(l)  # N: Revealed type is "builtins.list[builtins.int]"

        filtered_data = [z3 for x in l if (z3 := 1) is not None]
        reveal_type(filtered_data)  # N: Revealed type is "builtins.list[builtins.int]"
        reveal_type(z3)  # N: Revealed type is "builtins.int"

# Assignment expressions from inside the class should not escape the class scope.
reveal_type(x2)  # E: Name "x2" is not defined  # N: Revealed type is "Any"
reveal_type(z2)  # E: Name "z2" is not defined  # N: Revealed type is "Any"

[builtins fixtures/isinstancelist.pyi]

[case testWalrusConditionalTypeBinder]
# flags: --python-version 3.8
from typing import Tuple, Union
from typing_extensions import Literal

class Good:
    @property
    def is_good(self) -> Literal[True]: ...

class Bad:
    @property
    def is_good(self) -> Literal[False]: ...

def get_thing() -> Union[Good, Bad]: ...

if (thing := get_thing()).is_good:
    reveal_type(thing)  # N: Revealed type is "__main__.Good"
else:
    reveal_type(thing)  # N: Revealed type is "__main__.Bad"

def get_things() -> Union[Tuple[Good], Tuple[Bad]]: ...

if (things := get_things())[0].is_good:
    reveal_type(things)  # N: Revealed type is "Tuple[__main__.Good]"
else:
    reveal_type(things)  # N: Revealed type is "Tuple[__main__.Bad]"
[builtins fixtures/list.pyi]

[case testWalrusConditionalTypeCheck]
# flags: --strict-optional --python-version 3.8
from typing import Optional

maybe_str: Optional[str]

if (is_str := maybe_str is not None):
    reveal_type(is_str)  # N: Revealed type is "Literal[True]"
    reveal_type(maybe_str)  # N: Revealed type is "builtins.str"
else:
    reveal_type(is_str)  # N: Revealed type is "Literal[False]"
    reveal_type(maybe_str)  # N: Revealed type is "None"

reveal_type(maybe_str)  # N: Revealed type is "Union[builtins.str, None]"
[builtins fixtures/bool.pyi]

[case testWalrusConditionalTypeCheck2]
# flags: --python-version 3.8
from typing import Optional

maybe_str: Optional[str]

if (x := maybe_str) is not None:
    reveal_type(x)  # N: Revealed type is "builtins.str"
    reveal_type(maybe_str)  # N: Revealed type is "Union[builtins.str, None]"
else:
    reveal_type(x)  # N: Revealed type is "None"
    reveal_type(maybe_str)  # N: Revealed type is "Union[builtins.str, None]"

reveal_type(maybe_str)  # N: Revealed type is "Union[builtins.str, None]"
[builtins fixtures/bool.pyi]

[case testWalrusPartialTypes]
# flags: --python-version 3.8
from typing import List

def check_partial_list() -> None:
    if (x := []):  # E: Need type annotation for "x" (hint: "x: List[<type>] = ...")
        pass

    y: List[str]
    if (y := []):
        pass

    if (z := []):
        z.append(3)
    reveal_type(z)  # N: Revealed type is "builtins.list[builtins.int]"
[builtins fixtures/list.pyi]

[case testWalrusAssignmentAndConditionScopeForLiteral]
# flags: --warn-unreachable --python-version 3.8

if (x := 0):
    reveal_type(x)  # E: Statement is unreachable
else:
    reveal_type(x)  # N: Revealed type is "builtins.int"

reveal_type(x)  # N: Revealed type is "builtins.int"

[case testWalrusAssignmentAndConditionScopeForProperty]
# flags: --warn-unreachable --python-version 3.8

from typing_extensions import Literal

class PropertyWrapper:
    @property
    def f(self) -> str: ...
    @property
    def always_false(self) -> Literal[False]: ...

wrapper = PropertyWrapper()

if x := wrapper.f:
    reveal_type(x)  # N: Revealed type is "builtins.str"
else:
    reveal_type(x)  # N: Revealed type is "builtins.str"

reveal_type(x)  # N: Revealed type is "builtins.str"

if y := wrapper.always_false:
    reveal_type(y)  # E: Statement is unreachable
else:
    reveal_type(y)  # N: Revealed type is "Literal[False]"

reveal_type(y)  # N: Revealed type is "Literal[False]"
[builtins fixtures/property.pyi]

[case testWalrusAssignmentAndConditionScopeForFunction]
# flags: --warn-unreachable --python-version 3.8

from typing_extensions import Literal

def f() -> str: ...

if x := f():
    reveal_type(x)  # N: Revealed type is "builtins.str"
else:
    reveal_type(x)  # N: Revealed type is "builtins.str"

reveal_type(x)  # N: Revealed type is "builtins.str"

def always_false() -> Literal[False]: ...

if y := always_false():
    reveal_type(y)  # E: Statement is unreachable
else:
    reveal_type(y)  # N: Revealed type is "Literal[False]"

reveal_type(y)  # N: Revealed type is "Literal[False]"

def always_false_with_parameter(x: int) -> Literal[False]: ...

if z := always_false_with_parameter(5):
    reveal_type(z)  # E: Statement is unreachable
else:
    reveal_type(z)  # N: Revealed type is "Literal[False]"

reveal_type(z)  # N: Revealed type is "Literal[False]"
[builtins fixtures/tuple.pyi]

[case testWalrusExpr]
# flags: --python-version 3.8
def func() -> None:
    foo = Foo()
    if x := foo.x:
        pass

class Foo:
    def __init__(self) -> None:
        self.x = 123

[case testWalrusTypeGuard]
# flags: --python-version 3.8
from typing_extensions import TypeGuard
def is_float(a: object) -> TypeGuard[float]: pass
def main(a: object) -> None:
    if is_float(x := a):
        reveal_type(x)  # N: Revealed type is "builtins.float"
        reveal_type(a)  # N: Revealed type is "builtins.object"
[builtins fixtures/tuple.pyi]

[case testWalrusRedefined]
# flags: --python-version 3.8
def foo() -> None:
    x = 0
    [x := x + y for y in [1, 2, 3]]
[builtins fixtures/dict.pyi]

[case testOverloadWithPositionalOnlySelf]
# flags: --python-version 3.8
from typing import overload, Optional

class Foo:
    @overload
    def f(self, a: str, /) -> None: ...

    @overload
    def f(self, *, b: bool = False) -> None: ...

    def f(self, a: Optional[str] = None, /, *, b: bool = False) -> None:  # E: Overloaded function implementation does not accept all possible arguments of signature 2
        ...

class Bar:
    @overload
    def f(self, a: str, /) -> None: ...

    @overload  # Notice `/` in sig below:
    def f(self, /, *, b: bool = False) -> None: ...

    def f(self, a: Optional[str] = None, /, *, b: bool = False) -> None:
        ...
[builtins fixtures/bool.pyi]

[case testOverloadPositionalOnlyErrorMessage]
# flags: --python-version 3.8
from typing import overload

@overload
def foo(a: int, /): ...
@overload
def foo(a: str): ...
def foo(a): ...

foo(a=1)
[out]
main:10: error: No overload variant of "foo" matches argument type "int"
main:10: note: Possible overload variants:
main:10: note:     def foo(int, /) -> Any
main:10: note:     def foo(a: str) -> Any

[case testOverloadPositionalOnlyErrorMessageAllTypes]
# flags: --python-version 3.8
from typing import overload

@overload
def foo(a: int, /, b: int, *, c: int): ...
@overload
def foo(a: str, b: int, *, c: int): ...
def foo(a, b, *, c): ...

foo(a=1)
[out]
main:10: error: No overload variant of "foo" matches argument type "int"
main:10: note: Possible overload variants:
main:10: note:     def foo(int, /, b: int, *, c: int) -> Any
main:10: note:     def foo(a: str, b: int, *, c: int) -> Any

[case testOverloadPositionalOnlyErrorMessageMultiplePosArgs]
# flags: --python-version 3.8
from typing import overload

@overload
def foo(a: int, b: int, c: int, /, d: str): ...
@overload
def foo(a: str, b: int, c: int, d: str): ...
def foo(a, b, c, d): ...

foo(a=1)
[out]
main:10: error: No overload variant of "foo" matches argument type "int"
main:10: note: Possible overload variants:
main:10: note:     def foo(int, int, int, /, d: str) -> Any
main:10: note:     def foo(a: str, b: int, c: int, d: str) -> Any

[case testOverloadPositionalOnlyErrorMessageMethod]
# flags: --python-version 3.8
from typing import overload

class Some:
    @overload
    def foo(self, __a: int): ...
    @overload
    def foo(self, a: float, /): ...
    @overload
    def foo(self, a: str): ...
    def foo(self, a): ...

Some().foo(a=1)
[out]
main:13: error: No overload variant of "foo" of "Some" matches argument type "int"
main:13: note: Possible overload variants:
main:13: note:     def foo(self, int, /) -> Any
main:13: note:     def foo(self, float, /) -> Any
main:13: note:     def foo(self, a: str) -> Any

[case testOverloadPositionalOnlyErrorMessageClassMethod]
# flags: --python-version 3.8
from typing import overload

class Some:
    @overload
    @classmethod
    def foo(cls, __a: int): ...
    @overload
    @classmethod
    def foo(cls, a: float, /): ...
    @overload
    @classmethod
    def foo(cls, a: str): ...
    @classmethod
    def foo(cls, a): ...

Some.foo(a=1)
[builtins fixtures/classmethod.pyi]
[out]
main:17: error: No overload variant of "foo" of "Some" matches argument type "int"
main:17: note: Possible overload variants:
main:17: note:     def foo(cls, int, /) -> Any
main:17: note:     def foo(cls, float, /) -> Any
main:17: note:     def foo(cls, a: str) -> Any

[case testUnpackWithDuplicateNamePositionalOnly]
# flags: --python-version 3.8
from typing_extensions import Unpack, TypedDict

class Person(TypedDict):
    name: str
    age: int
def foo(name: str, /, **kwargs: Unpack[Person]) -> None:  # Allowed
    ...
[builtins fixtures/dict.pyi]

[case testPossiblyUndefinedWithAssignmentExpr]
# flags: --python-version 3.8 --enable-error-code possibly-undefined
def f1() -> None:
    d = {0: 1}
    if int():
        x = 1

    if (x := d[x]) is None:  # E: Name "x" may be undefined
        y = x
    z = x
[builtins fixtures/dict.pyi]

[case testNarrowOnSelfInGeneric]
# flags: --strict-optional
from typing import Generic, TypeVar, Optional

T = TypeVar("T", int, str)

class C(Generic[T]):
    x: Optional[T]
    def meth(self) -> Optional[T]:
        if (y := self.x) is not None:
            reveal_type(y)
        return None
[out]
main:10: note: Revealed type is "builtins.int"
main:10: note: Revealed type is "builtins.str"

<<<<<<< HEAD
[case testTypeGuardWithPositionalOnlyArg]
# flags: --python-version 3.8
from typing_extensions import TypeGuard

def typeguard(x: object, /) -> TypeGuard[int]:
    ...

n: object
if typeguard(n):
    reveal_type(n)
[builtins fixtures/tuple.pyi]
[out]
main:9: note: Revealed type is "builtins.int"

[case testTypeGuardKeywordFollowingWalrus]
# flags: --python-version 3.8
from typing import cast
from typing_extensions import TypeGuard

def typeguard(x: object) -> TypeGuard[int]:
    ...

if typeguard(x=(n := cast(object, "hi"))):
    reveal_type(n)
[builtins fixtures/tuple.pyi]
[out]
main:9: note: Revealed type is "builtins.int"
=======
[case testNoCrashOnAssignmentExprClass]
class C:
    [(j := i) for i in [1, 2, 3]]  # E: Assignment expression within a comprehension cannot be used in a class body
[builtins fixtures/list.pyi]
>>>>>>> 7c14ebae
<|MERGE_RESOLUTION|>--- conflicted
+++ resolved
@@ -735,7 +735,6 @@
 main:10: note: Revealed type is "builtins.int"
 main:10: note: Revealed type is "builtins.str"
 
-<<<<<<< HEAD
 [case testTypeGuardWithPositionalOnlyArg]
 # flags: --python-version 3.8
 from typing_extensions import TypeGuard
@@ -763,9 +762,8 @@
 [builtins fixtures/tuple.pyi]
 [out]
 main:9: note: Revealed type is "builtins.int"
-=======
+
 [case testNoCrashOnAssignmentExprClass]
 class C:
     [(j := i) for i in [1, 2, 3]]  # E: Assignment expression within a comprehension cannot be used in a class body
-[builtins fixtures/list.pyi]
->>>>>>> 7c14ebae
+[builtins fixtures/list.pyi]