--- conflicted
+++ resolved
@@ -776,7 +776,6 @@
     [(j := i) for i in [1, 2, 3]]  # E: Assignment expression within a comprehension cannot be used in a class body
 [builtins fixtures/list.pyi]
 
-<<<<<<< HEAD
 [case testNarrowedVariableInNestedModifiedInWalrus]
 # flags: --strict-optional
 from typing import Optional
@@ -798,7 +797,7 @@
     if y := x:
         pass
     nested()
-=======
+
 [case testIgnoreWholeModule]
 # flags: --warn-unused-ignores
 # type: ignore
@@ -812,5 +811,4 @@
     42  # type: ignore
 else:
     42  # type: ignore  # E: Unused "type: ignore" comment
-[builtins fixtures/ops.pyi]
->>>>>>> 61f63583
+[builtins fixtures/ops.pyi]