-- Test cases for simple expressions.
--
-- See also:
--  * check-functions.test contains test cases for calls.
--  * check-varargs.test contains test cases for *args.
--  * check-dynamic.test contains test cases related to 'Any' type.
--  * check-generics.test contains test cases for generic values.


-- None expression
-- ---------------


[case testNoneAsRvalue]
import typing
a = None # type: A
class A: pass
[out]

[case testNoneAsArgument]
import typing
def f(x: 'A', y: 'B') -> None: pass
f(None, None)
class A: pass
class B(A): pass
[out]


-- Simple expressions
-- ------------------


[case testIntLiteral]
a = 0
b = None # type: A
if int():
    b = 1 # E: Incompatible types in assignment (expression has type "int", variable has type "A")
if int():
    a = 1
class A:
    pass

[case testStrLiteral]
a = ''
b = None # type: A
if int():
    b = 'x' # E: Incompatible types in assignment (expression has type "str", variable has type "A")
if int():
    a = 'x'
if int():
    a = r"x"
if int():
    a = """foo"""
class A:
    pass

[case testFloatLiteral]
a = 0.0
b = None # type: A
if str():
    b = 1.1 # E: Incompatible types in assignment (expression has type "float", variable has type "A")
if str():
    a = 1.1
class A:
    pass
<<<<<<< HEAD
[file builtins.py]
from typing import TypeVar, Mapping
KT = TypeVar('KT')
VT = TypeVar('VT')
class object:
    def __init__(self): pass
class type: pass
class function: pass
class float: pass
class str: pass
class int: pass
class dict(Mapping[KT, VT]): pass
=======
[builtins fixtures/dict.pyi]
>>>>>>> 2db05114

[case testComplexLiteral]
a = 0.0j
b = None # type: A
if str():
    b = 1.1j # E: Incompatible types in assignment (expression has type "complex", variable has type "A")
if str():
    a = 1.1j
class A:
    pass
<<<<<<< HEAD
[file builtins.py]
from typing import TypeVar, Mapping
KT = TypeVar('KT')
VT = TypeVar('VT')
class object:
    def __init__(self): pass
class type: pass
class function: pass
class complex: pass
class str: pass
class int: pass
class dict(Mapping[KT, VT]): pass
=======
[builtins fixtures/dict.pyi]
>>>>>>> 2db05114

[case testBytesLiteral]
b, a = None, None # type: (bytes, A)
if str():
    b = b'foo'
if str():
    b = br"foo"
if str():
    b = b'''foo'''
if str():
    a = b'foo' # E: Incompatible types in assignment (expression has type "bytes", variable has type "A")
class A: pass
<<<<<<< HEAD
[file builtins.py]
from typing import TypeVar, Mapping
KT = TypeVar('KT')
VT = TypeVar('VT')
class object:
    def __init__(self): pass
class type: pass
class tuple: pass
class function: pass
class bytes: pass
class str: pass
class int: pass
class dict(Mapping[KT, VT]): pass
=======
[builtins fixtures/dict.pyi]
>>>>>>> 2db05114

[case testUnicodeLiteralInPython3]
s = None  # type: str
if int():
    s = u'foo'
b = None  # type: bytes
if int():
    b = u'foo' # E: Incompatible types in assignment (expression has type "str", variable has type "bytes")
[builtins fixtures/primitives.pyi]


-- Binary operators
-- ----------------


[case testAdd]
a, b, c = None, None, None # type: (A, B, C)
if int():
    c = a + c  # E: Unsupported operand types for + ("A" and "C")
if int():
    a = a + b  # E: Incompatible types in assignment (expression has type "C", variable has type "A")
if int():
    c = b + a  # E: Unsupported left operand type for + ("B")
if int():
    c = a + b

class A:
    def __add__(self, x: 'B') -> 'C':
        pass
class B:
    pass
class C:
    pass
[builtins fixtures/tuple.pyi]

[case testSub]
a, b, c = None, None, None # type: (A, B, C)
if int():
    c = a - c  # E: Unsupported operand types for - ("A" and "C")
if int():
    a = a - b  # E: Incompatible types in assignment (expression has type "C", variable has type "A")
if int():
    c = b - a  # E: Unsupported left operand type for - ("B")
if int():
    c = a - b

class A:
    def __sub__(self, x: 'B') -> 'C':
        pass
class B:
    pass
class C:
    pass
[builtins fixtures/tuple.pyi]

[case testMul]
a, b, c = None, None, None # type: (A, B, C)
if int():
    c = a * c  # E: Unsupported operand types for * ("A" and "C")
if int():
    a = a * b  # E: Incompatible types in assignment (expression has type "C", variable has type "A")
if int():
    c = b * a  # E: Unsupported left operand type for * ("B")
if int():
    c = a * b

class A:
    def __mul__(self, x: 'B') -> 'C':
        pass
class B:
    pass
class C:
    pass
[builtins fixtures/tuple.pyi]

[case testMatMul]
a, b, c = None, None, None # type: (A, B, C)
if int():
    c = a @ c  # E: Unsupported operand types for @ ("A" and "C")
if int():
    a = a @ b  # E: Incompatible types in assignment (expression has type "C", variable has type "A")
if int():
    c = b @ a  # E: Unsupported left operand type for @ ("B")
if int():
    c = a @ b

class A:
    def __matmul__(self, x: 'B') -> 'C':
        pass
class B:
    pass
class C:
    pass
[builtins fixtures/tuple.pyi]

[case testDiv]
a, b, c = None, None, None # type: (A, B, C)
if int():
    c = a / c  # E: Unsupported operand types for / ("A" and "C")
    a = a / b  # E: Incompatible types in assignment (expression has type "C", variable has type "A")
if int():
    c = b / a  # E: Unsupported left operand type for / ("B")
if int():
    c = a / b

class A:
    def __truediv__(self, x: 'B') -> 'C':
        pass
class B:
    pass
class C:
    pass
[builtins fixtures/tuple.pyi]

[case testDivPython2]
# flags: --python-version 2.7
class A(object):
    def __div__(self, other):
        # type: (A, str) -> str
        return 'a'

a = A()
reveal_type(a / 'b')  # N: Revealed type is "builtins.str"
a / 1  # E: Unsupported operand types for / ("A" and "int")
[builtins fixtures/bool.pyi]

[case testDivPython2FutureImport]
# flags: --python-version 2.7
from __future__ import division

class A(object):
    def __truediv__(self, other):
        # type: (A, str) -> str
        return 'a'

a = A()
reveal_type(a / 'b')  # N: Revealed type is "builtins.str"
a / 1  # E: Unsupported operand types for / ("A" and "int")
[builtins fixtures/bool.pyi]

[case testIntDiv]
a, b, c = None, None, None # type: (A, B, C)
if int():
    c = a // c  # E: Unsupported operand types for // ("A" and "C")
    a = a // b  # E: Incompatible types in assignment (expression has type "C", variable has type "A")
if int():
    c = b // a  # E: Unsupported left operand type for // ("B")
if int():
    c = a // b

class A:
    def __floordiv__(self, x: 'B') -> 'C':
        pass
class B:
    pass
class C:
    pass
[builtins fixtures/tuple.pyi]

[case testMod]
a, b, c = None, None, None # type: (A, B, C)
if int():
    c = a % c  # E: Unsupported operand types for % ("A" and "C")
if int():
    a = a % b  # E: Incompatible types in assignment (expression has type "C", variable has type "A")
if int():
    c = b % a  # E: Unsupported left operand type for % ("B")
if int():
    c = a % b

class A:
    def __mod__(self, x: 'B') -> 'C':
        pass
class B:
    pass
class C:
    pass
[builtins fixtures/tuple.pyi]

[case testPow]
a, b, c = None, None, None # type: (A, B, C)
if int():
    c = a ** c  # E: Unsupported operand types for ** ("A" and "C")
if int():
    a = a ** b  # E: Incompatible types in assignment (expression has type "C", variable has type "A")
if int():
    c = b ** a  # E: Unsupported left operand type for ** ("B")
if int():
    c = a ** b

class A:
    def __pow__(self, x: 'B') -> 'C':
        pass
class B:
    pass
class C:
    pass
[builtins fixtures/tuple.pyi]

[case testMiscBinaryOperators]

a, b = None, None # type: (A, B)
b = a & a  # Fail
b = a | b  # Fail
b = a ^ a  # Fail
b = a << b # Fail
b = a >> a # Fail

b = a & b
b = a | a
b = a ^ b
b = a << a
b = a >> b
class A:
  def __and__(self, x: 'B') -> 'B': pass
  def __or__(self, x: 'A') -> 'B': pass
  def __xor__(self, x: 'B') -> 'B': pass
  def __lshift__(self, x: 'A') -> 'B': pass
  def __rshift__(self, x: 'B') -> 'B': pass
class B: pass
[builtins fixtures/tuple.pyi]
[out]
main:3: error: Unsupported operand types for & ("A" and "A")
main:4: error: Unsupported operand types for | ("A" and "B")
main:5: error: Unsupported operand types for ^ ("A" and "A")
main:6: error: Unsupported operand types for << ("A" and "B")
main:7: error: Unsupported operand types for >> ("A" and "A")

[case testBooleanAndOr]
a, b = None, None # type: (A, bool)
if int():
    b = b and b
if int():
    b = b or b
if int():
    b = b and a # E: Incompatible types in assignment (expression has type "Union[bool, A]", variable has type "bool")
if int():
    b = a and b # E: Incompatible types in assignment (expression has type "Union[A, bool]", variable has type "bool")
if int():
    b = b or a  # E: Incompatible types in assignment (expression has type "Union[bool, A]", variable has type "bool")
if int():
    b = a or b  # E: Incompatible types in assignment (expression has type "Union[A, bool]", variable has type "bool")
class A: pass

[builtins fixtures/bool.pyi]

[case testRestrictedTypeAnd]

b = None # type: bool
i = None # type: str
j = not b and i
if j:
    reveal_type(j) # N: Revealed type is "builtins.str"
[builtins fixtures/bool.pyi]

[case testRestrictedTypeOr]

b = None # type: bool
i = None # type: str
j = b or i
if not j:
    reveal_type(j) # N: Revealed type is "builtins.str"
[builtins fixtures/bool.pyi]

[case testAndOr]

s = ""
b = bool()
reveal_type(s and b or b)  # N: Revealed type is "builtins.bool"
[builtins fixtures/bool.pyi]

[case testRestrictedBoolAndOrWithGenerics]
from typing import List

def f(a: List[str], b: bool) -> bool:
    x = a and b
    y: bool
    return reveal_type(x or y)  # N: Revealed type is "builtins.bool"
[builtins fixtures/list.pyi]

[case testNonBooleanOr]
c, d, b = None, None, None # type: (C, D, bool)
if int():
    c = c or c
if int():
    c = c or d
if int():
    c = d or c
if int():
    b = c or c # E: Incompatible types in assignment (expression has type "C", variable has type "bool")
if int():
    d = c or d # E: Incompatible types in assignment (expression has type "C", variable has type "D")
if int():
    d = d or c # E: Incompatible types in assignment (expression has type "C", variable has type "D")
class C: pass
class D(C): pass
[builtins fixtures/bool.pyi]

[case testInOperator]
from typing import Iterator, Iterable, Any
a, b, c, d, e = None, None, None, None, None # type: (A, B, bool, D, Any)
if int():
    c = c in a  # E: Unsupported operand types for in ("bool" and "A")
if int():
    a = b in a  # E: Incompatible types in assignment (expression has type "bool", variable has type "A")
if int():
    c = a in b  # E: Unsupported right operand type for in ("B")
if int():
    c = b in d  # E: Unsupported operand types for in ("B" and "D")
if int():
    c = b in a
if int():
    c = a in d
if int():
    c = e in d
if int():
    c = a in e

class A:
    def __contains__(self, x: 'B') -> bool: pass
class B: pass
class D(Iterable[A]):
    def __iter__(self) -> Iterator[A]: pass
[builtins fixtures/bool.pyi]

[case testNotInOperator]
from typing import Iterator, Iterable, Any
a, b, c, d, e = None, None, None, None, None # type: (A, B, bool, D, Any)
if int():
    c = c not in a  # E: Unsupported operand types for in ("bool" and "A")
if int():
    a = b not in a  # E: Incompatible types in assignment (expression has type "bool", variable has type "A")
if int():
    c = a not in b  # E: Unsupported right operand type for in ("B")
if int():
    c = b not in d  # E: Unsupported operand types for in ("B" and "D")
if int():
    c = b not in a
if int():
    c = a not in d
if int():
    c = e in d
if int():
    c = a in e

class A:
    def __contains__(self, x: 'B') -> bool: pass
class B: pass
class D(Iterable[A]):
    def __iter__(self) -> Iterator[A]: pass
[builtins fixtures/bool.pyi]

[case testNonBooleanContainsReturnValue]
a, b, c = None, None, None # type: (A, bool, str)
if int():
    b = a not in a
if int():
    b = a in a
if int():
    c = a not in a  # E: Incompatible types in assignment (expression has type "bool", variable has type "str")
if int():
    c = a in a  # E: Incompatible types in assignment (expression has type "bool", variable has type "str")

class A:
  def __contains__(self, x: 'A') -> str: pass
[builtins fixtures/bool.pyi]

[case testInWithInvalidArgs]
a = 1 in ([1] + ['x'])  # E: List item 0 has incompatible type "str"; expected "int"
[builtins fixtures/list.pyi]

[case testEq]

a, b = None, None # type: (A, bool)
if int():
    a = a == b # E: Incompatible types in assignment (expression has type "bool", variable has type "A")
if int():
    a = a != b # E: Incompatible types in assignment (expression has type "bool", variable has type "A")
if int():
    b = a == b
if int():
    b = a != b

class A:
  def __eq__(self, o: object) -> bool: pass
  def __ne__(self, o: object) -> bool: pass
[builtins fixtures/bool.pyi]

[case testLtAndGt]
a, b, bo = None, None, None # type: (A, B, bool)
if int():
    a = a < b # E: Incompatible types in assignment (expression has type "bool", variable has type "A")
if int():
    a = a > b # E: Incompatible types in assignment (expression has type "bool", variable has type "A")
if int():
    bo = a < b
if int():
    bo = a > b

class A:
    def __lt__(self, o: 'B') -> bool: pass
    def __gt__(self, o: 'B') -> bool: pass
class B:
    def __lt__(self, o: 'B') -> bool: pass
    def __gt__(self, o: 'B') -> bool: pass
[builtins fixtures/bool.pyi]

[case testCmp_python2]

a, b, c, bo = None, None, None, None # type: (A, B, C, bool)
bo = a == a  # E: Unsupported operand types for == ("A" and "A")
bo = a != a  # E: Unsupported operand types for comparison ("A" and "A")
bo = a < b
bo = a > b
bo = b <= b
bo = b <= c
bo = b >= c  # E: Unsupported operand types for comparison ("C" and "B")
bo = a >= b
bo = c >= b
bo = c <= b  # E: Unsupported operand types for comparison ("B" and "C")
bo = a == c
bo = b == c  # E: Unsupported operand types for == ("C" and "B")

class A:
    def __cmp__(self, o):
      # type: ('B') -> bool
      pass
    def __eq__(self, o):
      # type: ('int') -> bool
      pass
class B:
    def __cmp__(self, o):
        # type: ('B') -> bool
        pass
    def __le__(self, o):
        # type: ('C') -> bool
        pass
class C:
    def __cmp__(self, o):
      # type: ('A') -> bool
      pass
    def __eq__(self, o):
      # type: ('int') -> bool
      pass

[builtins_py2 fixtures/bool_py2.pyi]

[case testDiv_python2]
10 / 'no'  # E: Unsupported operand types for / ("int" and "str")
'no' / 10  # E: Unsupported operand types for / ("str" and "int")
[builtins_py2 fixtures/ops.pyi]

[case cmpIgnoredPy3]

a, b, bo = None, None, None # type: (A, B, bool)
bo = a <= b # E: Unsupported left operand type for <= ("A")

class A:
    def __cmp__(self, o: 'B') -> bool: pass
class B:
    pass

[builtins fixtures/bool.pyi]

[case testLeAndGe]
a, b, bo = None, None, None # type: (A, B, bool)
if int():
    a = a <= b # E: Incompatible types in assignment (expression has type "bool", variable has type "A")
if int():
    a = a >= b # E: Incompatible types in assignment (expression has type "bool", variable has type "A")
if int():
    bo = a <= b
if int():
    bo = a >= b

class A:
    def __le__(self, o: 'B') -> bool: pass
    def __ge__(self, o: 'B') -> bool: pass
class B:
    def __le__(self, o: 'B') -> bool: pass
    def __ge__(self, o: 'B') -> bool: pass
[builtins fixtures/bool.pyi]

[case testChainedComp]

a, b, bo = None, None, None # type: (A, B, bool)
a < a < b < b # Fail
a < b < b < b
a < a > a < b # Fail

class A:
    def __lt__(self, o: 'B') -> bool: pass
    def __gt__(self, o: 'B') -> bool: pass
class B:
    def __lt__(self, o: 'B') -> bool: pass
    def __gt__(self, o: 'B') -> bool: pass
[builtins fixtures/bool.pyi]
[out]
main:3: error: Unsupported operand types for < ("A" and "A")
main:5: error: Unsupported operand types for < ("A" and "A")
main:5: error: Unsupported operand types for > ("A" and "A")


[case testChainedCompBoolRes]
a, b, bo = None, None, None # type: (A, B, bool)
if int():
    bo = a < b < b
if int():
    a = a < b < b # E: Incompatible types in assignment (expression has type "bool", variable has type "A")

class A:
    def __lt__(self, o: 'B') -> bool: pass
    def __gt__(self, o: 'B') -> bool: pass
class B:
    def __lt__(self, o: 'B') -> bool: pass
    def __gt__(self, o: 'B') -> bool: pass
[builtins fixtures/bool.pyi]


[case testChainedCompResTyp]
x, y = None, None # type: (X, Y)
a, b, p, bo = None, None, None, None # type: (A, B, P, bool)
if int():
    b = y == y == y
if int():
    bo = y == y == y # E: Incompatible types in assignment (expression has type "B", variable has type "bool")
if int():
    a = x < y
if int():
    a = x < y == y # E: Incompatible types in assignment (expression has type "P", variable has type "A")
if int():
    p = x < y == y

class P:
    pass
class A(P):
    pass
class B(P):
    pass

class X:
    def __lt__(self, o: 'Y') -> A: pass
    def __gt__(self, o: 'Y') -> A: pass
class Y:
    def __lt__(self, o: 'Y') -> A: pass
    def __gt__(self, o: 'Y') -> A: pass
    def __eq__(self, o: 'Y') -> B: pass  # type: ignore
[builtins fixtures/bool.pyi]


[case testIs]
a, b = None, None # type: (A, bool)
if int():
    a = a is b # E: Incompatible types in assignment (expression has type "bool", variable has type "A")
if int():
    b = a is b
if int():
    b = b is a
if int():
    b = a is None
class A: pass
[builtins fixtures/bool.pyi]

[case testIsNot]
a, b = None, None # type: (A, bool)
if int():
    a = a is not b # E: Incompatible types in assignment (expression has type "bool", variable has type "A")
if int():
    b = a is not b
if int():
    b = b is not a
if int():
    b = a is not None
class A: pass
[builtins fixtures/bool.pyi]

[case testIsRightOperand]

1 is 1()
[builtins fixtures/bool.pyi]
[out]
main:2: error: "int" not callable

[case testReverseBinaryOperator]

class A:
    def __add__(self, x: int) -> int: pass
class B:
    def __radd__(self, x: A) -> str: pass
s = None  # type: str
n = None  # type: int
if int():
    n = A() + 1
if int():
    s = A() + B()
if int():
    n = A() + B() # E: Incompatible types in assignment (expression has type "str", variable has type "int")

[case testReverseBinaryOperator2]
class A:
    def __add__(self, x: 'A') -> object: pass
class B:
    def __radd__(self, x: A) -> str: pass
s = None  # type: str
n = None  # type: int
if int():
    s = A() + B()
    n = A() + B() # E: Incompatible types in assignment (expression has type "str", variable has type "int")

[case testReverseBinaryOperator3]

class N:
    def __add__(self, x: 'N') -> object: pass
class A:
    def __add__(self, x: N) -> int: pass
class B:
    def __radd__(self, x: N) -> str: pass
s = None  # type: str
s = A() + B() # E: Unsupported operand types for + ("A" and "B")

[case testBinaryOperatorWithAnyRightOperand]
from typing import Any, cast
class A: pass
A() + cast(Any, 1)

[case testReverseComparisonOperator]
class C:
    def __gt__(self, x: 'A') -> object: pass
class A:
    def __lt__(self, x: C) -> int: pass  # E: Signatures of "__lt__" of "A" and "__gt__" of "C" are unsafely overlapping
class B:
    def __gt__(self, x: A) -> str: pass
s = None  # type: str
n = None  # type: int
if int():
    n = A() < C()
    s = A() < B()
if int():
    n = A() < B() # E: Incompatible types in assignment (expression has type "str", variable has type "int")
    s = object() < B() # E: Unsupported operand types for > ("B" and "object")

[case testReversibleComparisonWithExtraArgument]
class C:
    def __lt__(self, o: object, x: str = "") -> int: ...

[case testErrorContextAndBinaryOperators]
import typing
class A:
    def __getitem__(self, i: str) -> int: pass
def f() -> None:
    A()[1] # Error
class B:
    A()[1] # Error
A()[1] # Error
[out]
main:5: error: Invalid index type "int" for "A"; expected type "str"
main:7: error: Invalid index type "int" for "A"; expected type "str"
main:8: error: Invalid index type "int" for "A"; expected type "str"

[case testErrorContextAndBinaryOperators2]
import m
[file m.py]
import typing
class A:
    def __getitem__(self, i: str) -> int: pass
def f() -> None:
    A()[1] # Error
class B:
    A()[1] # Error
A()[1] # Error
[out]
tmp/m.py:5: error: Invalid index type "int" for "A"; expected type "str"
tmp/m.py:7: error: Invalid index type "int" for "A"; expected type "str"
tmp/m.py:8: error: Invalid index type "int" for "A"; expected type "str"


[case testDivmod]
from typing import Tuple, Union, SupportsInt
_Decimal = Union[Decimal, int]
class Decimal(SupportsInt):
    def __init__(self, int) -> None: ...
    def __divmod__(self, other: _Decimal) -> Tuple[Decimal, Decimal]: ...
    def __rdivmod__(self, other: _Decimal) -> Tuple[Decimal, Decimal]: ...

i = 8
f = 8.0
d = Decimal(8)

reveal_type(divmod(i, i))  # N: Revealed type is "Tuple[builtins.int, builtins.int]"
reveal_type(divmod(f, i))  # N: Revealed type is "Tuple[builtins.float, builtins.float]"
reveal_type(divmod(d, i))  # N: Revealed type is "Tuple[__main__.Decimal, __main__.Decimal]"

reveal_type(divmod(i, f))  # N: Revealed type is "Tuple[builtins.float, builtins.float]"
reveal_type(divmod(f, f))  # N: Revealed type is "Tuple[builtins.float, builtins.float]"
divmod(d, f)  # E: Unsupported operand types for divmod ("Decimal" and "float")

reveal_type(divmod(i, d))  # N: Revealed type is "Tuple[__main__.Decimal, __main__.Decimal]"
divmod(f, d)  # E: Unsupported operand types for divmod ("float" and "Decimal")
reveal_type(divmod(d, d))  # N: Revealed type is "Tuple[__main__.Decimal, __main__.Decimal]"

# Now some bad calls
divmod()  # E: "divmod" expects 2 arguments \
          # E: Missing positional arguments "_x", "_y" in call to "divmod"
divmod(7)  # E: "divmod" expects 2 arguments \
           # E: Missing positional argument "_y" in call to "divmod"
divmod(7, 8, 9)  # E: "divmod" expects 2 arguments \
                 # E: Too many arguments for "divmod"
divmod(_x=7, _y=9)  # E: "divmod" must be called with 2 positional arguments

divmod('foo', 'foo')  # E: Unsupported left operand type for divmod ("str")
divmod(i, 'foo')  # E: Unsupported operand types for divmod ("int" and "str")
divmod(f, 'foo')  # E: Unsupported operand types for divmod ("float" and "str")
divmod(d, 'foo')  # E: Unsupported operand types for divmod ("Decimal" and "str")

divmod('foo', i)  # E: Unsupported operand types for divmod ("str" and "int")
divmod('foo', f)  # E: Unsupported operand types for divmod ("str" and "float")
divmod('foo', d)  # E: Unsupported operand types for divmod ("str" and "Decimal")

[builtins fixtures/divmod.pyi]
[typing fixtures/typing-medium.pyi]


-- Unary operators
-- ---------------


[case testUnaryMinus]

a, b = None, None # type: (A, B)
if int():
    a = -a   # E: Incompatible types in assignment (expression has type "B", variable has type "A")
if int():
    b = -b   # E: Unsupported operand type for unary - ("B")
if int():
    b = -a

class A:
    def __neg__(self) -> 'B':
        pass
class B:
    pass
[builtins fixtures/tuple.pyi]

[case testUnaryPlus]
a, b = None, None # type: (A, B)
if int():
    a = +a   # E: Incompatible types in assignment (expression has type "B", variable has type "A")
if int():
    b = +b   # E: Unsupported operand type for unary + ("B")
if int():
    b = +a

class A:
    def __pos__(self) -> 'B':
        pass
class B:
    pass
[builtins fixtures/tuple.pyi]

[case testUnaryNot]
a, b = None, None # type: (A, bool)
if int():
    a = not b  # E: Incompatible types in assignment (expression has type "bool", variable has type "A")
if int():
    b = not a
if int():
    b = not b
class A:
    pass
[builtins fixtures/bool.pyi]

[case testUnaryBitwiseNeg]
a, b = None, None # type: (A, B)
if int():
    a = ~a   # E: Incompatible types in assignment (expression has type "B", variable has type "A")
if int():
    b = ~b   # E: Unsupported operand type for ~ ("B")
if int():
    b = ~a

class A:
    def __invert__(self) -> 'B':
        pass
class B:
    pass


-- Indexing
-- --------
[builtins fixtures/tuple.pyi]


[case testIndexing]

a, b, c = None, None, None # type: (A, B, C)
if int():
    c = a[c]  # E: Invalid index type "C" for "A"; expected type "B"
if int():
    a = a[b]  # E: Incompatible types in assignment (expression has type "C", variable has type "A")
if int():
    c = b[a]  # E: Value of type "B" is not indexable
if int():
    c = a[b]

class A:
    def __getitem__(self, x: 'B') -> 'C':
        pass
class B: pass
class C: pass
[builtins fixtures/tuple.pyi]

[case testIndexingAsLvalue]

a, b, c = None, None, None # type: (A, B, C)
a[c] = c  # Fail
a[b] = a  # Fail
b[a] = c  # Fail
a[b] = c

class A:
    def __setitem__(self, x: 'B', y: 'C') -> None:
        pass
class B:
    pass
class C:
    pass
[builtins fixtures/tuple.pyi]
[out]
main:3: error: Invalid index type "C" for "A"; expected type "B"
main:4: error: Incompatible types in assignment (expression has type "A", target has type "C")
main:5: error: Unsupported target for indexed assignment ("B")

[case testOverloadedIndexing]
from foo import *
[file foo.pyi]
from typing import overload

a, b, c = None, None, None  # type: (A, B, C)
a[b]
a[c]
a[1]  # E: No overload variant of "__getitem__" of "A" matches argument type "int" \
      # N: Possible overload variants: \
      # N:     def __getitem__(self, B) -> int \
      # N:     def __getitem__(self, C) -> str

i, s = None, None  # type: (int, str)
if int():
    i = a[b]
if int():
    s = a[b]  # E: Incompatible types in assignment (expression has type "int", variable has type "str")
if int():
    i = a[c]  # E: Incompatible types in assignment (expression has type "str", variable has type "int")
if int():
    s = a[c]

class A:
    @overload
    def __getitem__(self, x: 'B') -> int:
        pass
    @overload
    def __getitem__(self, x: 'C') -> str:
        pass
class B: pass
class C: pass
[builtins fixtures/tuple.pyi]
[out]


-- Cast expression
-- ---------------


[case testCastExpressions]
from typing import cast, Any
class A: pass
class B: pass
class C(A): pass
a, b, c = None, None, None # type: (A, B, C)

if int():
    a = cast(A, a())       # E: "A" not callable
if int():
    a = cast(Any, a())     # E: "A" not callable
    b = cast(A, a)         # E: Incompatible types in assignment (expression has type "A", variable has type "B")

if int():
    a = cast(A, b)
if int():
    a = cast(A, a)
    c = cast(C, a)
if int():
    a = cast(A, c)
if int():
    a = cast(Any, b)
    b = cast(Any, a)
[builtins fixtures/tuple.pyi]
[out]

[case testAnyCast]
from typing import cast, Any
a, b = None, None # type: (A, B)
a = cast(Any, a())     # Fail
a = cast(Any, b)
b = cast(Any, a)
class A: pass
class B: pass
[builtins fixtures/tuple.pyi]
[out]
main:3: error: "A" not callable


-- None return type
-- ----------------


[case testNoneReturnTypeBasics]
a, o = None, None # type: (A, object)
if int():
    a = f()         # E: "f" does not return a value
if int():
    o = a()         # E: Function does not return a value
if int():
    o = A().g(a)    # E: "g" of "A" does not return a value
if int():
    o = A.g(a, a)   # E: "g" of "A" does not return a value
A().g(f())      # E: "f" does not return a value
x: A = f()      # E: "f" does not return a value
f()
A().g(a)

def f() -> None:
    pass

class A:
    def g(self, x: object) -> None:
        pass
    def __call__(self) -> None:
        pass
[builtins fixtures/tuple.pyi]

[case testNoneReturnTypeWithStatements]
import typing
if f():   # Fail
    pass
elif f(): # Fail
    pass
while f(): # Fail
    pass
def g() -> object:
    return f() # Fail
raise f() # Fail

def f() -> None: pass
[builtins fixtures/exception.pyi]
[out]
main:2: error: "f" does not return a value
main:4: error: "f" does not return a value
main:6: error: "f" does not return a value
main:9: error: "f" does not return a value
main:10: error: "f" does not return a value

[case testNoneReturnTypeWithExpressions]
from typing import cast
a = None # type: A
[f()]       # E: "f" does not return a value
f() + a     # E: "f" does not return a value
a + f()     # E: "f" does not return a value
f() == a    # E: "f" does not return a value
a != f()    # E: "f" does not return a value
cast(A, f())
f().foo     # E: "f" does not return a value

def f() -> None: pass
class A:
    def __add__(self, x: 'A') -> 'A': pass
[builtins fixtures/list.pyi]

[case testNoneReturnTypeWithExpressions2]
import typing

a, b = None, None # type: (A, bool)
f() in a   # E: "f" does not return a value  # E: Unsupported right operand type for in ("A")
a < f()    # E: "f" does not return a value
f() <= a   # E: "f" does not return a value
a in f()   # E: "f" does not return a value
-f()       # E: "f" does not return a value
not f()    # E: "f" does not return a value
f() and b  # E: "f" does not return a value
b or f()   # E: "f" does not return a value

def f() -> None: pass
class A:
    def __add__(self, x: 'A') -> 'A':
        pass
[builtins fixtures/bool.pyi]


-- Slicing
-- -------


[case testGetSlice]
a, b = None, None # type: (A, B)
if int():
    a = a[1:2] # E: Incompatible types in assignment (expression has type "B", variable has type "A")
if int():
    a = a[1:]  # E: Incompatible types in assignment (expression has type "B", variable has type "A")
if int():
    a = a[:2]  # E: Incompatible types in assignment (expression has type "B", variable has type "A")
if int():
    a = a[:]   # E: Incompatible types in assignment (expression has type "B", variable has type "A")

if int():
    b = a[1:2]
if int():
    b = a[1:]
if int():
    b = a[:2]
if int():
    b = a[:]

class A:
  def __getitem__(self, s: slice) -> 'B': pass
class B: pass
[builtins fixtures/slice.pyi]

[case testSlicingWithInvalidBase]

a = None # type: A
a[1:2] # E: Invalid index type "slice" for "A"; expected type "int"
a[:]   # E: Invalid index type "slice" for "A"; expected type "int"
class A:
  def __getitem__(self, n: int) -> 'A': pass
[builtins fixtures/slice.pyi]

[case testSlicingWithNonindexable]

o = None # type: object
o[1:2] # E: Value of type "object" is not indexable
o[:]   # E: Value of type "object" is not indexable
[builtins fixtures/slice.pyi]

[case testNonIntSliceBounds]
from typing import Any
a, o = None, None # type: (Any, object)
a[o:1] # E: Slice index must be an integer or None
a[1:o] # E: Slice index must be an integer or None
a[o:]  # E: Slice index must be an integer or None
a[:o]  # E: Slice index must be an integer or None
[builtins fixtures/slice.pyi]

[case testNoneSliceBounds]
from typing import Any
a = None # type: Any
a[None:1]
a[1:None]
a[None:]
a[:None]
[builtins fixtures/slice.pyi]

[case testNoneSliceBoundsWithStrictOptional]
# flags: --strict-optional
from typing import Any
a = None # type: Any
a[None:1]
a[1:None]
a[None:]
a[:None]
[builtins fixtures/slice.pyi]


-- Lambdas
-- -------


[case testTrivialLambda]
from typing import Callable
f = lambda: 1 # type: Callable[[], int]
if int():
    f = lambda: ''.x # E: "str" has no attribute "x"
if int():
    f = lambda: '' \
        # E: Incompatible types in assignment (expression has type "Callable[[], str]", variable has type "Callable[[], int]") \
        # E: Incompatible return value type (got "str", expected "int")

[case testVoidLambda]
import typing
def void() -> None:
    pass
x = lambda: void() # type: typing.Callable[[], None]

[case testNoCrashOnLambdaGenerator]
from typing import Iterator, Callable

# These should not crash
lambda: (yield)

gen: Callable[[], Iterator[str]]
gen = (lambda: (yield 1))  # E: Incompatible types in "yield" (actual type "int", expected type "str")

def fun(cb: Callable[[], Iterator[str]]) -> None:
    pass
fun(lambda: (yield from [1]))  # E: Incompatible types in "yield from" (actual type "int", expected type "str")
[builtins fixtures/list.pyi]
[out]

[case testLambdaAndReachability]
def f() -> None:
    aa = []
    y = lambda x: 1
    aa.append(1)
    1()  # E: "int" not callable
[builtins fixtures/list.pyi]


-- List comprehensions
-- -------------------


[case testSimpleListComprehension]
from typing import List
a = None # type: List[A]
a = [x for x in a]
b = [x for x in a] # type: List[B] # E: List comprehension has incompatible type List[A]; expected List[B]
class A: pass
class B: pass
[builtins fixtures/for.pyi]

[case testSimpleListComprehensionNestedTuples]
from typing import List, Tuple
l = None # type: List[Tuple[A, Tuple[A, B]]]
a = [a2 for a1, (a2, b1) in l] # type: List[A]
b = [a2 for a1, (a2, b1) in l] # type: List[B] # E: List comprehension has incompatible type List[A]; expected List[B]
class A: pass
class B: pass
[builtins fixtures/for.pyi]

[case testSimpleListComprehensionNestedTuples2]
from typing import List, Tuple
l = None # type: List[Tuple[int, Tuple[int, str]]]
a = [f(d) for d, (i, s) in l]
b = [f(s) for d, (i, s) in l] # E: Argument 1 to "f" has incompatible type "str"; expected "int"

def f(x: int): pass
[builtins fixtures/for.pyi]

[case testListComprehensionWithNonDirectMapping]
from typing import List
a: List[A]
b: List[B]
if int():
    b = [f(x) for x in a]
if int():
    a = [f(x) for x in a] # E: List comprehension has incompatible type List[B]; expected List[A]
([f(x) for x in b])   # E: Argument 1 to "f" has incompatible type "B"; expected "A"
class A: pass
class B: pass
def f(a: A) -> B: pass
[builtins fixtures/for.pyi]

[case testErrorInListComprehensionCondition]
from typing import List
a = None # type: List[A]
a = [x for x in a if x()] # E: "A" not callable
class A: pass
[builtins fixtures/for.pyi]

[case testTypeInferenceOfListComprehension]
from typing import List
a = None # type: List[A]
o = [x for x in a] # type: List[object]
class A: pass
[builtins fixtures/for.pyi]

[case testSimpleListComprehensionInClassBody]
from typing import List
class A:
    a = None # type: List[A]
    a = [x for x in a]
    b = [x for x in a] # type: List[B] # E: List comprehension has incompatible type List[A]; expected List[B]
class B: pass
[builtins fixtures/for.pyi]
[out]


-- Set comprehension
-- -----------------


[case testSimpleSetComprehension]
from typing import Set
a = None # type: Set[A]
a = {x for x in a}
b = {x for x in a} # type: Set[B] # E: Set comprehension has incompatible type Set[A]; expected Set[B]
class A: pass
class B: pass
[builtins fixtures/set.pyi]


-- Dictionary comprehension
-- ------------------------


[case testSimpleDictionaryComprehension]
from typing import Dict, List, Tuple
abd = None # type: Dict[A, B]
abl = None # type: List[Tuple[A, B]]
abd = {a: b for a, b in abl}
x = {a: b for a, b in abl} # type: Dict[B, A]
y = {a: b for a, b in abl} # type: A
class A: pass
class B: pass
[builtins fixtures/dict.pyi]
[out]
main:5: error: Key expression in dictionary comprehension has incompatible type "A"; expected type "B"
main:5: error: Value expression in dictionary comprehension has incompatible type "B"; expected type "A"
main:6: error: Incompatible types in assignment (expression has type "Dict[A, B]", variable has type "A")


[case testDictionaryComprehensionWithNonDirectMapping]
from typing import Dict, List, Tuple
abd: Dict[A, B]
abl = None # type: List[Tuple[A, B]]
abd = {a: f(b) for a, b in abl}
class A: pass
class B: pass
class C: pass
def f(b: A) -> C: pass
[builtins fixtures/dict.pyi]
[out]
main:4: error: Value expression in dictionary comprehension has incompatible type "C"; expected type "B"
main:4: error: Argument 1 to "f" has incompatible type "B"; expected "A"


-- Generator expressions
-- ---------------------


[case testSimpleGeneratorExpression]
from typing import Iterator
# The implementation is mostly identical to list comprehensions, so only a few
# test cases is ok.
a = None # type: Iterator[int]
if int():
    a = (x for x in a)
b = None # type: Iterator[str]
if int():
    b = (x for x in a) # E: Generator has incompatible item type "int"; expected "str"
[builtins fixtures/for.pyi]

[case testGeneratorIncompatibleErrorMessage]
from typing import Callable, Iterator, List

a = []  # type: List[Callable[[], str]]
b = None  # type: Iterator[Callable[[], int]]
if int():
    b = (x for x in a)  # E: Generator has incompatible item type "Callable[[], str]"; expected "Callable[[], int]"
[builtins fixtures/list.pyi]

-- Conditional expressions
-- -----------------------


[case testSimpleConditionalExpression]
import typing
y = ''
x = 1 if y else 2
if int():
    x = 3
if int():
    x = '' # E: Incompatible types in assignment (expression has type "str", variable has type "int")

[case testConditionalExpressionWithEmptyCondition]
import typing
def f() -> None: pass
x = 1 if f() else 2 # E: "f" does not return a value

[case testConditionalExpressionWithSubtyping]
import typing
class A: pass
class B(A): pass
x = B() if bool() else A()
if int():
    x = A()
if int():
    x = '' # E: Incompatible types in assignment (expression has type "str", variable has type "A")
y = A() if bool() else B()
if int():
    y = A()
if int():
    y = '' # E: Incompatible types in assignment (expression has type "str", variable has type "A")
[builtins fixtures/bool.pyi]

[case testConditionalExpressionAndTypeContext]
import typing
x = [1] if bool() else []
if int():
    x = [1]
if int():
    x = ['x'] # E: List item 0 has incompatible type "str"; expected "int"
[builtins fixtures/list.pyi]

[case testConditionalExpressionUnion]
from typing import Union
reveal_type(1 if bool() else 2) # N: Revealed type is "builtins.int"
reveal_type(1 if bool() else '') # N: Revealed type is "builtins.object"
x: Union[int, str] = reveal_type(1 if bool() else '') \
    # N: Revealed type is "Union[Literal[1]?, Literal['']?]"
class A:
    pass
class B(A):
    pass
class C:
    pass
class D(A):
    pass
a = A()
b = B()
c = C()
d = D()
reveal_type(a if bool() else b) # N: Revealed type is "__main__.A"
reveal_type(b if bool() else c) # N: Revealed type is "builtins.object"
reveal_type(c if bool() else b) # N: Revealed type is "builtins.object"
reveal_type(c if bool() else a) # N: Revealed type is "builtins.object"
reveal_type(d if bool() else b) # N: Revealed type is "__main__.A"
[builtins fixtures/bool.pyi]

[case testConditionalExpressionUnionWithAny]
from typing import Union, Any
a: Any
x: Union[int, str] = reveal_type(a if int() else 1)  # N: Revealed type is "Union[Any, Literal[1]?]"
reveal_type(a if int() else 1)  # N: Revealed type is "Any"

[case testConditionalExpressionStatementNoReturn]
from typing import List, Union
x = []
y = ""
x.append(y) if bool() else x.append(y)
z = x.append(y) if bool() else x.append(y) # E: "append" of "list" does not return a value
[builtins fixtures/list.pyi]

-- Special cases
-- -------------


[case testOperationsWithNonInstanceTypes]
from typing import cast
class A:
    def __add__(self, a: 'A') -> 'A': pass
a = None # type: A
None + a   # Fail
f + a      # Fail
a + f      # Fail
cast(A, f)

def f() -> None:
    pass
[out]
main:5: error: Unsupported left operand type for + ("None")
main:6: error: Unsupported left operand type for + ("Callable[[], None]")
main:7: error: Unsupported operand types for + ("A" and "Callable[[], None]")

[case testOperatorMethodWithInvalidArgCount]

a = None # type: A
a + a  # Fail

class A:
    def __add__(self) -> 'A':
        pass
[out]
main:3: error: Too many arguments for "__add__" of "A"

[case testOperatorMethodAsVar]
from typing import Any
class A:
    def __init__(self, _add: Any) -> None:
        self.__add__ = _add
a = None # type: A
a + a
[out]

[case testOperatorMethodAsVar2]

class A:
    def f(self, x: int) -> str: pass
    __add__ = f
s = None  # type: str
s = A() + 1
A() + (A() + 1)
[out]
main:7: error: Argument 1 has incompatible type "str"; expected "int"

[case testIndexedLvalueWithSubtypes]

a, b, c = None, None, None # type: (A, B, C)
a[c] = c
a[b] = c
a[c] = b

class A:
    def __setitem__(self, x: 'B', y: 'B') -> None:
        pass
class B:
    pass
class C(B):
    pass
[builtins fixtures/tuple.pyi]
[out]


-- Ellipsis
-- --------


[case testEllipsis]

a = None # type: A
if str():
    a = ...  # E: Incompatible types in assignment (expression has type "ellipsis", variable has type "A")
b = ...
c = ...
if str():
    b = c
....__class__
....a  # E: "ellipsis" has no attribute "a"

class A: pass
<<<<<<< HEAD
[file builtins.py]
from typing import TypeVar, Mapping
KT = TypeVar('KT')
VT = TypeVar('VT')
class object:
    def __init__(self): pass
class ellipsis:
    def __init__(self): pass
    __class__ = object()
class type: pass
class function: pass
class str: pass
class int: pass
class dict(Mapping[KT, VT]): pass
=======
[builtins fixtures/dict.pyi]
>>>>>>> 2db05114
[out]


-- Yield expression
-- ----------------


[case testYieldExpression]
def f(x: int) -> None:
    x = yield f('')
    x = 1
[builtins fixtures/for.pyi]
[out]
main:1: error: The return type of a generator function should be "Generator" or one of its supertypes
main:2: error: "f" does not return a value
main:2: error: Argument 1 to "f" has incompatible type "str"; expected "int"

[case testYieldExpressionWithNone]
from typing import Iterator
def f(x: int) -> Iterator[None]:
    (yield)
[builtins fixtures/for.pyi]
[out]


-- Yield from expression
-- ----------------


[case testYieldFromIteratorHasNoValue]
from typing import Iterator
def f() -> Iterator[int]:
    yield 5
def g() -> Iterator[int]:
    a = yield from f()  # E: Function does not return a value

[case testYieldFromGeneratorHasValue]
from typing import Iterator, Generator
def f() -> Generator[int, None, str]:
    yield 5
    return "ham"
def g() -> Iterator[int]:
    a = "string"
    a = yield from f()
[out]

[case testYieldFromTupleExpression]
from typing import Generator
def g() -> Generator[int, None, None]:
    x = yield from ()  # E: Function does not return a value
    x = yield from (0, 1, 2)  # E: Function does not return a value
    x = yield from (0, "ERROR")  # E: Incompatible types in "yield from" (actual type "object", expected type "int") \
                                 # E: Function does not return a value
    x = yield from ("ERROR",)  # E: Incompatible types in "yield from" (actual type "str", expected type "int") \
                               # E: Function does not return a value
[builtins fixtures/tuple.pyi]

-- dict(...)
-- ---------


-- Note that the stub used in unit tests does not have all overload
-- variants, but it should not matter.

[case testDictWithKeywordArgsOnly]
from typing import Dict, Any
d1 = dict(a=1, b=2) # type: Dict[str, int]
d2 = dict(a=1, b='') # type: Dict[str, int] # E: Dict entry 1 has incompatible type "str": "str"; expected "str": "int"
d3 = dict(a=1) # type: Dict[int, int] # E: Dict entry 0 has incompatible type "str": "int"; expected "int": "int"
d4 = dict(a=1, b=1)
d4.xyz # E: "Dict[str, int]" has no attribute "xyz"
d5 = dict(a=1, b='') # type: Dict[str, Any]
[builtins fixtures/dict.pyi]

[case testDictWithoutKeywordArgs]
from typing import Dict
d = dict() # E: Need type annotation for "d" (hint: "d: Dict[<type>, <type>] = ...")
d2 = dict() # type: Dict[int, str]
dict(undefined) # E: Name "undefined" is not defined
[builtins fixtures/dict.pyi]

[case testDictFromList]
from typing import Dict
d = dict([(1, 'x'), (2, 'y')])
d() # E: "Dict[int, str]" not callable
d2 = dict([(1, 'x')]) # type: Dict[str, str] # E: List item 0 has incompatible type "Tuple[int, str]"; expected "Tuple[str, str]"
[builtins fixtures/dict.pyi]

[case testDictFromIterableAndKeywordArg]
from typing import Dict
it = [('x', 1)]

d = dict(it, x=1)
d() # E: "Dict[str, int]" not callable

d2 = dict(it, x='')
d2() # E: "Dict[str, object]" not callable

d3 = dict(it, x='') # type: Dict[str, int] # E: Argument "x" to "dict" has incompatible type "str"; expected "int"
[builtins fixtures/dict.pyi]

[case testDictFromIterableAndKeywordArg2]
it = [(1, 'x')]
dict(it, x='y') # E: Keyword argument only valid with "str" key type in call to "dict"
[builtins fixtures/dict.pyi]

[case testDictFromIterableAndKeywordArg3]
d = dict([], x=1)
d() # E: "Dict[str, int]" not callable
[builtins fixtures/dict.pyi]

[case testDictFromIterableAndStarStarArgs]
from typing import Dict
it = [('x', 1)]

kw = {'x': 1}
d = dict(it, **kw)
d() # E: "Dict[str, int]" not callable

kw2 = {'x': ''}
d2 = dict(it, **kw2)
d2() # E: "Dict[str, object]" not callable

d3 = dict(it, **kw2) # type: Dict[str, int] # E: Argument 2 to "dict" has incompatible type "**Dict[str, str]"; expected "int"
[builtins fixtures/dict.pyi]

[case testDictFromIterableAndStarStarArgs2]
it = [(1, 'x')]
kw = {'x': 'y'}
d = dict(it, **kw) # E: Keyword argument only valid with "str" key type in call to "dict"
d() # E: "Dict[int, str]" not callable
[builtins fixtures/dict.pyi]

[case testUserDefinedClassNamedDict]
from typing import Generic, TypeVar
T = TypeVar('T')
S = TypeVar('S')
class dict(Generic[T, S]):
    def __init__(self, x: T, **kwargs: T) -> None: pass
dict(1, y=1)
[builtins fixtures/dict.pyi]

[case testSpecialSignatureForSubclassOfDict]
from typing import TypeVar, Dict, Generic
T = TypeVar('T')
S = TypeVar('S')
class D1(dict): pass # Implicit base class Dict[Any, Any]
D1([(1, 2)], x=1)
class D2(Dict[T, S], Generic[T, S]): pass
da = D2([('x', 2)], x=1)
da() # E: "D2[str, int]" not callable
D2([(1, 2)], x=1) # E: Keyword argument only valid with "str" key type in call to "dict"
db = D2(x=1)
db() # E: "D2[str, int]" not callable
[builtins fixtures/dict.pyi]

[case testSpecialSignatureForSubclassOfDict2]
from typing import TypeVar, Dict, Generic
T = TypeVar('T')
class D(Dict[str, T], Generic[T]): pass
D([('x', 1)], x=1)
[builtins fixtures/dict.pyi]

[case testOverridingSpecialSignatureInSubclassOfDict]
from typing import TypeVar, Dict, Generic
T = TypeVar('T')
S = TypeVar('S')
class D(Dict[T, S], Generic[T, S]):
    def __init__(self, x: S, y: T) -> None: pass
d = D(1, y='')
d() # E: "D[str, int]" not callable
[builtins fixtures/dict.pyi]

[case testRevealType]
reveal_type(1) # N: Revealed type is "Literal[1]?"

[case testRevealLocals]
x = 1
y = 2
z = x + y
reveal_locals()
[out]
main:4: note: Revealed local types are:
main:4: note:     x: builtins.int
main:4: note:     y: builtins.int
main:4: note:     z: builtins.int

[case testUndefinedRevealType]
reveal_type(x)
[out]
main:1: error: Name "x" is not defined
main:1: note: Revealed type is "Any"

[case testUserDefinedRevealType]
def reveal_type(x: int) -> None: pass
reveal_type("foo") # E: Argument 1 to "reveal_type" has incompatible type "str"; expected "int"

[case testRevealTypeVar]
reveal_type = 1
1 + "foo" # E: Unsupported operand types for + ("int" and "str")

[case testRevealForward]
def f() -> None:
    reveal_type(x)
x = 1 + 1
[out]
main:2: note: Revealed type is "builtins.int"

[case testRevealUncheckedFunction]
def f():
    x = 42
    reveal_type(x)
[out]
main:3: note: Revealed type is "Any"
main:3: note: 'reveal_type' always outputs 'Any' in unchecked functions

[case testRevealCheckUntypedDefs]
# flags: --check-untyped-defs
def f():
    x = 42
    reveal_type(x)
[out]
main:4: note: Revealed type is "builtins.int"

[case testRevealTypedDef]
def f() -> None:
    x = 42
    reveal_type(x)
[out]
main:3: note: Revealed type is "builtins.int"

[case testLambdaTypedContext]
def f() -> None:
    lambda: 'a'.missing()  # E: "str" has no attribute "missing"

[case testLambdaUnypedContext]
def f():
    lambda: 'a'.missing()

[case testLambdaCheckUnypedContext]
# flags: --check-untyped-defs
def f():
    lambda: 'a'.missing()  # E: "str" has no attribute "missing"

[case testEqNone]
None == None
[builtins fixtures/ops.pyi]

[case testLtNone]
None < None  # E: Unsupported left operand type for < ("None")
[builtins fixtures/ops.pyi]

[case testDictWithStarExpr]

b = {'z': 26, *a}  # E: invalid syntax
[builtins fixtures/dict.pyi]

[case testDictWithStarStarExpr]

from typing import Dict
a = {'a': 1}
b = {'z': 26, **a}
c = {**b}
d = {**a, **b, 'c': 3}
e = {1: 'a', **a}  # E: Argument 1 to "update" of "dict" has incompatible type "Dict[str, int]"; expected "Mapping[int, str]"
f = {**b}  # type: Dict[int, int]  # E: List item 0 has incompatible type "Dict[str, int]"; expected "Mapping[int, int]"
[builtins fixtures/dict.pyi]
[typing fixtures/typing-medium.pyi]

[case testDictIncompatibleTypeErrorMessage]
from typing import Dict, Callable

def things() -> int:
    return 42

stuff: Dict[int, Callable[[], str]] = {
    1: things  # E: Dict entry 0 has incompatible type "int": "Callable[[], int]"; expected "int": "Callable[[], str]"
}
[builtins fixtures/dict.pyi]

[case testDictIncompatibleKeyVerbosity]
from typing import Dict
import mod

class A: ...
class B(A): ...

d: Dict[A, B] = {A(): mod.B()}  # E: Dict entry 0 has incompatible type "A": "mod.B"; expected "A": "__main__.B"

[file mod.py]
class B: ...

[builtins fixtures/dict.pyi]

[case testDictIncompatibleValueVerbosity]
from typing import Dict
import mod

class A: ...
class B(A): ...

d: Dict[B, A] = {mod.B(): A()}  # E: Dict entry 0 has incompatible type "mod.B": "A"; expected "__main__.B": "A"

[file mod.py]
class B: ...

[builtins fixtures/dict.pyi]

[case testTypeAnnotationNeededMultipleAssignment]
x, y = [], [] # E: Need type annotation for "x" (hint: "x: List[<type>] = ...") \
            # E: Need type annotation for "y" (hint: "y: List[<type>] = ...")
[builtins fixtures/list.pyi]

[case testStrictEqualityEq]
# flags: --strict-equality
class A: ...
class B: ...
class C(B): ...

A() == B()  # E: Non-overlapping equality check (left operand type: "A", right operand type: "B")
B() == C()
C() == B()
A() != B()  # E: Non-overlapping equality check (left operand type: "A", right operand type: "B")
B() != C()
C() != B()
[builtins fixtures/bool.pyi]

[case testStrictEqualityIs]
# flags: --strict-equality
class A: ...
class B: ...
class C(B): ...

A() is B()  # E: Non-overlapping identity check (left operand type: "A", right operand type: "B")
B() is C()
C() is B()
A() is not B()  # E: Non-overlapping identity check (left operand type: "A", right operand type: "B")
B() is not C()
C() is not B()
[builtins fixtures/bool.pyi]

[case testStrictEqualityContains]
# flags: --strict-equality
class A: ...
class B: ...
class C(B): ...

A() in [B()]  # E: Non-overlapping container check (element type: "A", container item type: "B")
B() in [C()]
C() in [B()]
A() not in [B()]  # E: Non-overlapping container check (element type: "A", container item type: "B")
B() not in [C()]
C() not in [B()]
[builtins fixtures/list.pyi]
[typing fixtures/typing-full.pyi]

[case testStrictEqualityUnions]
# flags: --strict-equality
from typing import Container, Union

class A: ...
class B: ...

a: Union[int, str]
b: Union[A, B]

a == int()
b == int()  # E: Non-overlapping equality check (left operand type: "Union[A, B]", right operand type: "int")

a is int()
b is int()  # E: Non-overlapping identity check (left operand type: "Union[A, B]", right operand type: "int")

ca: Union[Container[int], Container[str]]
cb: Union[Container[A], Container[B]]

42 in ca
42 in cb  # E: Non-overlapping container check (element type: "int", container item type: "Union[A, B]")
[builtins fixtures/bool.pyi]
[typing fixtures/typing-full.pyi]

[case testStrictEqualityBytesSpecial]
# flags: --strict-equality
b'abc' in b'abcde'
[builtins fixtures/primitives.pyi]
[typing fixtures/typing-medium.pyi]

[case testStrictEqualityBytesSpecialUnion]
# flags: --strict-equality
from typing import Union
x: Union[bytes, str]

b'abc' in x
x in b'abc'
[builtins fixtures/primitives.pyi]
[typing fixtures/typing-medium.pyi]

[case testStrictEqualityByteArraySpecial]
# flags: --strict-equality
b'abc' in bytearray(b'abcde')
bytearray(b'abc') in b'abcde'  # OK on Python 3
[builtins fixtures/primitives.pyi]
[typing fixtures/typing-medium.pyi]

[case testBytesVsByteArray_python2]
# flags: --strict-equality --py2
b'hi' in bytearray(b'hi')
[builtins_py2 fixtures/python2.pyi]
[typing fixtures/typing-medium.pyi]

[case testStrictEqualityNoPromotePy3]
# flags: --strict-equality
'a' == b'a'  # E: Non-overlapping equality check (left operand type: "Literal['a']", right operand type: "Literal[b'a']")
b'a' in 'abc'  # E: Non-overlapping container check (element type: "bytes", container item type: "str")

x: str
y: bytes
x != y  # E: Non-overlapping equality check (left operand type: "str", right operand type: "bytes")
[builtins fixtures/primitives.pyi]
[typing fixtures/typing-full.pyi]

[case testStrictEqualityOkPromote]
# flags: --strict-equality
from typing import Container
c: Container[int]

1 == 1.0  # OK
1.0 in c  # OK
[builtins fixtures/primitives.pyi]
[typing fixtures/typing-full.pyi]

[case testStrictEqualityAny]
# flags: --strict-equality
from typing import Any, Container

x: Any
c: Container[str]
x in c
x == 42
x is 42
[builtins fixtures/bool.pyi]
[typing fixtures/typing-full.pyi]

[case testStrictEqualityStrictOptional]
# flags: --strict-equality --strict-optional

x: str
if x is not None:  # OK even with strict-optional
    pass
[builtins fixtures/bool.pyi]

[case testStrictEqualityNoStrictOptional]
# flags: --strict-equality --no-strict-optional

x: str
if x is not None:  # OK without strict-optional
    pass
[builtins fixtures/bool.pyi]

[case testStrictEqualityEqNoOptionalOverlap]
# flags: --strict-equality --strict-optional
from typing import Optional

x: Optional[str]
y: Optional[int]
if x == y:  # E: Non-overlapping equality check (left operand type: "Optional[str]", right operand type: "Optional[int]")
    ...
[builtins fixtures/bool.pyi]

[case testCustomEqCheckStrictEquality]
# flags: --strict-equality
class A:
    def __eq__(self, other: A) -> bool:  # type: ignore
        ...
class B:
    def __eq__(self, other: B) -> bool:  # type: ignore
        ...

# Don't report non-overlapping check if there is already and error.
A() == B()  # E: Unsupported operand types for == ("A" and "B")
[builtins fixtures/bool.pyi]

[case testCustomEqCheckStrictEqualityOKInstance]
# flags: --strict-equality
class A:
    def __eq__(self, other: object) -> bool:
        ...
class B:
    def __eq__(self, other: object) -> bool:
        ...

A() == int()  # OK
int() != B()  # OK
[builtins fixtures/bool.pyi]

[case testCustomEqCheckStrictEqualityOKUnion]
# flags: --strict-equality
from typing import Union
class A:
    def __eq__(self, other: object) -> bool:
        ...

x: Union[A, str]
x == int()
[builtins fixtures/bool.pyi]

[case testCustomEqCheckStrictEqualityTuple]
# flags: --strict-equality
from typing import NamedTuple

class Base(NamedTuple):
    attr: int

class Custom(Base):
    def __eq__(self, other: object) -> bool: ...

Base(int()) == int()  # E: Non-overlapping equality check (left operand type: "Base", right operand type: "int")
Base(int()) == tuple()
Custom(int()) == int()
[builtins fixtures/bool.pyi]

[case testCustomEqCheckStrictEqualityMeta]
# flags: --strict-equality
class CustomMeta(type):
    def __eq__(self, other: object) -> bool: ...

class Normal: ...
class Custom(metaclass=CustomMeta): ...

Normal == int()  # E: Non-overlapping equality check (left operand type: "Type[Normal]", right operand type: "int")
Normal == Normal
Custom == int()
[builtins fixtures/bool.pyi]

[case testCustomContainsCheckStrictEquality]
# flags: --strict-equality
class A:
    def __contains__(self, other: A) -> bool:
        ...

# Don't report non-overlapping check if there is already and error.
42 in A()  # E: Unsupported operand types for in ("int" and "A")
[builtins fixtures/bool.pyi]

[case testStrictEqualityTypeVsCallable]
# flags: --strict-equality
from typing import Type, List
class C: ...
class D(C): ...
class Bad: ...

subclasses: List[Type[C]]
object in subclasses
D in subclasses
Bad in subclasses  # E: Non-overlapping container check (element type: "Type[Bad]", container item type: "Type[C]")
[builtins fixtures/list.pyi]
[typing fixtures/typing-full.pyi]

[case testStrictEqualityMetaclass]
# flags: --strict-equality
from typing import List, Type, Any

class Meta(type): ...
class OtherMeta(type): ...

class A(metaclass=Meta): ...
class B(metaclass=Meta): ...
class C(metaclass=OtherMeta): ...

o: Type[object]
a: Type[Any]
aa: type
exp: List[Meta]

A in exp
B in exp
C in exp  # E: Non-overlapping container check (element type: "Type[C]", container item type: "Meta")

o in exp
a in exp
aa in exp

a in [A, B]
aa in [A, B]

class AA: ...
class BB: ...
a in [AA, BB]
aa in [AA, BB]
[builtins fixtures/list.pyi]
[typing fixtures/typing-full.pyi]

[case testEmptyListOverlap]
# mypy: strict-equality
from typing import List

x: List[int]
x == []
[builtins fixtures/isinstancelist.pyi]

[case testCustomEqDecoratedStrictEquality]
# flags: --strict-equality
from typing import TypeVar, Callable, Any

F = TypeVar('F', bound=Callable[..., Any])

def deco(f: F) -> F: ...

class Custom:
    @deco
    def __eq__(self, other: object) -> bool: ...

Custom() == int()
[builtins fixtures/bool.pyi]

[case testCustomEqVarStrictEquality]
# flags: --strict-equality

class Custom:
    def compare(self, other: object) -> bool: ...
    __eq__ = compare

Custom() == int()
[builtins fixtures/bool.pyi]

[case testStrictEqualityDisabledWithTypeVarRestrictions]
# flags: --strict-equality
from typing import TypeVar

T = TypeVar('T', str, int)

def f(x: T) -> T:
    if x == int():  # OK
        ...
    return x
[builtins fixtures/bool.pyi]

[case testStrictEqualityWithALiteral]
# flags: --strict-equality
from typing_extensions import Literal, Final

def returns_a_or_b() -> Literal['a', 'b']:
    ...
def returns_1_or_2() -> Literal[1, 2]:
    ...
THREE: Final = 3

if returns_a_or_b() == 'c':  # E: Non-overlapping equality check (left operand type: "Union[Literal['a'], Literal['b']]", right operand type: "Literal['c']")
    ...
if returns_1_or_2() is THREE:  # E: Non-overlapping identity check (left operand type: "Union[Literal[1], Literal[2]]", right operand type: "Literal[3]")
    ...
[builtins fixtures/bool.pyi]

[case testStrictEqualityWithALiteralNewType]
# flags: --strict-equality
from typing import NewType

UserId = NewType('UserId', int)
FileId = NewType('FileId', str)

u: UserId
f: FileId

if u == 0:  # OK
    ...
if f == 0:  # E: Non-overlapping equality check (left operand type: "FileId", right operand type: "Literal[0]")
    ...
[builtins fixtures/bool.pyi]

[case testStrictEqualityPromotionsLiterals]
# flags: --strict-equality --py2
from typing import Final

U_FOO = u'foo'  # type: Final

if str() == U_FOO:
    pass
assert u'foo' == 'foo'
assert u'foo' == u'bar'  # E: Non-overlapping equality check (left operand type: "Literal[u'foo']", right operand type: "Literal[u'bar']")
[builtins_py2 fixtures/python2.pyi]

[case testStrictEqualityWithFixedLengthTupleInCheck]
# flags: --strict-equality
if 1 in ('x', 'y'):  # E: Non-overlapping container check (element type: "int", container item type: "str")
    pass
[builtins fixtures/tuple.pyi]
[typing fixtures/typing-full.pyi]

[case testOverlappingAnyTypeWithoutStrictOptional]
# flags: --no-strict-optional --strict-equality
from typing import Any, Optional

x: Optional[Any]

if x in (1, 2):
    pass
[builtins fixtures/tuple.pyi]
[typing fixtures/typing-full.pyi]

[case testUnimportedHintAny]
def f(x: Any) -> None:  # E: Name "Any" is not defined \
                        # N: Did you forget to import it from "typing"? (Suggestion: "from typing import Any")
    pass


[case testUnimportedHintAnyLower]
def f(x: any) -> None:  # E: Name "any" is not defined \
                        # N: Did you forget to import it from "typing"? (Suggestion: "from typing import Any")
    pass


[case testUnimportedHintOptional]
def f(x: Optional[str]) -> None:  # E: Name "Optional" is not defined \
                                  # N: Did you forget to import it from "typing"? (Suggestion: "from typing import Optional")
    pass

[case testAssertionLazilyWithIsNone]
from typing import Optional, List
li: Optional[List] = []
assert li is None, li[0]
[builtins fixtures/list.pyi]


[case testAssertionLazilyWithIsInstance]
from typing import Optional, List
li: Optional[List] = []
assert not isinstance(li,list), li[0]
[builtins fixtures/isinstancelist.pyi]

[case testAssertCurrentFrameIsNotUnreachable]
def f() -> int:  # E: Missing return statement
    x: int
    assert isinstance(x, int), '...'
[builtins fixtures/isinstance.pyi]

[case testTypeVarAsValue]
from typing import TypeVar
T = TypeVar("T")
x: int
x + T  # E: Unsupported operand types for + ("int" and "object")
T()  # E: "object" not callable<|MERGE_RESOLUTION|>--- conflicted
+++ resolved
@@ -63,22 +63,7 @@
     a = 1.1
 class A:
     pass
-<<<<<<< HEAD
-[file builtins.py]
-from typing import TypeVar, Mapping
-KT = TypeVar('KT')
-VT = TypeVar('VT')
-class object:
-    def __init__(self): pass
-class type: pass
-class function: pass
-class float: pass
-class str: pass
-class int: pass
-class dict(Mapping[KT, VT]): pass
-=======
 [builtins fixtures/dict.pyi]
->>>>>>> 2db05114
 
 [case testComplexLiteral]
 a = 0.0j
@@ -89,22 +74,7 @@
     a = 1.1j
 class A:
     pass
-<<<<<<< HEAD
-[file builtins.py]
-from typing import TypeVar, Mapping
-KT = TypeVar('KT')
-VT = TypeVar('VT')
-class object:
-    def __init__(self): pass
-class type: pass
-class function: pass
-class complex: pass
-class str: pass
-class int: pass
-class dict(Mapping[KT, VT]): pass
-=======
 [builtins fixtures/dict.pyi]
->>>>>>> 2db05114
 
 [case testBytesLiteral]
 b, a = None, None # type: (bytes, A)
@@ -117,23 +87,7 @@
 if str():
     a = b'foo' # E: Incompatible types in assignment (expression has type "bytes", variable has type "A")
 class A: pass
-<<<<<<< HEAD
-[file builtins.py]
-from typing import TypeVar, Mapping
-KT = TypeVar('KT')
-VT = TypeVar('VT')
-class object:
-    def __init__(self): pass
-class type: pass
-class tuple: pass
-class function: pass
-class bytes: pass
-class str: pass
-class int: pass
-class dict(Mapping[KT, VT]): pass
-=======
 [builtins fixtures/dict.pyi]
->>>>>>> 2db05114
 
 [case testUnicodeLiteralInPython3]
 s = None  # type: str
@@ -1562,24 +1516,7 @@
 ....a  # E: "ellipsis" has no attribute "a"
 
 class A: pass
-<<<<<<< HEAD
-[file builtins.py]
-from typing import TypeVar, Mapping
-KT = TypeVar('KT')
-VT = TypeVar('VT')
-class object:
-    def __init__(self): pass
-class ellipsis:
-    def __init__(self): pass
-    __class__ = object()
-class type: pass
-class function: pass
-class str: pass
-class int: pass
-class dict(Mapping[KT, VT]): pass
-=======
 [builtins fixtures/dict.pyi]
->>>>>>> 2db05114
 [out]
 
 
