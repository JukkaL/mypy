--- conflicted
+++ resolved
@@ -1592,7 +1592,6 @@
 [builtins fixtures/tuple.pyi]
 [typing fixtures/typing-full.pyi]
 
-<<<<<<< HEAD
 [case testCurrentClassWorksAsBound]
 # flags: --enable-incomplete-feature=NewGenericSyntax
 from typing import Protocol
@@ -1605,7 +1604,7 @@
 
 x: Comparable[Good]
 y: Comparable[int]  # E: Type argument "int" of "Comparable" must be a subtype of "Comparable[Any]"
-=======
+
 [case testPEP695TypeAliasWithDifferentTargetTypes]
 # flags: --enable-incomplete-feature=NewGenericSyntax
 import types  # We need GenericAlias from here, and test stubs don't bring in 'types'
@@ -1656,5 +1655,4 @@
 type I2 = C[Any] | None
 type I3 = None | C[TD]
 [builtins fixtures/type.pyi]
-[typing fixtures/typing-full.pyi]
->>>>>>> c4470f1a
+[typing fixtures/typing-full.pyi]