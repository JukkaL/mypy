-- Test cases for stubgen that generate stubs from Python code

[case testEmptyFile]
[out]

[case testSingleFunction]
def f():
    x = 1
[out]
def f() -> None: ...

[case testTwoFunctions]
def f(a, b):
    x = 1
def g(arg):
    pass
[out]
def f(a, b) -> None: ...
def g(arg) -> None: ...

[case testDefaultArgInt]
def f(a, b=2): ...
def g(b=-1, c=0): ...
[out]
def f(a, b: int = ...) -> None: ...
def g(b: int = ..., c: int = ...) -> None: ...

[case testDefaultArgNone]
def f(x=None): ...
[out]
from typing import Any

def f(x: Any | None = ...) -> None: ...

[case testDefaultArgBool]
def f(x=True, y=False): ...
[out]
def f(x: bool = ..., y: bool = ...) -> None: ...

[case testDefaultArgStr]
def f(x='foo'): ...
[out]
def f(x: str = ...) -> None: ...

[case testDefaultArgBytes]
def f(x=b'foo'): ...
[out]
def f(x: bytes = ...) -> None: ...

[case testDefaultArgFloat]
def f(x=1.2): ...
[out]
def f(x: float = ...) -> None: ...

[case testDefaultArgOther]
def f(x=ord): ...
[out]
def f(x=...) -> None: ...

[case testPreserveFunctionAnnotation]
def f(x: Foo) -> Bar: ...
def g(x: Foo = Foo()) -> Bar: ...
[out]
def f(x: Foo) -> Bar: ...
def g(x: Foo = ...) -> Bar: ...

[case testPreserveVarAnnotation]
x: Foo
[out]
x: Foo

[case testPreserveVarAnnotationWithoutQuotes]
x: 'Foo'
[out]
x: Foo

[case testVarArgs]
def f(x, *y): ...
[out]
def f(x, *y) -> None: ...

[case testKwVarArgs]
def f(x, **y): ...
[out]
def f(x, **y) -> None: ...

[case testVarArgsWithKwVarArgs]
def f(a, *b, **c): ...
def g(a, *b, c=1): ...
def h(a, *b, c=1, **d): ...
def i(a, *, b=1): ...
def j(a, *, b=1, **c): ...
[out]
def f(a, *b, **c) -> None: ...
def g(a, *b, c: int = ...) -> None: ...
def h(a, *b, c: int = ..., **d) -> None: ...
def i(a, *, b: int = ...) -> None: ...
def j(a, *, b: int = ..., **c) -> None: ...

[case testClass]
class A:
    def f(self, x):
        x = 1
def g(): ...
[out]
class A:
    def f(self, x) -> None: ...

def g() -> None: ...

[case testVariable]
x = 1
[out]
x: int

[case testAnnotatedVariable]
x: int = 1
[out]
x: int

[case testAnnotatedVariableGeneric]
x: Foo[int, str] = ...
[out]
x: Foo[int, str]

[case testAnnotatedVariableOldSyntax]
x = 1  # type: int
[out]
x: int

[case testAnnotatedVariableNone]
x: None
[out]
x: None

[case testAnnotatedVariableNoneOldSyntax]
x = None  # type: None
[out]
x: None

[case testMultipleVariable]
x = y = 1
[out]
x: int
y: int

[case testClassVariable]
class C:
    x = 1
[out]
class C:
    x: int

[case testInitTypeAnnotationPreserved]
class C:
    def __init__(self, x: str):
        pass
[out]
class C:
    def __init__(self, x: str) -> None: ...

[case testSelfAssignment]
class C:
    def __init__(self):
        self.x = 1
        x.y = 2
[out]
class C:
    x: int
    def __init__(self) -> None: ...

[case testSelfAndClassBodyAssignment]
x = 1
class C:
    x = 1
    def __init__(self):
        self.x = 1
        self.x = 1
[out]
x: int

class C:
    x: int
    def __init__(self) -> None: ...

[case testEmptyClass]
class A: ...
[out]
class A: ...

[case testSkipPrivateFunction]
def _f(): ...
def g(): ...
[out]
def g() -> None: ...

[case testIncludePrivateFunction]
# flags:  --include-private
def _f(): ...
def g(): ...
[out]
def _f() -> None: ...
def g() -> None: ...

[case testSkipPrivateMethod]
class A:
    def _f(self): ...
[out]
class A: ...

[case testIncludePrivateMethod]
# flags:  --include-private
class A:
    def _f(self): ...
[out]
class A:
    def _f(self) -> None: ...

[case testSkipPrivateVar]
_x = 1
class A:
    _y = 1
[out]
class A: ...

[case testIncludePrivateVar]
# flags:  --include-private
_x = 1
class A:
    _y = 1
[out]
_x: int

class A:
    _y: int

[case testSpecialInternalVar]
__all__ = []
__author__ = ''
__version__ = ''
[out]

[case testBaseClass]
class A: ...
class B(A): ...
[out]
class A: ...
class B(A): ...

[case testDecoratedFunction]
@decorator
def foo(x): ...
[out]
def foo(x) -> None: ...

[case testMultipleAssignment]
x, y = 1, 2
[out]
from typing import Any

x: Any
y: Any

[case testMultipleAssignmentAnnotated]
x, y = 1, "2" # type: int, str
[out]
x: int
y: str

[case testMultipleAssignment2]
[x, y] = 1, 2
[out]
from typing import Any

x: Any
y: Any

[case testKeywordOnlyArg]
def f(x, *, y=1): ...
def g(x, *, y=1, z=2): ...
[out]
def f(x, *, y: int = ...) -> None: ...
def g(x, *, y: int = ..., z: int = ...) -> None: ...

[case testProperty]
class A:
    @property
    def f(self):
        return 1
    @f.setter
    def f(self, x): ...

    def h(self):
        self.f = 1
[out]
class A:
    @property
    def f(self): ...
    @f.setter
    def f(self, x) -> None: ...
    def h(self) -> None: ...

[case testStaticMethod]
class A:
    @staticmethod
    def f(x): ...
[out]
class A:
    @staticmethod
    def f(x) -> None: ...

[case testClassMethod]
class A:
    @classmethod
    def f(cls): ...
[out]
class A:
    @classmethod
    def f(cls) -> None: ...

[case testIfMainCheck]
def a(): ...
if __name__ == '__main__':
    x = 1
    def f(): ...
def b(): ...
[out]
def a() -> None: ...
def b() -> None: ...

[case testImportStar]
from x import *
from a.b import *
def f(): ...
[out]
from x import *
from a.b import *

def f() -> None: ...

[case testNoSpacesBetweenEmptyClasses]
class X:
    def g(self): ...
class A: ...
class B: ...
class C:
    def f(self): ...
[out]
class X:
    def g(self) -> None: ...

class A: ...
class B: ...

class C:
    def f(self) -> None: ...

[case testExceptionBaseClasses]
class A(Exception): ...
class B(ValueError): ...
[out]
class A(Exception): ...
class B(ValueError): ...

[case testOmitSomeSpecialMethods]
class A:
    def __str__(self): ...
    def __repr__(self): ...
    def __eq__(self): ...
    def __getstate__(self): ...
    def __setstate__(self, state): ...
[out]
class A:
    def __eq__(self): ...

-- Tests that will perform runtime imports of modules.
-- Don't use `_import` suffix if there are unquoted forward references.

[case testOmitDefsNotInAll_import]
__all__ = [] + ['f']
def f(): ...
def g(): ...
[out]
def f() -> None: ...

[case testOmitDefsNotInAll_semanal]
__all__ = ['f']
def f(): ...
def g(): ...
[out]
def f() -> None: ...

[case testVarDefsNotInAll_import]
__all__ = [] + ['f', 'g']
def f(): ...
x = 1
y = 1
def g(): ...
[out]
def f() -> None: ...
def g() -> None: ...

[case testIncludeClassNotInAll_import]
__all__ = [] + ['f']
def f(): ...
class A: ...
[out]
def f() -> None: ...

class A: ...

[case testAllAndClass_import]
__all__ = ['A']
class A:
    x = 1
    def f(self): ...
[out]
class A:
    x: int
    def f(self) -> None: ...

[case testSkipMultiplePrivateDefs]
class A: ...
_x = 1
_y = 1
_z = 1
class C: ...
[out]
class A: ...
class C: ...

[case testIncludeMultiplePrivateDefs]
# flags:  --include-private
class A: ...
_x = 1
_y = 1
_z = 1
class C: ...
[out]
class A: ...

_x: int
_y: int
_z: int

class C: ...

[case testIncludeFromImportIfInAll_import]
from re import match, search, sub
__all__ = ['match', 'sub', 'x']
x = 1
[out]
from re import match as match, sub as sub

x: int

[case testExportModule_import]
import re
__all__ = ['re', 'x']
x = 1
y = 2
[out]
import re as re

x: int

[case testExportModule_import]
import re
__all__ = ['re', 'x']
x = 1
y = 2
[out]
import re as re

x: int

[case testExportModuleAs_import]
import re as rex
__all__ = ['rex', 'x']
x = 1
y = 2
[out]
import re as rex

x: int

[case testExportModuleInPackage_import]
import urllib.parse as p
__all__ = ['p']
[out]
import urllib.parse as p

[case testExportPackageOfAModule_import]
import urllib.parse
__all__ = ['urllib']

[out]
import urllib as urllib

[case testRelativeImportAll]
from .x import *
[out]
from .x import *

[case testCommentForUndefinedName_import]
__all__ = ['f', 'x', 'C', 'g']
def f(): ...
x = 1
class C:
    def g(self): ...
[out]
def f() -> None: ...

x: int

class C:
    def g(self) -> None: ...

# Names in __all__ with no definition:
#   g

[case testIgnoreSlots]
class A:
    __slots__ = ()
[out]
class A: ...

[case testSkipPrivateProperty]
class A:
    @property
    def _foo(self): ...
[out]
class A: ...

[case testIncludePrivateProperty]
# flags:  --include-private
class A:
    @property
    def _foo(self): ...
[out]
class A:
    @property
    def _foo(self) -> None: ...

[case testSkipPrivateStaticAndClassMethod]
class A:
    @staticmethod
    def _foo(): ...
    @classmethod
    def _bar(cls): ...
[out]
class A: ...

[case testIncludePrivateStaticAndClassMethod]
# flags:  --include-private
class A:
    @staticmethod
    def _foo(): ...
    @classmethod
    def _bar(cls): ...
[out]
class A:
    @staticmethod
    def _foo() -> None: ...
    @classmethod
    def _bar(cls) -> None: ...

[case testNamedtuple]
import collections, x
X = collections.namedtuple('X', ['a', 'b'])
[out]
from typing import Any, NamedTuple

class X(NamedTuple):
    a: Any
    b: Any

[case testEmptyNamedtuple]
import collections
X = collections.namedtuple('X', [])
[out]
from typing import NamedTuple

class X(NamedTuple): ...

[case testNamedtupleAltSyntax]
from collections import namedtuple, xx
X = namedtuple('X', 'a b')
xx
[out]
from typing import Any, NamedTuple

class X(NamedTuple):
    a: Any
    b: Any

[case testNamedtupleWithUnderscore]
from collections import namedtuple as _namedtuple
def f(): ...
X = _namedtuple('X', 'a b')
def g(): ...
[out]
from typing import Any, NamedTuple

def f() -> None: ...

class X(NamedTuple):
    a: Any
    b: Any

def g() -> None: ...

[case testNamedtupleBaseClass]
import collections, x
_X = collections.namedtuple('_X', ['a', 'b'])
class Y(_X): ...
[out]
from typing import Any, NamedTuple

class _X(NamedTuple):
    a: Any
    b: Any

class Y(_X): ...

[case testNamedtupleAltSyntaxFieldsTuples]
from collections import namedtuple, xx
X = namedtuple('X', ())
Y = namedtuple('Y', ('a',))
Z = namedtuple('Z', ('a', 'b', 'c', 'd', 'e'))
xx
[out]
from typing import Any, NamedTuple

class X(NamedTuple): ...

class Y(NamedTuple):
    a: Any

class Z(NamedTuple):
    a: Any
    b: Any
    c: Any
    d: Any
    e: Any

[case testDynamicNamedTuple]
from collections import namedtuple
N = namedtuple('N', ['x', 'y'] + ['z'])
[out]
from typing import Any

N: Any

[case testArbitraryBaseClass]
import x
class D(x.C): ...
[out]
import x

class D(x.C): ...

[case testArbitraryBaseClass]
import x.y
class D(x.y.C): ...
[out]
import x.y

class D(x.y.C): ...

[case testUnqualifiedArbitraryBaseClassWithNoDef]
class A(int): ...
[out]
class A(int): ...

[case testUnqualifiedArbitraryBaseClass]
from x import X
class A(X): ...
[out]
from x import X

class A(X): ...

[case testUnqualifiedArbitraryBaseClassWithImportAs]
from x import X as _X
class A(_X): ...
[out]
from x import X as _X

class A(_X): ...

[case testGenericClass]
class D(Generic[T]): ...
[out]
class D(Generic[T]): ...

[case testObjectBaseClass]
class A(object): ...
[out]
class A: ...

[case testEmptyLines]
def x(): ...
def f():
    class A:
        def f(self):
            self.x = 1
def g(): ...
[out]
def x() -> None: ...
def f() -> None: ...
def g() -> None: ...

[case testNestedClass]
class A:
    class B:
        x = 1
        def f(self): ...
    def g(self): ...
[out]
class A:
    class B:
        x: int
        def f(self) -> None: ...
    def g(self) -> None: ...

[case testExportViaRelativeImport]
from .api import get
[out]
from .api import get as get

[case testExportViaRelativePackageImport]
from .packages.urllib3.contrib import parse
[out]
from .packages.urllib3.contrib import parse as parse

[case testNoExportViaRelativeImport]
from . import get
get()
[out]

[case testRelativeImportAndBase]
from .x import X
class A(X):
     pass
[out]
from .x import X

class A(X): ...

[case testDuplicateDef]
def syslog(a): pass
def syslog(a): pass
[out]
def syslog(a) -> None: ...

[case testAsyncAwait_fast_parser]
async def f(a):
   x = await y
[out]
async def f(a) -> None: ...

[case testInferOptionalOnlyFunc]
class A:
    x = None
    def __init__(self, a=None):
        self.x = []
    def method(self, a=None):
        self.x = []
[out]
from typing import Any

class A:
    x: Any
    def __init__(self, a: Any | None = ...) -> None: ...
    def method(self, a: Any | None = ...) -> None: ...

[case testAnnotationImportsFrom]
import foo
from collections import defaultdict
x: defaultdict

[out]
from collections import defaultdict

x: defaultdict

[case testAnnotationImports]
import foo
import collections
x: collections.defaultdict

[out]
import collections

x: collections.defaultdict


[case testAnnotationImports]
from typing import List
import collections
x: List[collections.defaultdict]

[out]
import collections
from typing import List

x: List[collections.defaultdict]


[case testAnnotationFwRefs]
x: C

class C:
    attr: C

y: C
[out]
x: C

class C:
    attr: C

y: C

[case testTypeVarPreserved]
tv = TypeVar('tv')

[out]
from typing import TypeVar

tv = TypeVar('tv')

[case testTypeVarArgsPreserved]
tv = TypeVar('tv', int, str)

[out]
from typing import TypeVar

tv = TypeVar('tv', int, str)

[case testTypeVarNamedArgsPreserved]
tv = TypeVar('tv', bound=bool, covariant=True)

[out]
from typing import TypeVar

tv = TypeVar('tv', bound=bool, covariant=True)

[case testTypeAliasPreserved]
alias = str

[out]
alias = str

[case testDeepTypeAliasPreserved]

alias = Dict[str, List[str]]

[out]
alias = Dict[str, List[str]]

[case testDeepGenericTypeAliasPreserved]
from typing import TypeVar

T = TypeVar('T')
alias = Union[T, List[T]]

[out]
from typing import TypeVar

T = TypeVar('T')
alias = Union[T, List[T]]

[case testEllipsisAliasPreserved]

alias = Tuple[int, ...]

[out]
alias = Tuple[int, ...]

[case testCallableAliasPreserved]

alias1 = Callable[..., int]
alias2 = Callable[[str, bool], None]

[out]
alias1 = Callable[..., int]
alias2 = Callable[[str, bool], None]

[case testAliasPullsImport]
from module import Container

alias = Container[Any]

[out]
from module import Container
from typing import Any

alias = Container[Any]

[case testAliasOnlyToplevel]
class Foo:
    alias = str

[out]
from typing import Any

class Foo:
    alias: Any

[case testAliasExceptions]
noalias1 = None
noalias2 = ...
noalias3 = True

[out]
from typing import Any

noalias1: Any
noalias2: Any
noalias3: bool

-- More features/fixes:
--   do not export deleted names

[case testFunctionNoReturnInfersReturnNone]
def f():
    x = 1
[out]
def f() -> None: ...

[case testFunctionReturnNoReturnType]
def f():
    return 1
def g():
    return
[out]
def f(): ...
def g() -> None: ...

[case testFunctionEllipsisInfersReturnNone]
def f(): ...
[out]
def f() -> None: ...

[case testCallable]
from typing import Callable

x: Callable[[int, int], int]
[out]
from typing import Callable

x: Callable[[int, int], int]

[case testAwaitDef]
class F:
    async def f(self):
        return 1

async def g():
    return 2
[out]
class F:
    async def f(self): ...

async def g(): ...

[case testCoroutineImportAsyncio]
import asyncio

class F:
    @asyncio.coroutine
    def f(self):
        return 1

@asyncio.coroutine
def g():
    return 2

@asyncio.coroutine
def h():
    return 3
[out]
import asyncio

class F:
    @asyncio.coroutine
    def f(self): ...

@asyncio.coroutine
def g(): ...
@asyncio.coroutine
def h(): ...

[case testCoroutineImportAsyncioCoroutines]
import asyncio.coroutines

class F:
    @asyncio.coroutines.coroutine
    def f(self):
        return 1

@asyncio.coroutines.coroutine
def g():
    return 2
[out]
import asyncio.coroutines

class F:
    @asyncio.coroutines.coroutine
    def f(self): ...

@asyncio.coroutines.coroutine
def g(): ...

[case testCoroutineImportAsyncioCoroutinesSub]
import asyncio

class F:
    @asyncio.coroutines.coroutine
    def f(self):
        return 1

@asyncio.coroutines.coroutine
def g():
    return 2
[out]
import asyncio

class F:
    @asyncio.coroutines.coroutine
    def f(self): ...

@asyncio.coroutines.coroutine
def g(): ...

[case testCoroutineImportTypes]
import types

class F:
    @types.coroutine
    def f(self):
        return 1

@types.coroutine
def g():
    return 2
[out]
import types

class F:
    @types.coroutine
    def f(self): ...

@types.coroutine
def g(): ...

[case testCoroutineFromAsyncioImportCoroutine]
from asyncio import coroutine

class F:
    @coroutine
    def f(self):
        return 1

@coroutine
def g():
    return 2
[out]
from asyncio import coroutine

class F:
    @coroutine
    def f(self): ...

@coroutine
def g(): ...

[case testCoroutineFromAsyncioCoroutinesImportCoroutine]
from asyncio.coroutines import coroutine

class F:
    @coroutine
    def f(self):
        return 1

@coroutine
def g():
    return 2
[out]
from asyncio.coroutines import coroutine

class F:
    @coroutine
    def f(self): ...

@coroutine
def g(): ...

[case testCoroutineFromTypesImportCoroutine]
from types import coroutine

class F:
    @coroutine
    def f(self):
        return 1

@coroutine
def g():
    return 2
[out]
from types import coroutine

class F:
    @coroutine
    def f(self): ...

@coroutine
def g(): ...

[case testCoroutineFromAsyncioImportCoroutineAsC]
from asyncio import coroutine as c

class F:
    @c
    def f(self):
        return 1

@c
def g():
    return 2
[out]
from asyncio import coroutine as c

class F:
    @c
    def f(self): ...

@c
def g(): ...

[case testCoroutineFromAsyncioCoroutinesImportCoroutineAsC]
from asyncio.coroutines import coroutine as c

class F:
    @c
    def f(self):
        return 1

@c
def g():
    return 2
[out]
from asyncio.coroutines import coroutine as c

class F:
    @c
    def f(self): ...

@c
def g(): ...

[case testCoroutineFromTypesImportCoroutineAsC]
from types import coroutine as c

class F:
    @c
    def f(self):
        return 1

@c
def g():
    return 2
[out]
from types import coroutine as c

class F:
    @c
    def f(self): ...

@c
def g(): ...

[case testCoroutineImportAsyncioAsA]
import asyncio as a

class F:
    @a.coroutine
    def f(self):
        return 1

@a.coroutine
def g():
    return 2
[out]
import asyncio as a

class F:
    @a.coroutine
    def f(self): ...

@a.coroutine
def g(): ...

[case testCoroutineImportAsyncioCoroutinesAsC]
import asyncio.coroutines as c

class F:
    @c.coroutine
    def f(self):
        return 1

@c.coroutine
def g():
    return 2
[out]
import asyncio.coroutines as c

class F:
    @c.coroutine
    def f(self): ...

@c.coroutine
def g(): ...

[case testCoroutineImportAsyncioCoroutinesSubAsA]
import asyncio as a

class F:
    @a.coroutines.coroutine
    def f(self):
        return 1

@a.coroutines.coroutine
def g():
    return 2
[out]
import asyncio as a

class F:
    @a.coroutines.coroutine
    def f(self): ...

@a.coroutines.coroutine
def g(): ...

[case testCoroutineImportTypesAsT]
import types as t

class F:
    @t.coroutine
    def f(self):
        return 1

@t.coroutine
def g():
    return 2
[out]
import types as t

class F:
    @t.coroutine
    def f(self): ...

@t.coroutine
def g(): ...

[case testCoroutineSpecialCase_import]
import asyncio

__all__ = ['C']

@asyncio.coroutine
def f():
    pass

class C:
    def f(self):
        pass
[out]
import asyncio

class C:
    def f(self) -> None: ...

-- Tests for stub generation from semantically analyzed trees.
-- These tests are much slower, so use the `_semanal` suffix only when needed.

[case testNestedClass_semanal]
class Outer:
    class Inner:
        pass

A = Outer.Inner
[out]
class Outer:
    class Inner: ...
A = Outer.Inner

[case testFunctionAlias_semanal]
from asyncio import coroutine

@coroutine
def start_server():
    ...

start = start_server
[out]
from asyncio import coroutine

@coroutine
def start_server() -> None: ...
start = start_server

[case testModuleAlias_semanal]
import a

b = a
[file a.py]
x = 1
[out]
import a

b = a

[case testBadAliasNested_semanal]
import a

x = registry[a.f]
[file a.py]
def f(): ...
[out]
from typing import Any

x: Any

[case testCrossModuleClass_semanal]
import a

class C:
    x: A
    def f(self) -> A: ...
A = a.A
[file a.py]
class A: ...
[out]
import a

class C:
    x: A
    def f(self) -> A: ...
A = a.A

[case testCrossModuleFunction_semanal]
import a
g = a.f
[file a.py]
def f(): ...
[out]
import a

g = a.f

[case testPrivateAliasesExcluded_semanal]
import a, _a

class C: ...

A = a._A
B = _a.f
_C = C
[file a.py]
class _A: ...
[file _a.py]
def f(): ...
[out]
from typing import Any

class C: ...

A: Any
B: Any

[case testPrivateAliasesIncluded_semanal]
# flags: --include-private
import a, _a

class C: ...

A = a._A
B = _a.f
_C = C
[file a.py]
class _A: ...
[file _a.py]
def f(): ...
[out]
import _a
import a

class C: ...
A = a._A
B = _a.f
_C = C

[case testFinalWrapped_semanal]
from typing import Final

x: Final = 1
y: Final = x
z: Final[object]
t: Final
[out]
from typing import Any, Final

x: Final[int]
y: Final[Any]
z: Final[object]
t: Final[Any]

[case testFinalInvalid_semanal]
Final = 'boom'

x: Final = 1
[out]
Final: str
x: Final

[case testNoFunctionNested_semanal]
import a
from typing import Dict, Any

funcs: Dict[Any, Any]
f = funcs[a.f]
[out]
from typing import Any, Dict

funcs: Dict[Any, Any]
f: Any

[case testAbstractMethodNameExpr]
from abc import ABCMeta, abstractmethod

class A(metaclass=ABCMeta):
    @abstractmethod
    def meth(self):
        pass
[out]
from abc import ABCMeta, abstractmethod

class A(metaclass=ABCMeta):
    @abstractmethod
    def meth(self): ...

[case testAbstractMethodMemberExpr]
import abc

class A(metaclass=abc.ABCMeta):
    @abc.abstractmethod
    def meth(self):
        pass
[out]
import abc

class A(metaclass=abc.ABCMeta):
    @abc.abstractmethod
    def meth(self): ...

[case testAbstractMethodMemberExpr2]
import abc as _abc

class A(metaclass=abc.ABCMeta):
    @_abc.abstractmethod
    def meth(self):
        pass
[out]
import abc as _abc

class A(metaclass=abc.ABCMeta):
    @_abc.abstractmethod
    def meth(self): ...

[case testABCMeta_semanal]
from base import Base
from abc import abstractmethod

class C(Base):
    @abstractmethod
    def other(self):
        pass

[file base.py]
from abc import abstractmethod, ABCMeta

class Base(metaclass=ABCMeta):
    @abstractmethod
    def meth(self):
        pass
[out]
import abc
from abc import abstractmethod
from base import Base

class C(Base, metaclass=abc.ABCMeta):
    @abstractmethod
    def other(self): ...

[case testInvalidNumberOfArgsInAnnotation]
def f(x):
    # type: () -> int
    return ''

[out]
def f(x): ...

[case testFunctionPartiallyAnnotated]
def f(x) -> None:
    pass

def g(x, y: str):
    pass

class A:
    def f(self, x) -> None:
        pass

[out]
def f(x) -> None: ...
def g(x, y: str): ...

class A:
    def f(self, x) -> None: ...

[case testExplicitAnyArg]
from typing import Any

def f(x: Any):
    pass
def g(x, y: Any) -> str:
    pass
def h(x: Any) -> str:
    pass

[out]
from typing import Any

def f(x: Any): ...
def g(x, y: Any) -> str: ...
def h(x: Any) -> str: ...

[case testExplicitReturnedAny]
from typing import Any

def f(x: str) -> Any:
    pass
def g(x, y: str) -> Any:
    pass
def h(x) -> Any:
    pass

[out]
from typing import Any

def f(x: str) -> Any: ...
def g(x, y: str) -> Any: ...
def h(x) -> Any: ...

[case testPlacementOfDecorators]
class A:
    @property
    def x(self):
        self.y = 'y'
        return 'x'

class B:
    @property
    def x(self):
        return 'x'

    @x.setter
    def x(self, value):
        self.y = 'y'

[out]
class A:
    y: str
    @property
    def x(self): ...

class B:
    @property
    def x(self): ...
    y: str
    @x.setter
    def x(self, value) -> None: ...

[case testMisplacedTypeComment]
def f():
    x = 0

    # type: str
    y = ''

[out]
def f() -> None: ...

[case testConditionalImportAll_semanal]
__all__ = ['cookielib']

if object():
    from http import cookiejar as cookielib
else:
    import cookielib

[out]
import cookielib as cookielib

[case testCannotCalculateMRO_semanal]
class X: pass

class int(int, X):  # Cycle
    pass

class A: pass
class B(A): pass
class C(B): pass
class D(A, B): pass # No consistent method resolution order
class E(C, D): pass # Ditto

[out]
class X: ...
class int(int, X): ...
class A: ...
class B(A): ...
class C(B): ...
class D(A, B): ...
class E(C, D): ...

[case testUnreachableCode_semanal]
MYPY = False
class A: pass
if MYPY:
    class C(A):
        def f(self) -> None: pass
else:
    def f(i):
        return i

    class C(A):
        def g(self) -> None: pass
[out]
MYPY: bool

class A: ...

class C(A):
    def f(self) -> None: ...

[case testAbstractProperty1_semanal]
import other
import abc

class A:
    @abc.abstractproperty
    def x(self): pass

[out]
import abc

class A(metaclass=abc.ABCMeta):
    @property
    @abc.abstractmethod
    def x(self): ...

[case testAbstractProperty2_semanal]
import other
from abc import abstractproperty

class A:
    @abstractproperty
    def x(self): pass

[out]
import abc

class A(metaclass=abc.ABCMeta):
    @property
    @abc.abstractmethod
    def x(self): ...

[case testAbstractProperty3_semanal]
import other
from abc import abstractproperty as alias_name

class A:
    @alias_name
    def x(self): pass

[out]
import abc

class A(metaclass=abc.ABCMeta):
    @property
    @abc.abstractmethod
    def x(self): ...

[case testClassWithNameAnyOrOptional]
Y = object()

def g(x=None): pass

x = g()

class Any:
    pass

def Optional():
    return 0

[out]
from typing import Any as _Any

Y: _Any

def g(x: _Any | None = ...) -> None: ...

x: _Any

class Any: ...

def Optional(): ...

[case testExportedNameImported]
# modules: main a b
from a import C

class D(C): pass

[file a.py]
from b import C

[file b.py]
class C: pass

[out]
# main.pyi
from a import C

class D(C): ...
# a.pyi
from b import C as C
# b.pyi
class C: ...

[case testVendoredSix]
from p1.vendored import six
from p1.vendor.six import foobar
from p1.packages.six.moves import http_client
from .packages.six.moves import queue
from p1.vendored.six.moves.http_client import foo
from p1.vendored.six.moves.urllib.parse import bar

class C(http_client.HTTPMessage): pass
class D(six.Iterator): pass

[out]
import six
from six import foobar as foobar
from six.moves import http_client, queue as queue
from six.moves.http_client import foo as foo
from six.moves.urllib.parse import bar as bar

class C(http_client.HTTPMessage): ...
class D(six.Iterator): ...

[case testVendoredPackage]
# modules: main p.vendored.requests p.sub.requests
from p.vendored.requests import Request
from p.sub.requests import Request2

x = Request()
y = Request2()

[file p/__init__.py]

[file p/vendored/__init__.py]

[file p/vendored/requests.py]
class Request:
    pass

[file p/sub/__init__.py]

[file p/sub/requests.py]
class Request2:
    pass

[out]
# main.pyi
from typing import Any

x: Any
y: Any
<out/p/vendored/requests.pyi was not generated>
# p/sub/requests.pyi
class Request2: ...

[case testTestFiles]
# modules: p p.x p.tests p.tests.test_foo

[file p/__init__.py]
def f(): pass

[file p/x.py]
def g(): pass

[file p/tests/__init__.py]

[file p/tests/test_foo.py]
def test_thing(): pass

[out]
# p/__init__.pyi
def f() -> None: ...
# p/x.pyi
def g() -> None: ...
<out/p/tests.pyi was not generated>
<out/p/tests/test_foo.pyi was not generated>

[case testTestFiles_import]
# modules: p p.x p.tests p.tests.test_foo

[file p/__init__.py]
def f(): pass

[file p/x.py]
def g(): pass

[file p/tests/__init__.py]

[file p/tests/test_foo.py]
def test_thing(): pass

[out]
# p/__init__.pyi
def f() -> None: ...
# p/x.pyi
def g() -> None: ...
<out/p/tests.pyi was not generated>
<out/p/tests/test_foo.pyi was not generated>

[case testVerboseFlag]
# Just test that --verbose does not break anything in a basic test case.
# flags: --verbose

def f(x, y): pass
[out]
def f(x, y) -> None: ...

[case testImportedModuleExits_import]
# modules: a b c

[file a.py]
def g(): pass

[file b.py]
import sys
def f(): pass
sys.exit(1)

[file c.py]
x = 0

[out]
# a.pyi
def g() -> None: ...
# b.pyi
def f() -> None: ...
# c.pyi
x: int

[case testImportedModuleHardExits_import]
# modules: a b c

[file a.py]
def g(): pass

[file b.py]
import os
def f(): pass
os._exit(1)  # Kill process

[file c.py]
x = 0

[out]
# a.pyi
def g() -> None: ...
# b.pyi
def f() -> None: ...
# c.pyi
x: int

[case testImportedModuleHardExits2_import]
# modules: p/a p/b p/c

[file p/__init__.py]

[file p/a.py]
def g(): pass

[file p/b.py]
import os
def f(): pass
os._exit(1)  # Kill process

[file p/c.py]
x = 0

[out]
# p/a.pyi
def g() -> None: ...
# p/b.pyi
def f() -> None: ...
# p/c.pyi
x: int

[case testImportedModuleHardExits3_import]
# modules: p p/a

[file p/__init__.py]
import os
def f(): pass
os._exit(1)  # Kill process

[file p/a.py]
def g(): pass

[out]
# p/__init__.pyi
def f() -> None: ...
# p/a.pyi
def g() -> None: ...

[case testImportedModuleHardExits4_import]
# flags: -p p
# modules: p p/a

[file p/__init__.py]
def ff(): pass

[file p/a.py]
import os
def gg(): pass
os._exit(1)  # Kill process

[out]
# p/__init__.pyi
def ff() -> None: ...
# p/a.pyi
def gg() -> None: ...

[case testExportInternalImportsByDefault]
# modules: p p/a

[file p/__init__.py]
from p.a import A, f
from m import C

a: A
c: C
f()

[file p/a.py]
class A: pass
def f(): pass

[file m.py]
class C: pass

[out]
# p/__init__.pyi
from m import C
from p.a import A as A, f as f

a: A
c: C
# p/a.pyi
class A: ...

def f() -> None: ...

[case testNoExportOfInternalImportsIfAll_import]
# modules: p p/a

[file p/__init__.py]
from p.a import A

__all__ = ['a']

a = None  # type: A
b = 0  # type: int

[file p/a.py]
class A: pass

[out]
# p/__init__.pyi
from p.a import A

a: A
# p/a.pyi
class A: ...

[case testExportInternalImportsByDefaultFromUnderscorePackage]
# modules: p

[file p.py]
from _p import A
from _m import B
from _pm import C

a: A
b: B
c: C

[file _p.py]
class A: pass

[file _m.py]
class B: pass

[file _pm.py]
class C: pass

[out]
from _m import B
from _p import A as A
from _pm import C

a: A
b: B
c: C

[case testDisableExportOfInternalImports]
# flags: --export-less
# modules: p p/a

[file p/__init__.py]
from p.a import A, B
from m import C

a: A
c: C

[file p/a.py]
class A: pass
class B: pass

[file m.py]
class C: pass

[out]
# p/__init__.pyi
from m import C
from p.a import A, B as B

a: A
c: C
# p/a.pyi
class A: ...
class B: ...

[case testExportInternalImportsByDefaultUsingRelativeImport]
# modules: p.a

[file p/__init__.py]

[file p/a.py]
from .b import f
f()

[file p/b.py]
def f(): pass

[out]
from .b import f as f

[case testExportInternalImportsByDefaultSkipPrivate]
# modules: p.a

[file p/__init__.py]

[file p/a.py]
from .b import _f, _g as _g, _i
from p.b import _h
_f()
_h()

[file p/b.py]
def _f(): pass
def _g(): pass
def _h(): pass
def _i(): pass
x = 0

[out]

[case testExportInternalImportsByDefaultIncludePrivate]
# flags: --include-private
# modules: p.a

[file p/__init__.py]

[file p/a.py]
from .b import _f
_f()

[file p/b.py]
def _f(): pass

[out]
from .b import _f as _f

[case testHideDunderModuleAttributes]
from m import (
    __about__,
    __author__,
    __copyright__,
    __email__,
    __license__,
    __summary__,
    __title__,
    __uri__,
    __version__
)

class A:
    __uri__ = 0

[file m.py]
__about__ = ''
__author__ = ''
__copyright__ = ''
__email__ = ''
__license__ = ''
__summary__ = ''
__title__ = ''
__uri__ = ''
__version__ = ''

[out]
class A: ...

[case testHideDunderModuleAttributesWithAll_import]
from m import (
    __about__,
    __author__,
    __copyright__,
    __email__,
    __license__,
    __summary__,
    __title__,
    __uri__,
    __version__
)

__all__ = ['__about__', '__author__', '__version__']

[file m.py]
__about__ = ''
__author__ = ''
__copyright__ = ''
__email__ = ''
__license__ = ''
__summary__ = ''
__title__ = ''
__uri__ = ''
__version__ = ''

[out]

[case testAttrsClass_semanal]
import attr

@attr.s
class C:
    x = attr.ib()

[out]
from typing import Any

class C:
<<<<<<< HEAD
    x: Any = ...
    def __init__(self, x) -> None: ...
    def __lt__(self, other): ...
    def __le__(self, other): ...
    def __gt__(self, other): ...
    def __ge__(self, other): ...
=======
    x: Any
    def __init__(self, x: Any) -> None: ...
    def __lt__(self, other: Any) -> Any: ...
    def __le__(self, other: Any) -> Any: ...
    def __gt__(self, other: Any) -> Any: ...
    def __ge__(self, other: Any) -> Any: ...
>>>>>>> 8664adaf

[case testNamedTupleInClass]
from collections import namedtuple

class C:
    N = namedtuple('N', ['x', 'y'])
[out]
from typing import Any, NamedTuple

class C:
    class N(NamedTuple):
        x: Any
        y: Any

[case testImports_directImportsWithAlias]
import p.a as a
import p.b as b

x: a.X
y: b.Y

[out]
import p.a as a
import p.b as b

x: a.X
y: b.Y

[case testImports_directImportsMixed]
import p.a
import p.a as a
import p.b as b

x: a.X
y: b.Y
z: p.a.X

[out]
import p.a as a
import p.b as b
import p.a

x: a.X
y: b.Y
z: p.a.X

[case testImport_overwrites_directWithAlias_from]
import p.a as a
from p import a

x: a.X

[out]
from p import a as a

x: a.X

[case testImport_overwrites_directWithAlias_fromWithAlias]
import p.a as a
from p import b as a

x: a.X

[out]
from p import b as a

x: a.X

[case testImports_overwrites_direct_from]
import a
from p import a

x: a.X

[out]
from p import a as a

x: a.X

[case testImports_overwrites_direct_fromWithAlias]
import a
from p import b as a

x: a.X

[out]
from p import b as a

x: a.X

[case testImports_overwrites_from_directWithAlias]
from p import a
import p.a as a

x: a.X

[out]
import p.a as a

x: a.X

[case testImports_overwrites_fromWithAlias_direct]
import a
from p import b as a

x: a.X

[out]
from p import b as a

x: a.X

[case testImports_direct]
import p.a
import pp

x: a.X
y: p.a.Y

[out]
import p.a

x: a.X
y: p.a.Y

[case testOverload_fromTypingImport]
from typing import Tuple, Union, overload

class A:
    @overload
    def f(self, x: int, y: int) -> int:
        ...

    @overload
    def f(self, x: Tuple[int, int]) -> int:
        ...

    def f(self, *args: Union[int, Tuple[int, int]]) -> int:
        pass

@overload
def f(x: int, y: int) -> int:
    ...

@overload
def f(x: Tuple[int, int]) -> int:
    ...

def f(*args: Union[int, Tuple[int, int]]) -> int:
    pass


[out]
from typing import Tuple, overload

class A:
    @overload
    def f(self, x: int, y: int) -> int: ...
    @overload
    def f(self, x: Tuple[int, int]) -> int: ...


@overload
def f(x: int, y: int) -> int: ...
@overload
def f(x: Tuple[int, int]) -> int: ...

[case testOverload_importTyping]
import typing

class A:
    @typing.overload
    def f(self, x: int, y: int) -> int:
        ...

    @typing.overload
    def f(self, x: typing.Tuple[int, int]) -> int:
        ...

    def f(self, *args: typing.Union[int, typing.Tuple[int, int]]) -> int:
        pass

    @typing.overload
    @classmethod
    def g(cls, x: int, y: int) -> int:
        ...

    @typing.overload
    @classmethod
    def g(cls, x: typing.Tuple[int, int]) -> int:
        ...

    @classmethod
    def g(self, *args: typing.Union[int, typing.Tuple[int, int]]) -> int:
        pass

@typing.overload
def f(x: int, y: int) -> int:
    ...

@typing.overload
def f(x: typing.Tuple[int, int]) -> int:
    ...

def f(*args: typing.Union[int, typing.Tuple[int, int]]) -> int:
    pass


[out]
import typing

class A:
    @typing.overload
    def f(self, x: int, y: int) -> int: ...
    @typing.overload
    def f(self, x: typing.Tuple[int, int]) -> int: ...
    @typing.overload
    @classmethod
    def g(cls, x: int, y: int) -> int: ...
    @typing.overload
    @classmethod
    def g(cls, x: typing.Tuple[int, int]) -> int: ...


@typing.overload
def f(x: int, y: int) -> int: ...
@typing.overload
def f(x: typing.Tuple[int, int]) -> int: ...


[case testOverload_importTypingAs]
import typing as t

class A:
    @t.overload
    def f(self, x: int, y: int) -> int:
        ...

    @t.overload
    def f(self, x: t.Tuple[int, int]) -> int:
        ...

    def f(self, *args: typing.Union[int, t.Tuple[int, int]]) -> int:
        pass

    @t.overload
    @classmethod
    def g(cls, x: int, y: int) -> int:
        ...

    @t.overload
    @classmethod
    def g(cls, x: t.Tuple[int, int]) -> int:
        ...

    @classmethod
    def g(self, *args: t.Union[int, t.Tuple[int, int]]) -> int:
        pass

@t.overload
def f(x: int, y: int) -> int:
    ...

@t.overload
def f(x: t.Tuple[int, int]) -> int:
    ...

def f(*args: t.Union[int, t.Tuple[int, int]]) -> int:
    pass


[out]
import typing as t

class A:
    @t.overload
    def f(self, x: int, y: int) -> int: ...
    @t.overload
    def f(self, x: t.Tuple[int, int]) -> int: ...
    @t.overload
    @classmethod
    def g(cls, x: int, y: int) -> int: ...
    @t.overload
    @classmethod
    def g(cls, x: t.Tuple[int, int]) -> int: ...


@t.overload
def f(x: int, y: int) -> int: ...
@t.overload
def f(x: t.Tuple[int, int]) -> int: ...<|MERGE_RESOLUTION|>--- conflicted
+++ resolved
@@ -2192,21 +2192,12 @@
 from typing import Any
 
 class C:
-<<<<<<< HEAD
-    x: Any = ...
+    x: Any
     def __init__(self, x) -> None: ...
     def __lt__(self, other): ...
     def __le__(self, other): ...
     def __gt__(self, other): ...
     def __ge__(self, other): ...
-=======
-    x: Any
-    def __init__(self, x: Any) -> None: ...
-    def __lt__(self, other: Any) -> Any: ...
-    def __le__(self, other: Any) -> Any: ...
-    def __gt__(self, other: Any) -> Any: ...
-    def __ge__(self, other: Any) -> Any: ...
->>>>>>> 8664adaf
 
 [case testNamedTupleInClass]
 from collections import namedtuple
