--- conflicted
+++ resolved
@@ -260,9 +260,6 @@
 file:1: error: Inconsistent use of '*' in function signature
 file:3: error: Inconsistent use of '*' in function signature
 
-<<<<<<< HEAD
-[case testPrintStatementInPython3]
-=======
 [case testCommentFunctionAnnotationVarArgMispatch2-skip]
 # see mypy issue #1997
 def f(*x, **y): # type: (**X, *Y) -> Z
@@ -275,8 +272,7 @@
 file:3: error: Inconsistent use of '*' in function signature
 file:3: error: Inconsistent use of '**' in function signature
 
-[case testPrintStatementInPython3-skip]
->>>>>>> d6ed0834
+[case testPrintStatementInPython3]
 print 1
 [out]
 file:1: error: Missing parentheses in call to 'print'
