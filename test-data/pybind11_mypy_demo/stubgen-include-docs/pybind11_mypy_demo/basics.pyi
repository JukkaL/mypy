--- conflicted
+++ resolved
@@ -1,5 +1,4 @@
-<<<<<<< HEAD
-from typing import ClassVar, overload
+from typing import ClassVar, List, overload
 
 PI: float
 __version__: str
@@ -30,12 +29,6 @@
         """some_static_method(a: int, b: int) -> int
 
         None"""
-=======
-from typing import ClassVar, List, overload
-
-PI: float
-__version__: str
->>>>>>> 1cdeecdc
 
 class Point:
     class AngleUnit:
@@ -107,11 +100,8 @@
 
         2. __init__(self: pybind11_mypy_demo.basics.Point, x: float, y: float) -> None
         """
-<<<<<<< HEAD
-=======
     def as_list(self) -> List[float]:
         """as_list(self: pybind11_mypy_demo.basics.Point) -> List[float]"""
->>>>>>> 1cdeecdc
     @overload
     def distance_to(self, x: float, y: float) -> float:
         """distance_to(*args, **kwargs)
@@ -136,21 +126,12 @@
 def answer() -> int:
     """answer() -> int"""
 
-<<<<<<< HEAD
-=======
     answer docstring, with end quote"
     '''
->>>>>>> 1cdeecdc
 def midpoint(left: float, right: float) -> float:
     """midpoint(left: float, right: float) -> float"""
 
-def sum(arg0: int, arg1: int) -> int:
-    """sum(arg0: int, arg1: int) -> int"""
-
-<<<<<<< HEAD
-=======
     multiline docstring test, edge case quotes """\'\'\'
     '''
->>>>>>> 1cdeecdc
 def weighted_midpoint(left: float, right: float, alpha: float = ...) -> float:
     """weighted_midpoint(left: float, right: float, alpha: float = 0.5) -> float"""